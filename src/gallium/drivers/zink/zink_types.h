--- conflicted
+++ resolved
@@ -146,18 +146,6 @@
    ZINK_DESCRIPTOR_NON_BINDLESS_TYPES = ZINK_DESCRIPTOR_BASE_TYPES + 1, /**< for struct sizing */
 };
 
-<<<<<<< HEAD
-enum zink_descriptor_mode {
-   ZINK_DESCRIPTOR_MODE_AUTO,
-   ZINK_DESCRIPTOR_MODE_LAZY,
-};
-
-struct zink_descriptor_refs {
-   struct util_dynarray refs;
-};
-
-=======
->>>>>>> d25fa88c
 /* indexing for descriptor template management */
 enum zink_descriptor_size_index {
    ZDS_INDEX_UBO,
