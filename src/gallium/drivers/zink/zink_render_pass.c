--- conflicted
+++ resolved
@@ -33,7 +33,6 @@
 #include "util/u_string.h"
 #include "util/u_blitter.h"
 
-<<<<<<< HEAD
 static VkRenderPass
 create_render_pass(struct zink_screen *screen, struct zink_render_pass_state *state, struct zink_render_pass_pipeline_state *pstate)
 {
@@ -150,7 +149,8 @@
    }
 
    return render_pass;
-=======
+}
+
 static VkAttachmentLoadOp
 get_rt_loadop(const struct zink_rt_attrib *rt, bool clear)
 {
@@ -175,7 +175,6 @@
    if (rt->mixed_zs)
       return VK_IMAGE_LAYOUT_GENERAL;
    return rt->needs_write || has_clear ? VK_IMAGE_LAYOUT_DEPTH_STENCIL_ATTACHMENT_OPTIMAL : VK_IMAGE_LAYOUT_DEPTH_STENCIL_READ_ONLY_OPTIMAL;
->>>>>>> 5fd8ae15
 }
 
 static VkRenderPass
