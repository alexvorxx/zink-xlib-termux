/*
 * Copyright © 2022 Valve Corporation
 *
 * Permission is hereby granted, free of charge, to any person obtaining a
 * copy of this software and associated documentation files (the "Software"),
 * to deal in the Software without restriction, including without limitation
 * the rights to use, copy, modify, merge, publish, distribute, sublicense,
 * and/or sell copies of the Software, and to permit persons to whom the
 * Software is furnished to do so, subject to the following conditions:
 *
 * The above copyright notice and this permission notice (including the next
 * paragraph) shall be included in all copies or substantial portions of the
 * Software.
 *
 * THE SOFTWARE IS PROVIDED "AS IS", WITHOUT WARRANTY OF ANY KIND, EXPRESS OR
 * IMPLIED, INCLUDING BUT NOT LIMITED TO THE WARRANTIES OF MERCHANTABILITY,
 * FITNESS FOR A PARTICULAR PURPOSE AND NONINFRINGEMENT.  IN NO EVENT SHALL
 * THE AUTHORS OR COPYRIGHT HOLDERS BE LIABLE FOR ANY CLAIM, DAMAGES OR OTHER
 * LIABILITY, WHETHER IN AN ACTION OF CONTRACT, TORT OR OTHERWISE, ARISING
 * FROM, OUT OF OR IN CONNECTION WITH THE SOFTWARE OR THE USE OR OTHER DEALINGS
 * IN THE SOFTWARE.
 * 
 * Authors:
 *    Mike Blumenkrantz <michael.blumenkrantz@gmail.com>
 */

#ifndef ZINK_TYPES_H
#define ZINK_TYPES_H

#include <vulkan/vulkan.h>

#include "compiler/nir/nir.h"

#include "pipe/p_context.h"
#include "pipe/p_defines.h"
#include "pipe/p_state.h"

#include "pipebuffer/pb_cache.h"
#include "pipebuffer/pb_slab.h"

#include "util/disk_cache.h"
#include "util/hash_table.h"
#include "util/list.h"
#include "util/log.h"
#include "util/set.h"
#include "util/simple_mtx.h"
#include "util/slab.h"
#include "util/u_dynarray.h"
#include "util/u_idalloc.h"
#include "util/u_live_shader_cache.h"
#include "util/u_queue.h"
#include "util/u_range.h"
#include "util/u_threaded_context.h"
#include "util/u_transfer.h"
#include "util/u_vertex_state_cache.h"

#include "vulkan/util/vk_util.h"

#include "zink_device_info.h"
#include "zink_instance.h"
#include "zink_shader_keys.h"
#include "vk_dispatch_table.h"


#define ZINK_FBFETCH_BINDING 6 //COMPUTE+1
#define ZINK_GFX_SHADER_COUNT 5

#define ZINK_DEFAULT_MAX_DESCS 5000
#define MAX_LAZY_DESCRIPTORS (ZINK_DEFAULT_MAX_DESCS / 10)
#define ZINK_DEFAULT_DESC_CLAMP (ZINK_DEFAULT_MAX_DESCS * 0.9)
#define ZINK_MAX_SHADER_IMAGES 32
#define ZINK_MAX_BINDLESS_HANDLES 1024

#define ZINK_MAX_DESCRIPTOR_SETS 6
#define ZINK_MAX_DESCRIPTORS_PER_TYPE (32 * ZINK_GFX_SHADER_COUNT)

#define NUM_SLAB_ALLOCATORS 3
#define MIN_SLAB_ORDER 8


/* this is the spec minimum */
#define ZINK_SPARSE_BUFFER_PAGE_SIZE (64 * 1024)

#define ZINK_CONTEXT_COPY_ONLY (1<<30)

#define VKCTX(fn) zink_screen(ctx->base.screen)->vk.fn
#define VKSCR(fn) screen->vk.fn

/** enums */

typedef enum {
   ZINK_NO_MULTIDRAW,
   ZINK_MULTIDRAW,
} zink_multidraw;

typedef enum {
   ZINK_NO_DYNAMIC_STATE,
   ZINK_DYNAMIC_STATE,
   ZINK_DYNAMIC_STATE2,
   ZINK_DYNAMIC_VERTEX_INPUT2,
   ZINK_DYNAMIC_STATE3,
   ZINK_DYNAMIC_VERTEX_INPUT,
} zink_dynamic_state;

typedef enum {
   ZINK_PIPELINE_NO_DYNAMIC_STATE,
   ZINK_PIPELINE_DYNAMIC_STATE,
   ZINK_PIPELINE_DYNAMIC_STATE2,
   ZINK_PIPELINE_DYNAMIC_STATE2_PCP,
   ZINK_PIPELINE_DYNAMIC_VERTEX_INPUT2,
   ZINK_PIPELINE_DYNAMIC_VERTEX_INPUT2_PCP,
   ZINK_PIPELINE_DYNAMIC_STATE3,
   ZINK_PIPELINE_DYNAMIC_STATE3_PCP,
   ZINK_PIPELINE_DYNAMIC_VERTEX_INPUT,
   ZINK_PIPELINE_DYNAMIC_VERTEX_INPUT_PCP,
} zink_pipeline_dynamic_state;

enum zink_blit_flags {
   ZINK_BLIT_NORMAL = 1 << 0,
   ZINK_BLIT_SAVE_FS = 1 << 1,
   ZINK_BLIT_SAVE_FB = 1 << 2,
   ZINK_BLIT_SAVE_TEXTURES = 1 << 3,
   ZINK_BLIT_NO_COND_RENDER = 1 << 4,
};

enum zink_descriptor_type {
   ZINK_DESCRIPTOR_TYPE_UBO,
   ZINK_DESCRIPTOR_TYPE_SAMPLER_VIEW,
   ZINK_DESCRIPTOR_TYPE_SSBO,
   ZINK_DESCRIPTOR_TYPE_IMAGE,
   ZINK_DESCRIPTOR_TYPES,
   ZINK_DESCRIPTOR_BINDLESS,
};

enum zink_descriptor_mode {
   ZINK_DESCRIPTOR_MODE_AUTO,
   ZINK_DESCRIPTOR_MODE_LAZY,
   ZINK_DESCRIPTOR_MODE_COMPACT,
};

struct zink_descriptor_refs {
   struct util_dynarray refs;
};

enum zink_descriptor_size_index {
   ZDS_INDEX_UBO,
   ZDS_INDEX_COMBINED_SAMPLER,
   ZDS_INDEX_UNIFORM_TEXELS,
   ZDS_INDEX_STORAGE_BUFFER,
   ZDS_INDEX_STORAGE_IMAGE,
   ZDS_INDEX_STORAGE_TEXELS,
};

enum zink_descriptor_size_index_compact {
   ZDS_INDEX_COMP_UBO,
   ZDS_INDEX_COMP_STORAGE_BUFFER,
   ZDS_INDEX_COMP_COMBINED_SAMPLER,
   ZDS_INDEX_COMP_UNIFORM_TEXELS,
   ZDS_INDEX_COMP_STORAGE_IMAGE,
   ZDS_INDEX_COMP_STORAGE_TEXELS,
};

enum zink_resource_access {
   ZINK_RESOURCE_ACCESS_READ = 1,
   ZINK_RESOURCE_ACCESS_WRITE = 32,
   ZINK_RESOURCE_ACCESS_RW = ZINK_RESOURCE_ACCESS_READ | ZINK_RESOURCE_ACCESS_WRITE,
};


enum zink_heap {
   ZINK_HEAP_DEVICE_LOCAL,
   ZINK_HEAP_DEVICE_LOCAL_SPARSE,
   ZINK_HEAP_DEVICE_LOCAL_LAZY,
   ZINK_HEAP_DEVICE_LOCAL_VISIBLE,
   ZINK_HEAP_HOST_VISIBLE_COHERENT,
   ZINK_HEAP_HOST_VISIBLE_CACHED,
   ZINK_HEAP_MAX,
};

enum zink_alloc_flag {
   ZINK_ALLOC_SPARSE = 1<<0,
   ZINK_ALLOC_NO_SUBALLOC = 1<<1,
};

enum zink_debug {
   ZINK_DEBUG_NIR = (1<<0),
   ZINK_DEBUG_SPIRV = (1<<1),
   ZINK_DEBUG_TGSI = (1<<2),
   ZINK_DEBUG_VALIDATION = (1<<3),
   ZINK_DEBUG_SYNC = (1<<4),
   ZINK_DEBUG_COMPACT = (1<<5),
   ZINK_DEBUG_NOREORDER = (1<<6),
   ZINK_DEBUG_GPL = (1<<7),
};


/** fence types */
struct tc_unflushed_batch_token;

struct zink_tc_fence {
   struct pipe_reference reference;
   uint32_t submit_count;
   struct util_queue_fence ready;
   struct tc_unflushed_batch_token *tc_token;
   struct pipe_context *deferred_ctx;
   struct zink_fence *fence;
   VkSemaphore sem;
};

struct zink_fence {
   VkFence fence;
   uint64_t batch_id;
   bool submitted;
   bool completed;
};


/** state types */

struct zink_vertex_elements_hw_state {
   uint32_t hash;
   uint32_t num_bindings, num_attribs;
   union {
      VkVertexInputAttributeDescription attribs[PIPE_MAX_ATTRIBS];
      VkVertexInputAttributeDescription2EXT dynattribs[PIPE_MAX_ATTRIBS];
   };
   union {
      struct {
         VkVertexInputBindingDivisorDescriptionEXT divisors[PIPE_MAX_ATTRIBS];
         VkVertexInputBindingDescription bindings[PIPE_MAX_ATTRIBS]; // combination of element_state and stride
         uint8_t divisors_present;
      } b;
      VkVertexInputBindingDescription2EXT dynbindings[PIPE_MAX_ATTRIBS];
   };
   uint8_t binding_map[PIPE_MAX_ATTRIBS];
};

struct zink_vertex_elements_state {
   bool has_decomposed_attrs;
   struct {
      uint32_t binding;
      VkVertexInputRate inputRate;
   } bindings[PIPE_MAX_ATTRIBS];
   uint32_t divisor[PIPE_MAX_ATTRIBS];
   uint32_t min_stride[PIPE_MAX_ATTRIBS]; //for dynamic_state1
   uint32_t decomposed_attrs;
   unsigned decomposed_attrs_size;
   uint32_t decomposed_attrs_without_w;
   unsigned decomposed_attrs_without_w_size;
   struct zink_vertex_elements_hw_state hw_state;
};

struct zink_vertex_state {
   struct pipe_vertex_state b;
   struct zink_vertex_elements_state velems;
   struct set masks;
};

struct zink_rasterizer_hw_state {
   unsigned polygon_mode : 2; //VkPolygonMode
   unsigned line_mode : 2; //VkLineRasterizationModeEXT
   unsigned depth_clip:1;
   unsigned depth_clamp:1;
   unsigned pv_last:1;
   unsigned line_stipple_enable:1;
   unsigned clip_halfz:1;
};

struct zink_rasterizer_state {
   struct pipe_rasterizer_state base;
   bool offset_point, offset_line, offset_tri;
   float offset_units, offset_clamp, offset_scale;
   float line_width;
   VkFrontFace front_face;
   VkCullModeFlags cull_mode;
   struct zink_rasterizer_hw_state hw_state;
};

struct zink_blend_state {
   uint32_t hash;
   VkPipelineColorBlendAttachmentState attachments[PIPE_MAX_COLOR_BUFS];

   struct {
      VkBool32 enables[PIPE_MAX_COLOR_BUFS];
      VkColorBlendEquationEXT eq[PIPE_MAX_COLOR_BUFS];
      VkColorComponentFlags wrmask[PIPE_MAX_COLOR_BUFS];
   } ds3;

   VkBool32 logicop_enable;
   VkLogicOp logicop_func;

   VkBool32 alpha_to_coverage;
   VkBool32 alpha_to_one;

   bool need_blend_constants;
   bool dual_src_blend;
};

struct zink_depth_stencil_alpha_hw_state {
   VkBool32 depth_test;
   VkCompareOp depth_compare_op;

   VkBool32 depth_bounds_test;
   float min_depth_bounds, max_depth_bounds;

   VkBool32 stencil_test;
   VkStencilOpState stencil_front;
   VkStencilOpState stencil_back;

   VkBool32 depth_write;
};

struct zink_depth_stencil_alpha_state {
   struct pipe_depth_stencil_alpha_state base;
   struct zink_depth_stencil_alpha_hw_state hw_state;
};


/** descriptor types */
struct zink_descriptor_layout_key {
   unsigned num_bindings;
   VkDescriptorSetLayoutBinding *bindings;
};

struct zink_descriptor_layout {
   VkDescriptorSetLayout layout;
};

struct zink_descriptor_pool_key {
   unsigned use_count;
   unsigned num_type_sizes;
   unsigned id;
   VkDescriptorPoolSize sizes[4];
   struct zink_descriptor_layout_key *layout;
};

struct zink_descriptor_data {
   bool bindless_bound;
   bool has_fbfetch;
   bool push_state_changed[2]; //gfx, compute
   uint8_t state_changed[2]; //gfx, compute
   struct zink_descriptor_layout_key *push_layout_keys[2]; //gfx, compute
   struct zink_descriptor_layout *push_dsl[2]; //gfx, compute
   VkDescriptorUpdateTemplate push_template[2]; //gfx, compute

   struct zink_descriptor_layout *dummy_dsl;

   VkDescriptorSetLayout bindless_layout;
   VkDescriptorPool bindless_pool;
   VkDescriptorSet bindless_set;

   struct zink_program *pg[2]; //gfx, compute

   VkDescriptorUpdateTemplateEntry push_entries[MESA_SHADER_STAGES]; //gfx+fbfetch
   VkDescriptorUpdateTemplateEntry compute_push_entry;
};

struct zink_program_descriptor_data {
   bool bindless;
   bool fbfetch;
   uint8_t push_usage;
   uint8_t binding_usage;
   uint8_t real_binding_usage;
   struct zink_descriptor_pool_key *pool_key[ZINK_DESCRIPTOR_TYPES]; //push set doesn't need one
   struct zink_descriptor_layout *layouts[ZINK_DESCRIPTOR_TYPES + 1];
   VkDescriptorUpdateTemplate templates[ZINK_DESCRIPTOR_TYPES + 1];
};

struct zink_descriptor_pool {
   unsigned set_idx;
   unsigned sets_alloc;
   VkDescriptorPool pool;
   VkDescriptorSet sets[MAX_LAZY_DESCRIPTORS];
};

struct zink_descriptor_pool_multi {
   bool reinit_overflow;
   unsigned overflow_idx;
   struct util_dynarray overflowed_pools[2];
   struct zink_descriptor_pool *pool;
   const struct zink_descriptor_pool_key *pool_key;
};

struct zink_batch_descriptor_data {
   bool has_fbfetch;
   unsigned pool_size[ZINK_DESCRIPTOR_TYPES];
   struct util_dynarray pools[ZINK_DESCRIPTOR_TYPES];
   struct zink_descriptor_pool_multi push_pool[2];
   struct zink_program *pg[2]; //gfx, compute
   uint32_t compat_id[2];
   VkDescriptorSetLayout dsl[2][ZINK_DESCRIPTOR_TYPES];
   VkDescriptorSet sets[2][ZINK_DESCRIPTOR_TYPES + 1];
   unsigned push_usage[2];
};

/** batch types */
/* zink_batch_usage concepts:
 * - batch "usage" is an indicator of when and how a BO was accessed
 * - batch "tracking" is the batch state(s) containing an extra ref for a BO
 *
 * - usage prevents a BO from being mapped while it has pending+conflicting access
 * - usage affects pipeline barrier generation for synchronizing reads and writes
 * - usage MUST be removed before context destruction to avoid crashing during BO
 *   reclaiming in suballocator
 *
 * - tracking prevents a BO from being destroyed early
 * - tracking enables usage to be pruned
 *
 *
 * tracking is added:
 * - any time a BO is used in a "one-off" operation (e.g., blit, index buffer, indirect buffer)
 * - any time a descriptor is unbound
 * - when a buffer is replaced (IFF: resource is bound as a descriptor or usage previously existed)
 *
 * tracking is removed:
 * - in zink_reset_batch_state()
 *
 * usage is added:
 * - any time a BO is used in a "one-off" operation (e.g., blit, index buffer, indirect buffer)
 * - any time a descriptor is bound
 * - any time a descriptor is unbound (IFF: usage previously existed)
 * - for all bound descriptors on the first draw/dispatch after a flush (zink_update_descriptor_refs)
 *
 * usage is removed:
 * - when tracking is removed (IFF: BO usage == tracking, i.e., this is the last batch that a BO was active on)
 */
struct zink_batch_usage {
   uint32_t usage;
   cnd_t flush;
   mtx_t mtx;
   bool unflushed;
};

struct zink_batch_obj_list {
   unsigned max_buffers;
   unsigned num_buffers;
   struct zink_resource_object **objs;
};

struct zink_batch_state {
   struct zink_fence fence;
   struct zink_batch_state *next;

   struct zink_batch_usage usage;
   struct zink_context *ctx;
   VkCommandPool cmdpool;
   VkCommandBuffer cmdbuf;
   VkCommandBuffer barrier_cmdbuf;
   VkSemaphore signal_semaphore; //external signal semaphore
   struct util_dynarray wait_semaphores; //external wait semaphores
   struct util_dynarray wait_semaphore_stages; //external wait semaphores

   VkSemaphore present;
   struct zink_resource *swapchain;
   struct util_dynarray acquires;
   struct util_dynarray acquire_flags;
   struct util_dynarray dead_swapchains;
   struct util_dynarray unref_semaphores;

   struct util_queue_fence flush_completed;

   struct set programs;

#define BUFFER_HASHLIST_SIZE 32768
   /* buffer_indices_hashlist[hash(bo)] returns -1 if the bo
    * isn't part of any buffer lists or the index where the bo could be found.
    * Since 1) hash collisions of 2 different bo can happen and 2) we use a
    * single hashlist for the 3 buffer list, this is only a hint.
    * batch_find_resource uses this hint to speed up buffers look up.
    */
   int16_t buffer_indices_hashlist[BUFFER_HASHLIST_SIZE];
   struct zink_batch_obj_list real_objs;
   struct zink_batch_obj_list slab_objs;
   struct zink_batch_obj_list sparse_objs;
   struct zink_resource_object *last_added_obj;
   struct util_dynarray swapchain_obj; //this doesn't have a zink_bo and must be handled differently

   struct util_dynarray unref_resources;
   struct util_dynarray bindless_releases[2];

   struct util_dynarray persistent_resources;
   struct util_dynarray zombie_samplers;
   struct util_dynarray dead_framebuffers;

   struct set active_queries; /* zink_query objects which were active at some point in this batch */

   struct zink_batch_descriptor_data dd;

   VkDeviceSize resource_size;

    /* this is a monotonic int used to disambiguate internal fences from their tc fence references */
   unsigned submit_count;

   bool is_device_lost;

   bool have_timelines;

   bool has_barriers;
};

static inline struct zink_batch_state *
zink_batch_state(struct zink_fence *fence)
{
   return (struct zink_batch_state *)fence;
}

struct zink_batch {
   struct zink_batch_state *state;

   struct zink_batch_usage *last_batch_usage;
   struct zink_resource *swapchain;

   unsigned work_count;

   bool has_work;
   bool last_was_compute;
   bool in_rp; //renderpass is currently active
};


/** bo types */
struct bo_export {
   /** File descriptor associated with a handle export. */
   int drm_fd;

   /** GEM handle in drm_fd */
   uint32_t gem_handle;

   struct list_head link;
};

struct zink_bo {
   struct pb_buffer base;

   union {
      struct {
         void *cpu_ptr; /* for user_ptr and permanent maps */
         int map_count;
         struct list_head exports;
         simple_mtx_t export_lock;

         bool is_user_ptr;
         bool use_reusable_pool;

         /* Whether buffer_get_handle or buffer_from_handle has been called,
          * it can only transition from false to true. Protected by lock.
          */
         bool is_shared;
      } real;
      struct {
         struct pb_slab_entry entry;
         struct zink_bo *real;
      } slab;
      struct {
         uint32_t num_va_pages;
         uint32_t num_backing_pages;

         struct list_head backing;

         /* Commitment information for each page of the virtual memory area. */
         struct zink_sparse_commitment *commitments;
      } sparse;
   } u;

   VkDeviceMemory mem;
   uint64_t offset;

   uint32_t unique_id;

   simple_mtx_t lock;

   struct zink_batch_usage *reads;
   struct zink_batch_usage *writes;

   struct pb_cache_entry cache_entry[];
};

static inline struct zink_bo *
zink_bo(struct pb_buffer *pbuf)
{
   return (struct zink_bo*)pbuf;
}

/** clear types */
struct zink_framebuffer_clear_data {
   union {
      union pipe_color_union color;
      struct {
         float depth;
         unsigned stencil;
         uint8_t bits : 2; // PIPE_CLEAR_DEPTH, PIPE_CLEAR_STENCIL
      } zs;
   };
   struct pipe_scissor_state scissor;
   bool has_scissor;
   bool conditional;
};

struct zink_framebuffer_clear {
   struct util_dynarray clears;
};


/** compiler types */
struct zink_shader_info {
   struct pipe_stream_output_info so_info;
   unsigned so_info_slots[PIPE_MAX_SO_OUTPUTS];
   uint32_t so_propagate; //left shifted by 32
   bool last_vertex;
   bool have_xfb;
   bool have_sparse;
   bool have_vulkan_memory_model;
};

struct zink_shader {
   struct util_live_shader base;
   uint32_t hash;
   struct nir_shader *nir;
   enum pipe_prim_type reduced_prim; // PIPE_PRIM_MAX for vs

   struct zink_shader_info sinfo;

   struct {
      int index;
      int binding;
      VkDescriptorType type;
      unsigned char size;
   } bindings[ZINK_DESCRIPTOR_TYPES][ZINK_MAX_DESCRIPTORS_PER_TYPE];
   size_t num_bindings[ZINK_DESCRIPTOR_TYPES];
   unsigned num_texel_buffers;
   uint32_t ubos_used; // bitfield of which ubo indices are used
   uint32_t ssbos_used; // bitfield of which ssbo indices are used
   bool bindless;
   bool can_inline;
   struct spirv_shader *spirv;

   simple_mtx_t lock;
   struct set *programs;

   union {
      struct zink_shader *generated; // a generated shader that this shader "owns"
      bool is_generated; // if this is a driver-created shader (e.g., tcs)
      nir_variable *fbfetch; //for fs output
   };
};


/** pipeline types */
struct zink_pipeline_dynamic_state1 {
   uint8_t front_face; //VkFrontFace:1
   uint8_t cull_mode; //VkCullModeFlags:2
   uint16_t num_viewports;
   struct zink_depth_stencil_alpha_hw_state *depth_stencil_alpha_state; //must be last
};

struct zink_pipeline_dynamic_state2 {
   bool primitive_restart;
   bool rasterizer_discard;
   uint16_t vertices_per_patch; //5 bits
};

#define zink_pipeline_dynamic_state3 zink_rasterizer_hw_state

struct zink_gfx_pipeline_state {
   /* order matches zink_gfx_output_key */
   unsigned force_persample_interp:1;
   uint32_t rast_samples:6;
   uint32_t min_samples:6;
   uint32_t feedback_loop : 1;
   uint32_t feedback_loop_zs : 1;
   uint32_t rast_attachment_order : 1;
   uint32_t rp_state : 16;
   VkSampleMask sample_mask;
   uint32_t blend_id;

   /* Pre-hashed value for table lookup, invalid when zero.
    * Members after this point are not included in pipeline state hash key */
   uint32_t hash;
   bool dirty;

   struct zink_pipeline_dynamic_state1 dyn_state1;

   struct zink_pipeline_dynamic_state2 dyn_state2;
   struct zink_pipeline_dynamic_state3 dyn_state3;

   union {
      VkShaderModule modules[MESA_SHADER_STAGES - 1];
      uint32_t optimal_key;
   };
   bool modules_changed;

   uint32_t vertex_hash;

   uint32_t final_hash;

   uint32_t _pad2;
   /* order matches zink_gfx_input_key */
   union {
      struct {
         unsigned idx:8;
         bool uses_dynamic_stride;
      };
      uint32_t input;
   };
   uint32_t vertex_buffers_enabled_mask;
   uint32_t vertex_strides[PIPE_MAX_ATTRIBS];
   struct zink_vertex_elements_hw_state *element_state;
   bool sample_locations_enabled;
   uint8_t has_points; //either gs outputs points or prim type is points
   union {
      struct {
         struct zink_shader_key key[5];
         struct zink_shader_key last_vertex;
      } shader_keys;
      struct {
         union zink_shader_key_optimal key;
      } shader_keys_optimal;
   };
   struct zink_blend_state *blend_state;
   struct zink_render_pass *render_pass;
   struct zink_render_pass *next_render_pass; //will be used next time rp is begun
   VkFormat rendering_formats[PIPE_MAX_COLOR_BUFS];
   VkPipelineRenderingCreateInfo rendering_info;
   VkPipeline pipeline;
   enum pipe_prim_type gfx_prim_mode; //pending mode
};

struct zink_compute_pipeline_state {
   /* Pre-hashed value for table lookup, invalid when zero.
    * Members after this point are not included in pipeline state hash key */
   uint32_t hash;
   uint32_t final_hash;
   bool dirty;
   uint32_t local_size[3];

   uint32_t module_hash;
   VkShaderModule module;
   bool module_changed;

   struct zink_shader_key key;

   VkPipeline pipeline;
};


/** program types */
struct zink_gfx_push_constant {
   unsigned draw_mode_is_indexed;
   unsigned draw_id;
   float default_inner_level[2];
   float default_outer_level[4];
};

struct zink_cs_push_constant {
   unsigned work_dim;
};

/* a shader module is used for directly reusing a shader module between programs,
 * e.g., in the case where we're swapping out only one shader,
 * allowing us to skip going through shader keys
 */
struct zink_shader_module {
   VkShaderModule shader;
   uint32_t hash;
   bool default_variant;
   bool has_nonseamless;
   uint8_t num_uniforms;
   uint8_t key_size;
   uint8_t key[0]; /* | key | uniforms | */
};

struct zink_program {
   struct pipe_reference reference;
   struct zink_context *ctx;
   unsigned char sha1[20];
   struct util_queue_fence cache_fence;
   VkPipelineCache pipeline_cache;
   size_t pipeline_cache_size;
   struct zink_batch_usage *batch_uses;
   bool is_compute;
   bool can_precompile;

   struct zink_program_descriptor_data dd;

   uint32_t compat_id;
   VkPipelineLayout layout;
   VkDescriptorSetLayout dsl[ZINK_DESCRIPTOR_TYPES + 2]; // one for each type + push + bindless
   unsigned num_dsl;

   bool removed;
};

#define STAGE_MASK_OPTIMAL (1<<16)
typedef bool (*equals_gfx_pipeline_state_func)(const void *a, const void *b);

struct zink_gfx_library_key {
   uint32_t optimal_key; //equals_pipeline_lib_optimal
   VkShaderModule modules[ZINK_GFX_SHADER_COUNT];
   VkPipeline pipeline;
};

struct zink_gfx_input_key {
   union {
      struct {
         unsigned idx:8;
         bool uses_dynamic_stride;
      };
      uint32_t input;
   };
   uint32_t vertex_buffers_enabled_mask;
   uint32_t vertex_strides[PIPE_MAX_ATTRIBS];
   struct zink_vertex_elements_hw_state *element_state;
   VkPipeline pipeline;
};

struct zink_gfx_output_key {
   /* order matches zink_gfx_output_key */
   union {
      struct {
         unsigned force_persample_interp:1;
         uint32_t rast_samples:6;
         uint32_t min_samples:6;
         uint32_t feedback_loop : 1;
         uint32_t feedback_loop_zs : 1;
         uint32_t rast_attachment_order : 1;
         uint32_t rp_state : 16;
      };
      uint32_t key;
   };

   /* TODO: compress these */
   VkSampleMask sample_mask;
   uint32_t blend_id;
   VkPipeline pipeline;
};

struct zink_gfx_program {
   struct zink_program base;

   struct zink_context *ctx; //the owner context

   uint32_t stages_present; //mask of stages present in this program
   uint32_t stages_remaining; //mask of zink_shader remaining in this program
   struct nir_shader *nir[ZINK_GFX_SHADER_COUNT];

   VkShaderModule modules[ZINK_GFX_SHADER_COUNT]; // compute stage doesn't belong here
   uint32_t module_hash[ZINK_GFX_SHADER_COUNT];

   struct zink_shader *last_vertex_stage;

   struct util_dynarray shader_cache[ZINK_GFX_SHADER_COUNT][2][2]; //normal, nonseamless cubes, inline uniforms
   unsigned inlined_variant_count[ZINK_GFX_SHADER_COUNT];

   struct zink_shader *shaders[ZINK_GFX_SHADER_COUNT];
   struct hash_table pipelines[2][11]; // [dynamic, renderpass][number of draw modes we support]
   uint32_t default_variant_hash;
   uint32_t last_variant_hash;
   uint8_t inline_variants; //which stages are using inlined uniforms

   uint32_t last_finalized_hash[2][4]; //[dynamic, renderpass][primtype idx]
   VkPipeline last_pipeline[2][4]; //[dynamic, renderpass][primtype idx]

   struct set libs; //zink_gfx_library_key -> VkPipeline
};

struct zink_compute_program {
   struct zink_program base;

   bool use_local_size;

   nir_shader *nir;

   struct zink_shader_module *curr;

   struct zink_shader_module *module; //base
   struct util_dynarray shader_cache[2]; //nonseamless cubes, inline uniforms
   unsigned inlined_variant_count;

   struct zink_shader *shader;
   struct hash_table pipelines;

   VkPipeline base_pipeline;
};


/** renderpass types */

struct zink_rt_attrib {
  VkFormat format;
  VkSampleCountFlagBits samples;
  bool clear_color;
  union {
     bool clear_stencil;
     bool fbfetch;
  };
<<<<<<< HEAD
  union {
     bool invalid;

     bool swapchain;

     bool needs_write;
  };
=======
  bool invalid;
  bool needs_write;
>>>>>>> 0b81ff01
  bool resolve;
  bool feedback_loop;
};

struct zink_render_pass_state {
   union {
      struct {
         uint8_t num_cbufs : 5; /* PIPE_MAX_COLOR_BUFS = 8 */
         uint8_t have_zsbuf : 1;
         uint8_t samples:1; //for fs samplemask

         uint8_t swapchain_init:1;

         uint32_t num_zsresolves : 1;
         uint32_t num_cresolves : 24; /* PIPE_MAX_COLOR_BUFS, but this is a struct hole */
      };
      uint32_t val; //for comparison
   };
   struct zink_rt_attrib rts[PIPE_MAX_COLOR_BUFS + 1];
   unsigned num_rts;
   uint32_t clears; //for extra verification and update flagging
   uint32_t msaa_expand_mask;
};

struct zink_pipeline_rt {
   VkFormat format;
   VkSampleCountFlagBits samples;
};

struct zink_render_pass_pipeline_state {
   uint32_t num_attachments:22;
   uint32_t fbfetch:1;
   uint32_t color_read:1;
   uint32_t depth_read:1;
   uint32_t depth_write:1;
   uint32_t num_cresolves:4;
   uint32_t num_zsresolves:1;
   bool samples:1; //for fs samplemask
   struct zink_pipeline_rt attachments[PIPE_MAX_COLOR_BUFS + 1];
   unsigned id;
};

struct zink_render_pass {
   VkRenderPass render_pass;
   struct zink_render_pass_state state;
   unsigned pipeline_state;
};


/** resource types */
struct zink_resource_object {
   struct pipe_reference reference;

   VkPipelineStageFlagBits access_stage;
   VkAccessFlags access;
   bool unordered_read;
   bool unordered_write;

   unsigned persistent_maps; //if nonzero, requires vkFlushMappedMemoryRanges during batch use

   VkBuffer storage_buffer;
   simple_mtx_t view_lock;
   struct util_dynarray views;

   union {
      VkBuffer buffer;
      VkImage image;
   };

   VkSampleLocationsInfoEXT zs_evaluate;
   bool needs_zs_evaluate;

   bool storage_init; //layout was set for image
   bool transfer_dst;
   bool render_target;
   bool is_buffer;
   bool exportable;

   /* TODO: this should be a union */
   int handle;
   struct zink_bo *bo;
   // struct {
   struct kopper_displaytarget *dt;
   uint32_t dt_idx;
   uint32_t last_dt_idx;
   VkSemaphore present;
   bool new_dt;
   bool indefinite_acquire;
   // }


   VkDeviceSize offset, size, alignment;
   VkImageCreateFlags vkflags;
   VkImageUsageFlags vkusage;
   VkFormatFeatureFlags vkfeats;
   uint64_t modifier;
   VkImageAspectFlags modifier_aspect;
   VkSamplerYcbcrConversion sampler_conversion;
   unsigned plane_offsets[3];
   unsigned plane_strides[3];
   unsigned plane_count;

   bool host_visible;
   bool coherent;
   bool is_aux;
};

struct zink_resource {
   struct threaded_resource base;

   enum pipe_format internal_format:16;

   struct zink_resource_object *obj;
   union {
      struct {
         struct util_range valid_buffer_range;
         uint32_t vbo_bind_mask : PIPE_MAX_ATTRIBS;
         uint8_t ubo_bind_count[2];
         uint8_t ssbo_bind_count[2];
         uint8_t vbo_bind_count;
         uint8_t so_bind_count; //not counted in all_binds
         bool so_valid;
         uint32_t ubo_bind_mask[MESA_SHADER_STAGES];
         uint32_t ssbo_bind_mask[MESA_SHADER_STAGES];
      };
      struct {
         bool linear;
         bool need_2D;
         bool valid;
         uint8_t fb_bind_count; //not counted in all_binds
         uint16_t fb_binds; /* mask of attachment idx; zs is PIPE_MAX_COLOR_BUFS */
         VkSparseImageMemoryRequirements sparse;
         VkFormat format;
         VkImageLayout layout;
         VkImageAspectFlags aspect;
      };
   };
   uint32_t sampler_binds[MESA_SHADER_STAGES];
   uint32_t image_binds[MESA_SHADER_STAGES];
   uint16_t sampler_bind_count[2]; //gfx, compute
   uint16_t image_bind_count[2]; //gfx, compute
   uint16_t write_bind_count[2]; //gfx, compute
   uint16_t bindless[2]; //tex, img
   union {
      uint16_t bind_count[2]; //gfx, compute
      uint32_t all_binds;
   };

   VkPipelineStageFlagBits gfx_barrier;
   VkAccessFlagBits barrier_access[2]; //gfx, compute

   union {
      struct {
         struct hash_table bufferview_cache;
         simple_mtx_t bufferview_mtx;
      };
      struct {
         struct hash_table surface_cache;
         simple_mtx_t surface_mtx;
      };
   };

   bool swapchain;
   bool dmabuf_acquire;
   bool dmabuf;

   struct sw_displaytarget *dt;

   unsigned dt_stride;

   uint8_t modifiers_count;
   uint64_t *modifiers;
   enum pipe_format drm_format;
};

static inline struct zink_resource *
zink_resource(struct pipe_resource *r)
{
   return (struct zink_resource *)r;
}


struct zink_transfer {
   struct threaded_transfer base;
   struct pipe_resource *staging_res;
   unsigned offset;
   unsigned depthPitch;
};


/** screen types */
struct zink_modifier_prop {
    uint32_t                             drmFormatModifierCount;
    VkDrmFormatModifierPropertiesEXT*    pDrmFormatModifierProperties;
};

struct zink_screen {
   struct pipe_screen base;

   struct util_dl_library *loader_lib;
   PFN_vkGetInstanceProcAddr vk_GetInstanceProcAddr;
   PFN_vkGetDeviceProcAddr vk_GetDeviceProcAddr;

   bool threaded;
   bool is_cpu;
   bool abort_on_hang;
   uint64_t curr_batch; //the current batch id
   uint32_t last_finished;
   VkSemaphore sem;
   VkSemaphore prev_sem;
   VkFence fence;
   struct util_queue flush_queue;
   struct zink_context *copy_context;

   unsigned buffer_rebind_counter;
   unsigned image_rebind_counter;
   unsigned robust_ctx_count;

   struct hash_table dts;
   simple_mtx_t dt_lock;

   bool device_lost;

   struct sw_winsys *winsys;

   int drm_fd;

   struct hash_table framebuffer_cache;

   simple_mtx_t framebuffer_mtx;

   struct slab_parent_pool transfer_pool;
   struct disk_cache *disk_cache;
   struct util_queue cache_put_thread;
   struct util_queue cache_get_thread;

   struct util_live_shader_cache shaders;

   struct {
      struct pb_cache bo_cache;
      struct pb_slabs bo_slabs[NUM_SLAB_ALLOCATORS];
      unsigned min_alloc_size;
      uint32_t next_bo_unique_id;
   } pb;
   uint8_t heap_map[VK_MAX_MEMORY_TYPES];
   VkMemoryPropertyFlags heap_flags[VK_MAX_MEMORY_TYPES];
   bool resizable_bar;

   uint64_t total_video_mem;
   uint64_t clamp_video_mem;
   uint64_t total_mem;

   VkInstance instance;
   struct zink_instance_info instance_info;

   VkPhysicalDevice pdev;
   uint32_t vk_version, spirv_version;
   struct util_idalloc_mt buffer_ids;
   struct util_vertex_state_cache vertex_state_cache;

   struct zink_device_info info;
   struct nir_shader_compiler_options nir_options;

   bool optimal_keys;
   bool have_full_ds3;
   bool have_X8_D24_UNORM_PACK32;
   bool have_D24_UNORM_S8_UINT;
   bool have_D32_SFLOAT_S8_UINT;
   bool have_triangle_fans;
   bool need_decompose_attrs;
   bool need_2D_zs;
   bool need_2D_sparse;
   bool faked_e5sparse; //drivers may not expose R9G9B9E5 but cts requires it

   uint32_t gfx_queue;
   uint32_t sparse_queue;
   uint32_t max_queues;
   uint32_t timestamp_valid_bits;

   unsigned max_fences;

   VkDevice dev;
   VkQueue queue; //gfx+compute
   VkQueue queue_sparse;
   simple_mtx_t queue_lock;
   VkDebugUtilsMessengerEXT debugUtilsCallbackHandle;

   uint32_t cur_custom_border_color_samplers;

   struct vk_dispatch_table vk;

   void (*buffer_barrier)(struct zink_context *ctx, struct zink_resource *res, VkAccessFlags flags, VkPipelineStageFlags pipeline);
   void (*image_barrier)(struct zink_context *ctx, struct zink_resource *res, VkImageLayout new_layout, VkAccessFlags flags, VkPipelineStageFlags pipeline);

   bool compact_descriptors;
   uint8_t desc_set_id[ZINK_MAX_DESCRIPTOR_SETS];

   struct {
      bool dual_color_blend_by_location;
      bool glsl_correct_derivatives_after_discard;
      bool inline_uniforms;
   } driconf;

   VkFormatProperties format_props[PIPE_FORMAT_COUNT];
   struct zink_modifier_prop modifier_props[PIPE_FORMAT_COUNT];

   VkExtent2D maxSampleLocationGridSize[5];

   struct {
      bool broken_l4a4;
      bool depth_clip_control_missing;
      bool implicit_sync;
      bool always_feedback_loop;
      bool always_feedback_loop_zs;
      unsigned z16_unscaled_bias;
      unsigned z24_unscaled_bias;
   } driver_workarounds;
};

static inline struct zink_screen *
zink_screen(struct pipe_screen *pipe)
{
   return (struct zink_screen *)pipe;
}

/** surface types */

struct zink_surface_info {
   VkImageCreateFlags flags;
   VkImageUsageFlags usage;
   uint32_t width;
   uint32_t height;
   uint32_t layerCount;
   VkFormat format[2];
};

struct zink_surface {
   struct pipe_surface base;
   VkImageViewCreateInfo ivci;
   VkImageViewUsageCreateInfo usage_info;
   struct zink_surface_info info; //TODO: union with fb refs
   uint32_t info_hash;
   bool is_swapchain;
   VkImageView image_view;
   void *dt;
   VkImageView *swapchain;
   unsigned swapchain_size;
   VkImageView *old_swapchain;
   unsigned old_swapchain_size;
   VkImageView simage_view;//old iview after storage replacement/rebind
   void *obj; //backing resource object
   uint32_t hash;
<<<<<<< HEAD
   struct zink_batch_usage *batch_uses;

   struct util_dynarray framebuffer_refs;
   struct zink_descriptor_refs desc_set_refs;
=======
>>>>>>> 0b81ff01
};

/* wrapper object that preserves the gallium expectation of having
 * pipe_surface::context match the context used to create the surface
 */
struct zink_ctx_surface {
   struct pipe_surface base;
   struct zink_surface *surf;
   struct zink_ctx_surface *transient; //zink_ctx_surface
   /* TODO: need replicate EXT */
   bool transient_init;
};

/* use this cast for framebuffer surfaces */
static inline struct zink_surface *
zink_csurface(struct pipe_surface *psurface)
{
   return psurface ? ((struct zink_ctx_surface *)psurface)->surf : NULL;
}

/* use this cast for checking transient framebuffer surfaces */
static inline struct zink_surface *
zink_transient_surface(struct pipe_surface *psurface)
{
   return psurface ? ((struct zink_ctx_surface *)psurface)->transient ? ((struct zink_ctx_surface *)psurface)->transient->surf : NULL : NULL;
}

/* use this cast for internal surfaces */
static inline struct zink_surface *
zink_surface(struct pipe_surface *psurface)
{
   return (struct zink_surface *)psurface;
}


/** framebuffer types */
struct zink_framebuffer_state {
   uint32_t width;
   uint16_t height;
   uint32_t layers:6;
   uint32_t samples:6;
   uint32_t num_attachments:4;
   //struct zink_surface_info infos[PIPE_MAX_COLOR_BUFS + 1];

   union {
      VkImageView attachments[PIPE_MAX_COLOR_BUFS + 1];
      struct zink_surface_info infos[PIPE_MAX_COLOR_BUFS + 1];
   };
};

struct zink_framebuffer {
   struct pipe_reference reference;

   /* current objects */
   VkFramebuffer fb;
   struct zink_render_pass *rp;

   struct zink_framebuffer_state state;
   //VkFramebufferAttachmentImageInfo infos[PIPE_MAX_COLOR_BUFS + 1];

   union {
      struct pipe_surface *surfaces[PIPE_MAX_COLOR_BUFS + 1];
      VkFramebufferAttachmentImageInfo infos[PIPE_MAX_COLOR_BUFS + 1];
   };

   struct hash_table objects;
};


/** context types */
struct zink_sampler_state {
   VkSampler sampler;
   VkSampler sampler_clamped;
   bool custom_border_color;
   bool emulate_nonseamless;
};

struct zink_buffer_view {
   struct pipe_reference reference;
   struct pipe_resource *pres;
   VkBufferViewCreateInfo bvci;
   VkBufferView buffer_view;
   uint32_t hash;
};

struct zink_sampler_view {
   struct pipe_sampler_view base;
   union {
      struct zink_surface *image_view;
      struct zink_buffer_view *buffer_view;
   };
   struct zink_surface *cube_array;
};

struct zink_image_view {
   struct pipe_image_view base;
   union {
      struct zink_surface *surface;
      struct zink_buffer_view *buffer_view;
   };
};

static inline struct zink_sampler_view *
zink_sampler_view(struct pipe_sampler_view *pview)
{
   return (struct zink_sampler_view *)pview;
}

struct zink_so_target {
   struct pipe_stream_output_target base;
   struct pipe_resource *counter_buffer;
   VkDeviceSize counter_buffer_offset;
   uint32_t stride;
   bool counter_buffer_valid;
};

static inline struct zink_so_target *
zink_so_target(struct pipe_stream_output_target *so_target)
{
   return (struct zink_so_target *)so_target;
}

struct zink_viewport_state {
   struct pipe_viewport_state viewport_states[PIPE_MAX_VIEWPORTS];
   struct pipe_scissor_state scissor_states[PIPE_MAX_VIEWPORTS];
   uint8_t num_viewports;
};


struct zink_descriptor_surface {
   union {
      struct zink_surface *surface;
      struct zink_buffer_view *bufferview;
   };
   bool is_buffer;
};

struct zink_bindless_descriptor {
   struct zink_descriptor_surface ds;
   struct zink_sampler_state *sampler;
   uint32_t handle;
   uint32_t access; //PIPE_ACCESS_...
};

struct zink_rendering_info {
   VkPipelineRenderingCreateInfo info;
   unsigned id;
};


typedef void (*pipe_draw_vbo_func)(struct pipe_context *pipe,
                                   const struct pipe_draw_info *info,
                                   unsigned drawid_offset,
                                   const struct pipe_draw_indirect_info *indirect,
                                   const struct pipe_draw_start_count_bias *draws,
                                   unsigned num_draws);
typedef void (*pipe_draw_vertex_state_func)(struct pipe_context *ctx,
                                            struct pipe_vertex_state *vstate,
                                            uint32_t partial_velem_mask,
                                            struct pipe_draw_vertex_state_info info,
                                            const struct pipe_draw_start_count_bias *draws,
                                            unsigned num_draws);
typedef void (*pipe_launch_grid_func)(struct pipe_context *pipe, const struct pipe_grid_info *info);

struct zink_context {
   struct pipe_context base;
   struct threaded_context *tc;
   struct slab_child_pool transfer_pool;
   struct slab_child_pool transfer_pool_unsync;
   struct blitter_context *blitter;

   unsigned flags;

   pipe_draw_vbo_func draw_vbo[2]; //batch changed
   pipe_draw_vertex_state_func draw_state[2]; //batch changed
   pipe_launch_grid_func launch_grid[2]; //batch changed

   struct pipe_device_reset_callback reset;

   simple_mtx_t batch_mtx;

   struct zink_fence *deferred_fence;
   struct zink_fence *last_fence; //the last command buffer submitted
   struct zink_batch_state *batch_states; //list of submitted batch states: ordered by increasing timeline id
   unsigned batch_states_count; //number of states in `batch_states`
   struct zink_batch_state *free_batch_states; //unused batch states
   struct zink_batch_state *last_free_batch_state; //for appending
   bool oom_flush;
   bool oom_stall;
   struct zink_batch batch;

   unsigned shader_has_inlinable_uniforms_mask;
   unsigned inlinable_uniforms_valid_mask;

   struct pipe_constant_buffer ubos[MESA_SHADER_STAGES][PIPE_MAX_CONSTANT_BUFFERS];
   struct pipe_shader_buffer ssbos[MESA_SHADER_STAGES][PIPE_MAX_SHADER_BUFFERS];
   uint32_t writable_ssbos[MESA_SHADER_STAGES];
   struct zink_image_view image_views[MESA_SHADER_STAGES][ZINK_MAX_SHADER_IMAGES];

   uint32_t transient_attachments;
   struct pipe_framebuffer_state fb_state;

   struct zink_framebuffer *(*get_framebuffer)(struct zink_context*);
   void (*init_framebuffer)(struct zink_screen *screen, struct zink_framebuffer *fb, struct zink_render_pass *rp);

   struct hash_table framebuffer_cache;

   struct zink_vertex_elements_state *element_state;
   struct zink_rasterizer_state *rast_state;
   struct zink_depth_stencil_alpha_state *dsa_state;

   simple_mtx_t desc_set_layouts_lock;
   struct hash_table desc_set_layouts[ZINK_DESCRIPTOR_TYPES];
   simple_mtx_t desc_pool_keys_lock;
   struct set desc_pool_keys[ZINK_DESCRIPTOR_TYPES];
   bool pipeline_changed[2]; //gfx, compute

   struct zink_shader *gfx_stages[ZINK_GFX_SHADER_COUNT];
   struct zink_shader *last_vertex_stage;
   bool shader_reads_drawid;
   bool shader_reads_basevertex;
   struct zink_gfx_pipeline_state gfx_pipeline_state;
   /* there are 5 gfx stages, but VS and FS are assumed to be always present,
    * thus only 3 stages need to be considered, giving 2^3 = 8 program caches.
    */
   struct hash_table program_cache[8];
   simple_mtx_t program_lock[8];
   uint32_t gfx_hash;
   struct zink_gfx_program *curr_program;
   struct set gfx_inputs;
   struct set gfx_outputs;

   struct zink_descriptor_data dd;

   struct zink_compute_pipeline_state compute_pipeline_state;
   struct zink_compute_program *curr_compute;

   unsigned shader_stages : ZINK_GFX_SHADER_COUNT; /* mask of bound gfx shader stages */
   uint8_t dirty_gfx_stages; /* mask of changed gfx shader stages */
   bool last_vertex_stage_dirty;
   bool compute_dirty;

   struct {
      VkRenderingAttachmentInfo attachments[PIPE_MAX_COLOR_BUFS + 2]; //+depth, +stencil
      VkRenderingInfo info;
   } dynamic_fb;
   uint32_t fb_layer_mismatch; //bitmask
   unsigned depth_bias_scale_factor;
   struct set rendering_state_cache;
   struct set render_pass_state_cache;
   struct hash_table *render_pass_cache;
   VkExtent2D swapchain_size;
   bool fb_changed;
   bool rp_changed; //force renderpass restart
   bool rp_layout_changed; //renderpass changed, maybe restart
   bool rp_loadop_changed; //renderpass changed, don't restart

   struct zink_framebuffer *framebuffer;
   struct zink_framebuffer_clear fb_clears[PIPE_MAX_COLOR_BUFS + 1];
   uint16_t clears_enabled;
   uint16_t rp_clears_enabled;
   uint16_t void_clears;
   uint16_t fbfetch_outputs;
   uint16_t feedback_loops;
   struct zink_resource *needs_present;

   struct pipe_vertex_buffer vertex_buffers[PIPE_MAX_ATTRIBS];
   bool vertex_buffers_dirty;

   struct zink_sampler_state *sampler_states[MESA_SHADER_STAGES][PIPE_MAX_SAMPLERS];
   struct pipe_sampler_view *sampler_views[MESA_SHADER_STAGES][PIPE_MAX_SAMPLERS];

   struct zink_viewport_state vp_state;
   bool vp_state_changed;
   bool scissor_changed;

   float blend_constants[4];

   bool sample_locations_changed;
   VkSampleLocationEXT vk_sample_locations[PIPE_MAX_SAMPLE_LOCATION_GRID_SIZE * PIPE_MAX_SAMPLE_LOCATION_GRID_SIZE];
   uint8_t sample_locations[2 * 4 * 8 * 16];

   struct pipe_stencil_ref stencil_ref;

   union {
      struct {
         float default_inner_level[2];
         float default_outer_level[4];
      };
      float tess_levels[6];
   };

   struct zink_vk_query *curr_xfb_queries[PIPE_MAX_VERTEX_STREAMS];

   struct list_head query_pools;
   struct list_head suspended_queries;
   struct list_head primitives_generated_queries;
   struct zink_query *vertices_query;
   bool disable_color_writes;
   bool primitives_generated_active;
   bool queries_disabled, render_condition_active;
   struct {
      struct zink_query *query;
      bool inverted;
      bool active; //this is the internal vk state
   } render_condition;

   struct pipe_resource *dummy_vertex_buffer;
   struct pipe_resource *dummy_xfb_buffer;
   struct pipe_surface *dummy_surface[7];
   struct zink_buffer_view *dummy_bufferview;

   unsigned buffer_rebind_counter;
   unsigned image_rebind_counter;

   struct {
      /* descriptor info */
      VkDescriptorBufferInfo ubos[MESA_SHADER_STAGES][PIPE_MAX_CONSTANT_BUFFERS];
      uint32_t push_valid;
      uint8_t num_ubos[MESA_SHADER_STAGES];

      VkDescriptorBufferInfo ssbos[MESA_SHADER_STAGES][PIPE_MAX_SHADER_BUFFERS];
      uint8_t num_ssbos[MESA_SHADER_STAGES];

      VkDescriptorImageInfo textures[MESA_SHADER_STAGES][PIPE_MAX_SAMPLERS];
      VkBufferView tbos[MESA_SHADER_STAGES][PIPE_MAX_SAMPLERS];
      uint32_t emulate_nonseamless[MESA_SHADER_STAGES];
      uint32_t cubes[MESA_SHADER_STAGES];
      uint8_t num_samplers[MESA_SHADER_STAGES];
      uint8_t num_sampler_views[MESA_SHADER_STAGES];

      VkDescriptorImageInfo images[MESA_SHADER_STAGES][ZINK_MAX_SHADER_IMAGES];
      VkBufferView texel_images[MESA_SHADER_STAGES][ZINK_MAX_SHADER_IMAGES];
      uint8_t num_images[MESA_SHADER_STAGES];

      VkDescriptorImageInfo fbfetch;

      struct zink_resource *descriptor_res[ZINK_DESCRIPTOR_TYPES][MESA_SHADER_STAGES][PIPE_MAX_SAMPLERS];
      struct zink_descriptor_surface sampler_surfaces[MESA_SHADER_STAGES][PIPE_MAX_SAMPLERS];
      struct zink_descriptor_surface image_surfaces[MESA_SHADER_STAGES][ZINK_MAX_SHADER_IMAGES];

      struct {
         struct util_idalloc tex_slots;
         struct util_idalloc img_slots;
         struct hash_table tex_handles;
         struct hash_table img_handles;
         VkBufferView *buffer_infos; //tex, img
         VkDescriptorImageInfo *img_infos; //tex, img
         struct util_dynarray updates;
         struct util_dynarray resident;
      } bindless[2];  //img, buffer
      union {
         bool bindless_dirty[2]; //tex, img
         uint16_t any_bindless_dirty;
      };
      bool bindless_refs_dirty;
   } di;
   struct set *need_barriers[2]; //gfx, compute
   struct set update_barriers[2][2]; //[gfx, compute][current, next]
   uint8_t barrier_set_idx[2];
   unsigned memory_barrier;

   uint32_t num_so_targets;
   struct pipe_stream_output_target *so_targets[PIPE_MAX_SO_OUTPUTS];
   bool dirty_so_targets;

   bool first_frame_done;
   bool have_timelines;

   bool gfx_dirty;

   bool is_device_lost;
   bool primitive_restart;
   bool vertex_state_changed : 1;
   bool blend_state_changed : 1;
   bool sample_mask_changed : 1;
   bool rast_state_changed : 1;
   bool dsa_state_changed : 1;
   bool stencil_ref_changed : 1;
   bool rasterizer_discard_changed : 1;
};

static inline struct zink_context *
zink_context(struct pipe_context *context)
{
   return (struct zink_context *)context;
}

#endif<|MERGE_RESOLUTION|>--- conflicted
+++ resolved
@@ -893,19 +893,16 @@
      bool clear_stencil;
      bool fbfetch;
   };
-<<<<<<< HEAD
-  union {
-     bool invalid;
-
-     bool swapchain;
-
-     bool needs_write;
-  };
-=======
+
   bool invalid;
+
+  bool swapchain;
+
   bool needs_write;
->>>>>>> 0b81ff01
   bool resolve;
+
+  bool mixed_zs;
+
   bool feedback_loop;
 };
 
@@ -1257,13 +1254,11 @@
    VkImageView simage_view;//old iview after storage replacement/rebind
    void *obj; //backing resource object
    uint32_t hash;
-<<<<<<< HEAD
+
    struct zink_batch_usage *batch_uses;
 
    struct util_dynarray framebuffer_refs;
    struct zink_descriptor_refs desc_set_refs;
-=======
->>>>>>> 0b81ff01
 };
 
 /* wrapper object that preserves the gallium expectation of having
