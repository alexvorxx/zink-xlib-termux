/*
 * Copyright 2018 Collabora Ltd.
 *
 * Permission is hereby granted, free of charge, to any person obtaining a
 * copy of this software and associated documentation files (the "Software"),
 * to deal in the Software without restriction, including without limitation
 * on the rights to use, copy, modify, merge, publish, distribute, sub
 * license, and/or sell copies of the Software, and to permit persons to whom
 * the Software is furnished to do so, subject to the following conditions:
 *
 * The above copyright notice and this permission notice (including the next
 * paragraph) shall be included in all copies or substantial portions of the
 * Software.
 *
 * THE SOFTWARE IS PROVIDED "AS IS", WITHOUT WARRANTY OF ANY KIND, EXPRESS OR
 * IMPLIED, INCLUDING BUT NOT LIMITED TO THE WARRANTIES OF MERCHANTABILITY,
 * FITNESS FOR A PARTICULAR PURPOSE AND NON-INFRINGEMENT. IN NO EVENT SHALL
 * THE AUTHOR(S) AND/OR THEIR SUPPLIERS BE LIABLE FOR ANY CLAIM,
 * DAMAGES OR OTHER LIABILITY, WHETHER IN AN ACTION OF CONTRACT, TORT OR
 * OTHERWISE, ARISING FROM, OUT OF OR IN CONNECTION WITH THE SOFTWARE OR THE
 * USE OR OTHER DEALINGS IN THE SOFTWARE.
 */

#include "zink_screen.h"

#include "zink_kopper.h"
#include "zink_compiler.h"
#include "zink_context.h"
#include "zink_descriptors.h"
#include "zink_fence.h"
#include "vk_format.h"
#include "zink_format.h"
#include "zink_framebuffer.h"
#include "zink_program.h"
#include "zink_public.h"
#include "zink_query.h"
#include "zink_resource.h"
#include "zink_state.h"
#include "nir_to_spirv/nir_to_spirv.h" // for SPIRV_VERSION

#include "util/u_debug.h"
#include "util/u_dl.h"
#include "util/os_file.h"
#include "util/u_memory.h"
#include "util/u_screen.h"
#include "util/u_string.h"
#include "util/perf/u_trace.h"
#include "util/u_transfer_helper.h"
#include "util/hex.h"
#include "util/xmlconfig.h"

#include "util/u_cpu_detect.h"

#include "driver_trace/tr_context.h"

#include "frontend/sw_winsys.h"
extern struct pipe_context* zink_xlib_context;

typedef unsigned char ubyte;

#ifdef HAVE_LIBDRM
#include <xf86drm.h>
#include <fcntl.h>
#include <sys/stat.h>
#ifdef MAJOR_IN_MKDEV
#include <sys/mkdev.h>
#endif
#ifdef MAJOR_IN_SYSMACROS
#include <sys/sysmacros.h>
#endif
#endif

static int num_screens = 0;
bool zink_tracing = false;

#if DETECT_OS_WINDOWS
#include <io.h>
#define VK_LIBNAME "vulkan-1.dll"
#else
#include <unistd.h>
#if DETECT_OS_APPLE
#define VK_LIBNAME "libvulkan.1.dylib"
#elif DETECT_OS_ANDROID
#define VK_LIBNAME "libvulkan.so"
#else
#define VK_LIBNAME "libvulkan.so.1"
#endif
#endif

#ifdef __APPLE__
#include "MoltenVK/mvk_vulkan.h"
// Source of MVK_VERSION
#include "MoltenVK/mvk_config.h"
#define VK_NO_PROTOTYPES
#include "MoltenVK/mvk_deprecated_api.h"
#include "MoltenVK/mvk_private_api.h"
#endif /* __APPLE__ */

#ifdef HAVE_LIBDRM
#include "drm-uapi/dma-buf.h"
#include <xf86drm.h>
#endif

static const struct debug_named_value
zink_debug_options[] = {
   { "nir", ZINK_DEBUG_NIR, "Dump NIR during program compile" },
   { "spirv", ZINK_DEBUG_SPIRV, "Dump SPIR-V during program compile" },
   { "tgsi", ZINK_DEBUG_TGSI, "Dump TGSI during program compile" },
   { "validation", ZINK_DEBUG_VALIDATION, "Dump Validation layer output" },
   { "vvl", ZINK_DEBUG_VALIDATION, "Dump Validation layer output" },
   { "sync", ZINK_DEBUG_SYNC, "Force synchronization before draws/dispatches" },
   { "compact", ZINK_DEBUG_COMPACT, "Use only 4 descriptor sets" },
   { "noreorder", ZINK_DEBUG_NOREORDER, "Do not reorder command streams" },
   { "gpl", ZINK_DEBUG_GPL, "Force using Graphics Pipeline Library for all shaders" },
   { "shaderdb", ZINK_DEBUG_SHADERDB, "Do stuff to make shader-db work" },
   { "rp", ZINK_DEBUG_RP, "Enable renderpass tracking/optimizations" },
   { "norp", ZINK_DEBUG_NORP, "Disable renderpass tracking/optimizations" },
   { "map", ZINK_DEBUG_MAP, "Track amount of mapped VRAM" },
   { "flushsync", ZINK_DEBUG_FLUSHSYNC, "Force synchronous flushes/presents" },
   { "noshobj", ZINK_DEBUG_NOSHOBJ, "Disable EXT_shader_object" },
   { "optimal_keys", ZINK_DEBUG_OPTIMAL_KEYS, "Debug/use optimal_keys" },
   { "noopt", ZINK_DEBUG_NOOPT, "Disable async optimized pipeline compiles" },
   { "nobgc", ZINK_DEBUG_NOBGC, "Disable all async pipeline compiles" },
   { "mem", ZINK_DEBUG_MEM, "Debug memory allocations" },
   { "quiet", ZINK_DEBUG_QUIET, "Suppress warnings" },
   { "ioopt", ZINK_DEBUG_IOOPT, "Optimize IO" },
   { "nopc", ZINK_DEBUG_NOPC, "No precompilation" },
   DEBUG_NAMED_VALUE_END
};

DEBUG_GET_ONCE_FLAGS_OPTION(zink_debug, "ZINK_DEBUG", zink_debug_options, 0)

uint32_t
zink_debug;


static const struct debug_named_value
zink_descriptor_options[] = {
   { "auto", ZINK_DESCRIPTOR_MODE_AUTO, "Automatically detect best mode" },
   { "lazy", ZINK_DESCRIPTOR_MODE_LAZY, "Don't cache, do least amount of updates" },
   { "db", ZINK_DESCRIPTOR_MODE_DB, "Use descriptor buffers" },
   DEBUG_NAMED_VALUE_END
};

DEBUG_GET_ONCE_FLAGS_OPTION(zink_descriptor_mode, "ZINK_DESCRIPTORS", zink_descriptor_options, ZINK_DESCRIPTOR_MODE_AUTO)

enum zink_descriptor_mode zink_descriptor_mode;

static const char *
zink_get_vendor(struct pipe_screen *pscreen)
{
   return "Mesa";
}

static const char *
zink_get_device_vendor(struct pipe_screen *pscreen)
{
   struct zink_screen *screen = zink_screen(pscreen);
   static char buf[1000];
   snprintf(buf, sizeof(buf), "Unknown (vendor-id: 0x%04x)", screen->info.props.vendorID);
   return buf;
}

static const char *
zink_get_name(struct pipe_screen *pscreen)
{
   struct zink_screen *screen = zink_screen(pscreen);
   const char *driver_name = vk_DriverId_to_str(screen->info.driver_props.driverID) + strlen("VK_DRIVER_ID_");
   static char buf[1000];
   snprintf(buf, sizeof(buf), "zink Vulkan %d.%d(%s (%s))",
            VK_VERSION_MAJOR(screen->info.device_version),
            VK_VERSION_MINOR(screen->info.device_version),
            screen->info.props.deviceName,
            strstr(vk_DriverId_to_str(screen->info.driver_props.driverID), "VK_DRIVER_ID_") ? driver_name : "Driver Unknown"
            );
   return buf;
}

static void
zink_get_driver_uuid(struct pipe_screen *pscreen, char *uuid)
{
   struct zink_screen *screen = zink_screen(pscreen);
   if (screen->vk_version >= VK_MAKE_VERSION(1,2,0)) {
      memcpy(uuid, screen->info.props11.driverUUID, VK_UUID_SIZE);
   } else {
      memcpy(uuid, screen->info.deviceid_props.driverUUID, VK_UUID_SIZE);
   }
}

static void
zink_get_device_uuid(struct pipe_screen *pscreen, char *uuid)
{
   struct zink_screen *screen = zink_screen(pscreen);
   if (screen->vk_version >= VK_MAKE_VERSION(1,2,0)) {
      memcpy(uuid, screen->info.props11.deviceUUID, VK_UUID_SIZE);
   } else {
      memcpy(uuid, screen->info.deviceid_props.deviceUUID, VK_UUID_SIZE);
   }
}

static uint32_t
hash_framebuffer_state(const void *key)
{
   struct zink_framebuffer_state* s = (struct zink_framebuffer_state*)key;
   return _mesa_hash_data(key, offsetof(struct zink_framebuffer_state, attachments) + sizeof(s->attachments[0]) * s->num_attachments);
}

static bool
equals_framebuffer_state(const void *a, const void *b)
{
   struct zink_framebuffer_state *s = (struct zink_framebuffer_state*)a;
   return memcmp(a, b, offsetof(struct zink_framebuffer_state, attachments) + sizeof(s->attachments[0]) * s->num_attachments) == 0;
}

static void
zink_get_device_luid(struct pipe_screen *pscreen, char *luid)
{
   struct zink_screen *screen = zink_screen(pscreen);
   if (screen->info.have_vulkan12) {
      memcpy(luid, screen->info.props11.deviceLUID, VK_LUID_SIZE);
   } else {
      memcpy(luid, screen->info.deviceid_props.deviceLUID, VK_LUID_SIZE);
   }
}

static uint32_t
zink_get_device_node_mask(struct pipe_screen *pscreen)
{
   struct zink_screen *screen = zink_screen(pscreen);
   if (screen->info.have_vulkan12) {
      return screen->info.props11.deviceNodeMask;
   } else {
      return screen->info.deviceid_props.deviceNodeMask;
   }
}

static void
zink_set_max_shader_compiler_threads(struct pipe_screen *pscreen, unsigned max_threads)
{
   struct zink_screen *screen = zink_screen(pscreen);
   util_queue_adjust_num_threads(&screen->cache_get_thread, max_threads, false);
}

static bool
zink_is_parallel_shader_compilation_finished(struct pipe_screen *screen, void *shader, enum pipe_shader_type shader_type)
{
   if (shader_type == MESA_SHADER_COMPUTE) {
      struct zink_program *pg = shader;
      return !pg->can_precompile || util_queue_fence_is_signalled(&pg->cache_fence);
   }

   struct zink_shader *zs = shader;
   if (!util_queue_fence_is_signalled(&zs->precompile.fence))
      return false;
   bool finished = true;
   set_foreach(zs->programs, entry) {
      struct zink_gfx_program *prog = (void*)entry->key;
      finished &= util_queue_fence_is_signalled(&prog->base.cache_fence);
   }
   return finished;
}

static VkDeviceSize
get_video_mem(struct zink_screen *screen)
{
   VkDeviceSize size = 0;
   for (uint32_t i = 0; i < screen->info.mem_props.memoryHeapCount; ++i) {
      if (screen->info.mem_props.memoryHeaps[i].flags &
          VK_MEMORY_HEAP_DEVICE_LOCAL_BIT)
         size += screen->info.mem_props.memoryHeaps[i].size;
   }
   return size;
}

/**
 * Creates the disk cache used by mesa/st frontend for caching the GLSL -> NIR
 * path.
 *
 * The output that gets stored in the frontend's cache is the result of
 * zink_shader_finalize().  So, our sha1 cache key here needs to include
 * everything that would change the NIR we generate from a given set of GLSL
 * source, including our driver build, the Vulkan device and driver (which could
 * affect the pipe caps we show the frontend), and any debug flags that change
 * codegen.
 *
 * This disk cache also gets used by zink itself for storing its output from NIR
 * -> SPIRV translation.
 */
static bool
disk_cache_init(struct zink_screen *screen)
{
   if (zink_debug & ZINK_DEBUG_SHADERDB)
      return true;

#ifdef ENABLE_SHADER_CACHE
   struct mesa_sha1 ctx;
   _mesa_sha1_init(&ctx);

#ifdef HAVE_DL_ITERATE_PHDR
   /* Hash in the zink driver build. */
   //const struct build_id_note *note =
       //build_id_find_nhdr_for_addr(disk_cache_init);
   //unsigned build_id_len = build_id_length(note);
   //assert(note && build_id_len == 20); /* sha1 */
   //_mesa_sha1_update(&ctx, build_id_data(note), build_id_len);
#endif

   /* Hash in the Vulkan pipeline cache UUID to identify the combination of
   *  vulkan device and driver (or any inserted layer that would invalidate our
   *  cached pipelines).
   *
   * "Although they have identical descriptions, VkPhysicalDeviceIDProperties
   *  ::deviceUUID may differ from
   *  VkPhysicalDeviceProperties2::pipelineCacheUUID. The former is intended to
   *  identify and correlate devices across API and driver boundaries, while the
   *  latter is used to identify a compatible device and driver combination to
   *  use when serializing and de-serializing pipeline state."
   */
   _mesa_sha1_update(&ctx, screen->info.props.pipelineCacheUUID, VK_UUID_SIZE);

   /* Hash in our debug flags that affect NIR generation as of finalize_nir */
   unsigned shader_debug_flags = zink_debug & ZINK_DEBUG_COMPACT;
   _mesa_sha1_update(&ctx, &shader_debug_flags, sizeof(shader_debug_flags));

   /* Some of the driconf options change shaders.  Let's just hash the whole
    * thing to not forget any (especially as options get added).
    */
   _mesa_sha1_update(&ctx, &screen->driconf, sizeof(screen->driconf));

   /* EXT_shader_object causes different descriptor layouts for separate shaders */
   _mesa_sha1_update(&ctx, &screen->info.have_EXT_shader_object, sizeof(screen->info.have_EXT_shader_object));

   /* Finish the sha1 and format it as text. */
   unsigned char sha1[20];
   _mesa_sha1_final(&ctx, sha1);

   char cache_id[20 * 2 + 1];
   mesa_bytes_to_hex(cache_id, sha1, 20);

   screen->disk_cache = disk_cache_create("zink", cache_id, 0);

   if (!screen->disk_cache)
      return true;

   if (!util_queue_init(&screen->cache_put_thread, "zcq", 8, 1, UTIL_QUEUE_INIT_RESIZE_IF_FULL, screen)) {
      mesa_loge("zink: Failed to create disk cache queue\n");

      disk_cache_destroy(screen->disk_cache);
      screen->disk_cache = NULL;

      return false;
   }
#endif

   return true;
}


static void
cache_put_job(void *data, void *gdata, int thread_index)
{
   struct zink_program *pg = data;
   struct zink_screen *screen = gdata;
   size_t size = 0;
   u_rwlock_rdlock(&pg->pipeline_cache_lock);
   VkResult result = VKSCR(GetPipelineCacheData)(screen->dev, pg->pipeline_cache, &size, NULL);
   if (result != VK_SUCCESS) {
      u_rwlock_rdunlock(&pg->pipeline_cache_lock);
      mesa_loge("ZINK: vkGetPipelineCacheData failed (%s)", vk_Result_to_str(result));
      return;
   }
   if (pg->pipeline_cache_size == size) {
      u_rwlock_rdunlock(&pg->pipeline_cache_lock);
      return;
   }
   void *pipeline_data = malloc(size);
   if (!pipeline_data) {
      u_rwlock_rdunlock(&pg->pipeline_cache_lock);
      return;
   }
   result = VKSCR(GetPipelineCacheData)(screen->dev, pg->pipeline_cache, &size, pipeline_data);
   u_rwlock_rdunlock(&pg->pipeline_cache_lock);
   if (result == VK_SUCCESS) {
      pg->pipeline_cache_size = size;

      cache_key key;
      disk_cache_compute_key(screen->disk_cache, pg->sha1, sizeof(pg->sha1), key);
      disk_cache_put_nocopy(screen->disk_cache, key, pipeline_data, size, NULL);
   } else {
      mesa_loge("ZINK: vkGetPipelineCacheData failed (%s)", vk_Result_to_str(result));
   }
}

void
zink_screen_update_pipeline_cache(struct zink_screen *screen, struct zink_program *pg, bool in_thread)
{
   if (!screen->disk_cache || !pg->pipeline_cache)
      return;

   if (in_thread)
      cache_put_job(pg, screen, 0);
   else if (util_queue_fence_is_signalled(&pg->cache_fence))
      util_queue_add_job(&screen->cache_put_thread, pg, &pg->cache_fence, cache_put_job, NULL, 0);
}

static void
cache_get_job(void *data, void *gdata, int thread_index)
{
   struct zink_program *pg = data;
   struct zink_screen *screen = gdata;

   VkPipelineCacheCreateInfo pcci;
   pcci.sType = VK_STRUCTURE_TYPE_PIPELINE_CACHE_CREATE_INFO;
   pcci.pNext = NULL;
   pcci.flags = screen->info.have_EXT_pipeline_creation_cache_control ? VK_PIPELINE_CACHE_CREATE_EXTERNALLY_SYNCHRONIZED_BIT : 0;
   pcci.initialDataSize = 0;
   pcci.pInitialData = NULL;

   cache_key key;
   disk_cache_compute_key(screen->disk_cache, pg->sha1, sizeof(pg->sha1), key);
   pcci.pInitialData = disk_cache_get(screen->disk_cache, key, &pg->pipeline_cache_size);
   pcci.initialDataSize = pg->pipeline_cache_size;

   VkResult res = VKSCR(CreatePipelineCache)(screen->dev, &pcci, NULL, &pg->pipeline_cache);
   if (res != VK_SUCCESS) {
      mesa_loge("ZINK: vkCreatePipelineCache failed (%s)", vk_Result_to_str(res));
   }
   free((void*)pcci.pInitialData);
}

void
zink_screen_get_pipeline_cache(struct zink_screen *screen, struct zink_program *pg, bool in_thread)
{
   if (!screen->disk_cache)
      return;

   if (in_thread)
      cache_get_job(pg, screen, 0);
   else
      util_queue_add_job(&screen->cache_get_thread, pg, &pg->cache_fence, cache_get_job, NULL, 0);
}

static int
zink_get_compute_param(struct pipe_screen *pscreen, enum pipe_shader_ir ir_type,
                       enum pipe_compute_cap param, void *ret)
{
   struct zink_screen *screen = zink_screen(pscreen);
#define RET(x) do {                  \
   if (ret)                          \
      memcpy(ret, x, sizeof(x));     \
   return sizeof(x);                 \
} while (0)

   switch (param) {
   case PIPE_COMPUTE_CAP_ADDRESS_BITS:
      RET((uint32_t []){ 64 });

   case PIPE_COMPUTE_CAP_IR_TARGET:
      if (ret)
         strcpy(ret, "nir");
      return 4;

   case PIPE_COMPUTE_CAP_GRID_DIMENSION:
      RET((uint64_t []) { 3 });

   case PIPE_COMPUTE_CAP_MAX_GRID_SIZE:
      RET(((uint64_t []) { screen->info.props.limits.maxComputeWorkGroupCount[0],
                           screen->info.props.limits.maxComputeWorkGroupCount[1],
                           screen->info.props.limits.maxComputeWorkGroupCount[2] }));

   case PIPE_COMPUTE_CAP_MAX_BLOCK_SIZE:
      /* MaxComputeWorkGroupSize[0..2] */
      RET(((uint64_t []) {screen->info.props.limits.maxComputeWorkGroupSize[0],
                          screen->info.props.limits.maxComputeWorkGroupSize[1],
                          screen->info.props.limits.maxComputeWorkGroupSize[2]}));

   case PIPE_COMPUTE_CAP_MAX_THREADS_PER_BLOCK:
   case PIPE_COMPUTE_CAP_MAX_VARIABLE_THREADS_PER_BLOCK:
      RET((uint64_t []) { screen->info.props.limits.maxComputeWorkGroupInvocations });

   case PIPE_COMPUTE_CAP_MAX_LOCAL_SIZE:
      RET((uint64_t []) { screen->info.props.limits.maxComputeSharedMemorySize });

   case PIPE_COMPUTE_CAP_IMAGES_SUPPORTED:
      RET((uint32_t []) { 1 });

   case PIPE_COMPUTE_CAP_SUBGROUP_SIZES:
      RET((uint32_t []) { screen->info.props11.subgroupSize });

   case PIPE_COMPUTE_CAP_MAX_MEM_ALLOC_SIZE:
      RET((uint64_t []) { screen->clamp_video_mem });

   case PIPE_COMPUTE_CAP_MAX_GLOBAL_SIZE:
      RET((uint64_t []) { screen->total_video_mem });

   case PIPE_COMPUTE_CAP_MAX_COMPUTE_UNITS:
      // no way in vulkan to retrieve this information.
      RET((uint32_t []) { 1 });

   case PIPE_COMPUTE_CAP_MAX_SUBGROUPS:
   case PIPE_COMPUTE_CAP_MAX_CLOCK_FREQUENCY:
   case PIPE_COMPUTE_CAP_MAX_PRIVATE_SIZE:
   case PIPE_COMPUTE_CAP_MAX_INPUT_SIZE:
      // XXX: I think these are for Clover...
      return 0;

   default:
      unreachable("unknown compute param");
   }
}

static uint32_t
get_smallest_buffer_heap(struct zink_screen *screen)
{
   enum zink_heap heaps[] = {
      ZINK_HEAP_DEVICE_LOCAL,
      ZINK_HEAP_DEVICE_LOCAL_VISIBLE,
      ZINK_HEAP_HOST_VISIBLE_COHERENT,
      ZINK_HEAP_HOST_VISIBLE_COHERENT
   };
   unsigned size = UINT32_MAX;
   for (unsigned i = 0; i < ARRAY_SIZE(heaps); i++) {
      for (unsigned j = 0; j < screen->heap_count[i]; j++) {
         unsigned heap_idx = screen->info.mem_props.memoryTypes[screen->heap_map[i][j]].heapIndex;
         size = MIN2(screen->info.mem_props.memoryHeaps[heap_idx].size, size);
      }
   }
   return size;
}

static inline bool
have_fp32_filter_linear(struct zink_screen *screen)
{
   const VkFormat fp32_formats[] = {
      VK_FORMAT_R32_SFLOAT,
      VK_FORMAT_R32G32_SFLOAT,
      VK_FORMAT_R32G32B32_SFLOAT,
      VK_FORMAT_R32G32B32A32_SFLOAT,
      VK_FORMAT_D32_SFLOAT,
   };
   for (int i = 0; i < ARRAY_SIZE(fp32_formats); ++i) {
      VkFormatProperties props;
      VKSCR(GetPhysicalDeviceFormatProperties)(screen->pdev,
                                               fp32_formats[i],
                                               &props);
      if (((props.linearTilingFeatures | props.optimalTilingFeatures) &
           (VK_FORMAT_FEATURE_SAMPLED_IMAGE_BIT |
            VK_FORMAT_FEATURE_SAMPLED_IMAGE_FILTER_LINEAR_BIT)) ==
          VK_FORMAT_FEATURE_SAMPLED_IMAGE_BIT) {
         return false;
      }
   }
   return true;
}

static int
zink_get_param(struct pipe_screen *pscreen, enum pipe_cap param)
{
   struct zink_screen *screen = zink_screen(pscreen);

   switch (param) {
   case PIPE_CAP_NULL_TEXTURES:
      return screen->info.rb_image_feats.robustImageAccess;
   case PIPE_CAP_TEXRECT:
   case PIPE_CAP_MULTI_DRAW_INDIRECT_PARTIAL_STRIDE:
      return 0;
   case PIPE_CAP_ANISOTROPIC_FILTER:
      return screen->info.feats.features.samplerAnisotropy;
   case PIPE_CAP_EMULATE_NONFIXED_PRIMITIVE_RESTART:
      return 1;
   case PIPE_CAP_SUPPORTED_PRIM_MODES_WITH_RESTART: {
      uint32_t modes = BITFIELD_BIT(MESA_PRIM_LINE_STRIP) |
                       BITFIELD_BIT(MESA_PRIM_TRIANGLE_STRIP) |
                       BITFIELD_BIT(MESA_PRIM_LINE_STRIP_ADJACENCY) |
                       BITFIELD_BIT(MESA_PRIM_TRIANGLE_STRIP_ADJACENCY);
      if (screen->have_triangle_fans)
         modes |= BITFIELD_BIT(MESA_PRIM_TRIANGLE_FAN);
      if (screen->info.have_EXT_primitive_topology_list_restart) {
         modes |= BITFIELD_BIT(MESA_PRIM_POINTS) |
                  BITFIELD_BIT(MESA_PRIM_LINES) |
                  BITFIELD_BIT(MESA_PRIM_LINES_ADJACENCY) |
                  BITFIELD_BIT(MESA_PRIM_TRIANGLES) |
                  BITFIELD_BIT(MESA_PRIM_TRIANGLES_ADJACENCY);
         if (screen->info.list_restart_feats.primitiveTopologyPatchListRestart)
            modes |= BITFIELD_BIT(MESA_PRIM_PATCHES);
      }
      return modes;
   }
   case PIPE_CAP_SUPPORTED_PRIM_MODES: {
      uint32_t modes = BITFIELD_MASK(MESA_PRIM_COUNT);
      //if (!screen->have_triangle_fans)
        modes &= ~BITFIELD_BIT(MESA_PRIM_QUADS);

      modes &= ~BITFIELD_BIT(MESA_PRIM_QUAD_STRIP);
      modes &= ~BITFIELD_BIT(MESA_PRIM_POLYGON);
      modes &= ~BITFIELD_BIT(MESA_PRIM_LINE_LOOP);
      
      if (!screen->have_triangle_fans)
         modes &= ~BITFIELD_BIT(MESA_PRIM_TRIANGLE_FAN);
      return modes;
   }

   case PIPE_CAP_FBFETCH:
      return 1;
   case PIPE_CAP_FBFETCH_COHERENT:
      return screen->info.have_EXT_rasterization_order_attachment_access;

   case PIPE_CAP_MEMOBJ:
      return screen->instance_info.have_KHR_external_memory_capabilities && (screen->info.have_KHR_external_memory_fd || screen->info.have_KHR_external_memory_win32);
   case PIPE_CAP_FENCE_SIGNAL:
      return screen->info.have_KHR_external_semaphore_fd || screen->info.have_KHR_external_semaphore_win32;
   case PIPE_CAP_NATIVE_FENCE_FD:
      return screen->instance_info.have_KHR_external_semaphore_capabilities && screen->info.have_KHR_external_semaphore_fd;
   case PIPE_CAP_RESOURCE_FROM_USER_MEMORY:
      return screen->info.have_EXT_external_memory_host;

   case PIPE_CAP_SURFACE_REINTERPRET_BLOCKS:
      return screen->info.have_vulkan11 || screen->info.have_KHR_maintenance2;

   case PIPE_CAP_VALIDATE_ALL_DIRTY_STATES:
   case PIPE_CAP_ALLOW_MAPPED_BUFFERS_DURING_EXECUTION:
   case PIPE_CAP_MAP_UNSYNCHRONIZED_THREAD_SAFE:
   case PIPE_CAP_SHAREABLE_SHADERS:
   case PIPE_CAP_DEVICE_RESET_STATUS_QUERY:
   case PIPE_CAP_QUERY_MEMORY_INFO:
   case PIPE_CAP_NPOT_TEXTURES:
   case PIPE_CAP_TGSI_TEXCOORD:
   case PIPE_CAP_DRAW_INDIRECT:
   case PIPE_CAP_TEXTURE_QUERY_LOD:
   case PIPE_CAP_GLSL_TESS_LEVELS_AS_INPUTS:
   case PIPE_CAP_COPY_BETWEEN_COMPRESSED_AND_PLAIN_FORMATS:
   case PIPE_CAP_FORCE_PERSAMPLE_INTERP:
   case PIPE_CAP_FRAMEBUFFER_NO_ATTACHMENT:
   case PIPE_CAP_SHADER_ARRAY_COMPONENTS:
   case PIPE_CAP_QUERY_BUFFER_OBJECT:
   case PIPE_CAP_CONDITIONAL_RENDER_INVERTED:
   case PIPE_CAP_CLIP_HALFZ:
   case PIPE_CAP_TEXTURE_QUERY_SAMPLES:
   case PIPE_CAP_TEXTURE_BARRIER:
   case PIPE_CAP_QUERY_SO_OVERFLOW:
   case PIPE_CAP_GL_SPIRV:
   case PIPE_CAP_CLEAR_SCISSORED:
   case PIPE_CAP_INVALIDATE_BUFFER:
   case PIPE_CAP_PREFER_REAL_BUFFER_IN_CONSTBUF0:
   case PIPE_CAP_PACKED_UNIFORMS:
   case PIPE_CAP_SHADER_PACK_HALF_FLOAT:
   case PIPE_CAP_CULL_DISTANCE_NOCOMBINE:
   case PIPE_CAP_SEAMLESS_CUBE_MAP_PER_TEXTURE:
   case PIPE_CAP_LOAD_CONSTBUF:
   case PIPE_CAP_MULTISAMPLE_Z_RESOLVE:
   case PIPE_CAP_ALLOW_GLTHREAD_BUFFER_SUBDATA_OPT:
      return 1;

   case PIPE_CAP_DRAW_VERTEX_STATE:
      return screen->info.have_EXT_vertex_input_dynamic_state;

   case PIPE_CAP_SURFACE_SAMPLE_COUNT:
      return screen->vk_version >= VK_MAKE_VERSION(1,2,0);

   case PIPE_CAP_SHADER_GROUP_VOTE:
      if (screen->info.have_vulkan11 &&
          (screen->info.subgroup.supportedOperations & VK_SUBGROUP_FEATURE_VOTE_BIT) &&
          (screen->info.subgroup.supportedStages & VK_SHADER_STAGE_COMPUTE_BIT))
         return true;
      if (screen->info.have_EXT_shader_subgroup_vote)
         return true;
      return false;
   case PIPE_CAP_QUADS_FOLLOW_PROVOKING_VERTEX_CONVENTION:
      return 1;

   case PIPE_CAP_TEXTURE_MIRROR_CLAMP_TO_EDGE:
      return screen->info.have_KHR_sampler_mirror_clamp_to_edge || (screen->info.have_vulkan12 && screen->info.feats12.samplerMirrorClampToEdge);

   case PIPE_CAP_POLYGON_OFFSET_UNITS_UNSCALED:
      return 1;

   case PIPE_CAP_POLYGON_OFFSET_CLAMP:
      return screen->info.feats.features.depthBiasClamp;

   case PIPE_CAP_QUERY_PIPELINE_STATISTICS_SINGLE:
      return screen->info.feats.features.pipelineStatisticsQuery;

   case PIPE_CAP_ROBUST_BUFFER_ACCESS_BEHAVIOR:
      return screen->info.feats.features.robustBufferAccess &&
             (screen->info.rb2_feats.robustImageAccess2 || screen->driver_workarounds.lower_robustImageAccess2);

   case PIPE_CAP_MULTI_DRAW_INDIRECT:
      return screen->info.feats.features.multiDrawIndirect;

   case PIPE_CAP_IMAGE_ATOMIC_FLOAT_ADD:
      return (screen->info.have_EXT_shader_atomic_float &&
              screen->info.atomic_float_feats.shaderSharedFloat32AtomicAdd &&
              screen->info.atomic_float_feats.shaderBufferFloat32AtomicAdd);
   case PIPE_CAP_SHADER_ATOMIC_INT64:
      return (screen->info.have_KHR_shader_atomic_int64 &&
              screen->info.atomic_int_feats.shaderSharedInt64Atomics &&
              screen->info.atomic_int_feats.shaderBufferInt64Atomics);

   case PIPE_CAP_MULTI_DRAW_INDIRECT_PARAMS:
      return screen->info.have_KHR_draw_indirect_count;

   case PIPE_CAP_START_INSTANCE:
   case PIPE_CAP_DRAW_PARAMETERS:
      return (screen->info.have_vulkan12 && screen->info.feats11.shaderDrawParameters) ||
              screen->info.have_KHR_shader_draw_parameters;

   case PIPE_CAP_VERTEX_ELEMENT_INSTANCE_DIVISOR:
      return screen->info.have_EXT_vertex_attribute_divisor;

   case PIPE_CAP_MAX_VERTEX_STREAMS:
      return screen->info.tf_props.maxTransformFeedbackStreams;

   case PIPE_CAP_COMPUTE_SHADER_DERIVATIVES:
      return screen->info.have_NV_compute_shader_derivatives;

   case PIPE_CAP_INT64:
   case PIPE_CAP_DOUBLES:
      return 1;

   case PIPE_CAP_MAX_DUAL_SOURCE_RENDER_TARGETS:
      if (!screen->info.feats.features.dualSrcBlend)
         return 0;
      return screen->info.props.limits.maxFragmentDualSrcAttachments;

   case PIPE_CAP_MAX_RENDER_TARGETS:
      return screen->info.props.limits.maxColorAttachments;

   case PIPE_CAP_OCCLUSION_QUERY:
      return screen->info.feats.features.occlusionQueryPrecise;

   case PIPE_CAP_PROGRAMMABLE_SAMPLE_LOCATIONS:
      return screen->info.have_EXT_sample_locations && screen->info.have_EXT_extended_dynamic_state;

   case PIPE_CAP_QUERY_TIME_ELAPSED:
      return screen->timestamp_valid_bits > 0;

   case PIPE_CAP_TEXTURE_MULTISAMPLE:
      return 1;

   case PIPE_CAP_FRAGMENT_SHADER_INTERLOCK:
      return screen->info.have_EXT_fragment_shader_interlock;

   case PIPE_CAP_SHADER_CLOCK:
      return screen->info.have_KHR_shader_clock;

   case PIPE_CAP_SHADER_BALLOT:
      if (screen->info.props11.subgroupSize > 64)
         return false;
      if (screen->info.have_vulkan11 &&
          screen->info.subgroup.supportedOperations & VK_SUBGROUP_FEATURE_BALLOT_BIT)
         return true;
      if (screen->info.have_EXT_shader_subgroup_ballot)
         return true;
      return false;

   case PIPE_CAP_DEMOTE_TO_HELPER_INVOCATION:
      return screen->spirv_version >= SPIRV_VERSION(1, 6) ||
             screen->info.have_EXT_shader_demote_to_helper_invocation;

   case PIPE_CAP_SAMPLE_SHADING:
      return screen->info.feats.features.sampleRateShading;

   case PIPE_CAP_TEXTURE_SWIZZLE:
      return 1;

   case PIPE_CAP_VERTEX_ATTRIB_ELEMENT_ALIGNED_ONLY:
      return !screen->info.have_EXT_legacy_vertex_attributes;

   case PIPE_CAP_GL_CLAMP:
      return 0;

   case PIPE_CAP_PREFER_IMM_ARRAYS_AS_CONSTBUF:
      return 0; /* Assume that the vk driver is capable of moving imm arrays to some sort of constant storage on its own. */

   case PIPE_CAP_TEXTURE_BORDER_COLOR_QUIRK: {
      enum pipe_quirk_texture_border_color_swizzle quirk = PIPE_QUIRK_TEXTURE_BORDER_COLOR_SWIZZLE_ALPHA_NOT_W;
      if (!screen->info.border_color_feats.customBorderColorWithoutFormat)
         return quirk | PIPE_QUIRK_TEXTURE_BORDER_COLOR_SWIZZLE_FREEDRENO;
      /* assume that if drivers don't implement this extension they either:
       * - don't support custom border colors
       * - handle things correctly
       * - hate border color accuracy
       */
      if (screen->info.have_EXT_border_color_swizzle &&
          !screen->info.border_swizzle_feats.borderColorSwizzleFromImage)
         return quirk | PIPE_QUIRK_TEXTURE_BORDER_COLOR_SWIZZLE_NV50;
      return quirk;
   }

   case PIPE_CAP_MAX_TEXTURE_2D_SIZE:
      return MIN2(screen->info.props.limits.maxImageDimension1D,
                  screen->info.props.limits.maxImageDimension2D);
   case PIPE_CAP_MAX_TEXTURE_3D_LEVELS:
      return 1 + util_logbase2(screen->info.props.limits.maxImageDimension3D);
   case PIPE_CAP_MAX_TEXTURE_CUBE_LEVELS:
      return 1 + util_logbase2(screen->info.props.limits.maxImageDimensionCube);

   case PIPE_CAP_FRAGMENT_SHADER_TEXTURE_LOD:
   case PIPE_CAP_FRAGMENT_SHADER_DERIVATIVES:
      return 1;

   case PIPE_CAP_BLEND_EQUATION_SEPARATE:
   case PIPE_CAP_INDEP_BLEND_ENABLE:
   case PIPE_CAP_INDEP_BLEND_FUNC:
      return screen->info.feats.features.independentBlend;

   case PIPE_CAP_DITHERING:
      return 0;

   case PIPE_CAP_MAX_STREAM_OUTPUT_BUFFERS:
      return screen->info.have_EXT_transform_feedback ? screen->info.tf_props.maxTransformFeedbackBuffers : 0;
   case PIPE_CAP_STREAM_OUTPUT_PAUSE_RESUME:
   case PIPE_CAP_STREAM_OUTPUT_INTERLEAVE_BUFFERS:
      return screen->info.have_EXT_transform_feedback;

   case PIPE_CAP_MAX_TEXTURE_ARRAY_LAYERS:
      return screen->info.props.limits.maxImageArrayLayers;

   case PIPE_CAP_DEPTH_CLIP_DISABLE:
      return screen->info.have_EXT_depth_clip_enable;

   case PIPE_CAP_SHADER_STENCIL_EXPORT:
      return screen->info.have_EXT_shader_stencil_export;

   case PIPE_CAP_VS_INSTANCEID:
   case PIPE_CAP_SEAMLESS_CUBE_MAP:
      return 1;

   case PIPE_CAP_MIN_TEXEL_OFFSET:
      return screen->info.props.limits.minTexelOffset;
   case PIPE_CAP_MAX_TEXEL_OFFSET:
      return screen->info.props.limits.maxTexelOffset;

   case PIPE_CAP_VERTEX_COLOR_UNCLAMPED:
      return 1;

   case PIPE_CAP_CONDITIONAL_RENDER:
     return 1;

   case PIPE_CAP_GLSL_FEATURE_LEVEL_COMPATIBILITY:
   case PIPE_CAP_GLSL_FEATURE_LEVEL:
      return 460;

   case PIPE_CAP_COMPUTE:
      return 1;

   case PIPE_CAP_CONSTANT_BUFFER_OFFSET_ALIGNMENT:
      return screen->info.props.limits.minUniformBufferOffsetAlignment;

   case PIPE_CAP_QUERY_TIMESTAMP:
      return screen->timestamp_valid_bits > 0;

   case PIPE_CAP_QUERY_TIMESTAMP_BITS:
      return screen->timestamp_valid_bits;

   case PIPE_CAP_TIMER_RESOLUTION:
      return ceil(screen->info.props.limits.timestampPeriod);

   case PIPE_CAP_MIN_MAP_BUFFER_ALIGNMENT:
      return 1 << MIN_SLAB_ORDER;

   case PIPE_CAP_CUBE_MAP_ARRAY:
      return screen->info.feats.features.imageCubeArray;

   case PIPE_CAP_TEXTURE_BUFFER_OBJECTS:
   case PIPE_CAP_PRIMITIVE_RESTART:
      return 1;

   case PIPE_CAP_BINDLESS_TEXTURE:
      if (zink_descriptor_mode == ZINK_DESCRIPTOR_MODE_DB &&
          (screen->info.db_props.maxDescriptorBufferBindings < 2 || screen->info.db_props.maxSamplerDescriptorBufferBindings < 2))
         return 0;
      return screen->info.have_EXT_descriptor_indexing;

   case PIPE_CAP_TEXTURE_BUFFER_OFFSET_ALIGNMENT:
      return screen->info.props.limits.minTexelBufferOffsetAlignment;

   case PIPE_CAP_TEXTURE_TRANSFER_MODES: {
      enum pipe_texture_transfer_mode mode = PIPE_TEXTURE_TRANSFER_BLIT;
      if (!screen->is_cpu &&
          /* this needs substantial perf tuning */
          screen->info.driver_props.driverID != VK_DRIVER_ID_MESA_TURNIP &&
          screen->info.have_KHR_8bit_storage &&
          screen->info.have_KHR_16bit_storage &&
          screen->info.have_KHR_shader_float16_int8)
         mode |= PIPE_TEXTURE_TRANSFER_COMPUTE;
      return mode;
   }

   case PIPE_CAP_MAX_TEXEL_BUFFER_ELEMENTS_UINT:
      return MIN2(get_smallest_buffer_heap(screen),
                  screen->info.props.limits.maxTexelBufferElements);

   case PIPE_CAP_ENDIANNESS:
      return PIPE_ENDIAN_NATIVE; /* unsure */

   case PIPE_CAP_MAX_VIEWPORTS:
      return MIN2(screen->info.props.limits.maxViewports, PIPE_MAX_VIEWPORTS);

   case PIPE_CAP_IMAGE_LOAD_FORMATTED:
      return screen->info.feats.features.shaderStorageImageReadWithoutFormat;

   case PIPE_CAP_IMAGE_STORE_FORMATTED:
      return screen->info.feats.features.shaderStorageImageWriteWithoutFormat;

   case PIPE_CAP_MIXED_FRAMEBUFFER_SIZES:
      return 1;

   case PIPE_CAP_MAX_GEOMETRY_OUTPUT_VERTICES:
      return screen->info.props.limits.maxGeometryOutputVertices;
   case PIPE_CAP_MAX_GEOMETRY_TOTAL_OUTPUT_COMPONENTS:
      return screen->info.props.limits.maxGeometryTotalOutputComponents;

   case PIPE_CAP_MAX_TEXTURE_GATHER_COMPONENTS:
      return 4;

   case PIPE_CAP_MIN_TEXTURE_GATHER_OFFSET:
      return screen->info.props.limits.minTexelGatherOffset;
   case PIPE_CAP_MAX_TEXTURE_GATHER_OFFSET:
      return screen->info.props.limits.maxTexelGatherOffset;

   case PIPE_CAP_SAMPLER_REDUCTION_MINMAX_ARB:
      return screen->info.feats12.samplerFilterMinmax || screen->info.have_EXT_sampler_filter_minmax;

   case PIPE_CAP_OPENCL_INTEGER_FUNCTIONS:
   case PIPE_CAP_INTEGER_MULTIPLY_32X16:
      return screen->info.have_INTEL_shader_integer_functions2;

   case PIPE_CAP_FS_FINE_DERIVATIVE:
      return 1;

   case PIPE_CAP_VENDOR_ID:
      return screen->info.props.vendorID;
   case PIPE_CAP_DEVICE_ID:
      return screen->info.props.deviceID;

   case PIPE_CAP_ACCELERATED:
      return !screen->is_cpu;
   case PIPE_CAP_VIDEO_MEMORY:
      return get_video_mem(screen) >> 20;
   case PIPE_CAP_UMA:
      return screen->info.props.deviceType == VK_PHYSICAL_DEVICE_TYPE_INTEGRATED_GPU;

   case PIPE_CAP_MAX_VERTEX_ATTRIB_STRIDE:
      return screen->info.props.limits.maxVertexInputBindingStride;

   case PIPE_CAP_SAMPLER_VIEW_TARGET:
      return 1;

   case PIPE_CAP_VS_LAYER_VIEWPORT:
   case PIPE_CAP_TES_LAYER_VIEWPORT:
      return screen->info.have_EXT_shader_viewport_index_layer ||
             (screen->spirv_version >= SPIRV_VERSION(1, 5) &&
              screen->info.feats12.shaderOutputLayer &&
              screen->info.feats12.shaderOutputViewportIndex);

   case PIPE_CAP_TEXTURE_FLOAT_LINEAR:
      return have_fp32_filter_linear(screen);

   case PIPE_CAP_TEXTURE_HALF_FLOAT_LINEAR:
      return 1;

   case PIPE_CAP_SHADER_BUFFER_OFFSET_ALIGNMENT:
      return screen->info.props.limits.minStorageBufferOffsetAlignment;

   case PIPE_CAP_PCI_GROUP:
   case PIPE_CAP_PCI_BUS:
   case PIPE_CAP_PCI_DEVICE:
   case PIPE_CAP_PCI_FUNCTION:
      return 0; /* TODO: figure these out */

   case PIPE_CAP_CULL_DISTANCE:
      return screen->info.feats.features.shaderCullDistance;

   case PIPE_CAP_SPARSE_BUFFER_PAGE_SIZE:
      return screen->info.feats.features.sparseResidencyBuffer ? ZINK_SPARSE_BUFFER_PAGE_SIZE : 0;

   /* Sparse texture */
   case PIPE_CAP_MAX_SPARSE_TEXTURE_SIZE:
      return screen->info.feats.features.sparseResidencyImage2D ?
         zink_get_param(pscreen, PIPE_CAP_MAX_TEXTURE_2D_SIZE) : 0;
   case PIPE_CAP_MAX_SPARSE_3D_TEXTURE_SIZE:
      return screen->info.feats.features.sparseResidencyImage3D ?
         (1 << (zink_get_param(pscreen, PIPE_CAP_MAX_TEXTURE_3D_LEVELS) - 1)) : 0;
   case PIPE_CAP_MAX_SPARSE_ARRAY_TEXTURE_LAYERS:
      return screen->info.feats.features.sparseResidencyImage2D ?
         zink_get_param(pscreen, PIPE_CAP_MAX_TEXTURE_ARRAY_LAYERS) : 0;
   case PIPE_CAP_SPARSE_TEXTURE_FULL_ARRAY_CUBE_MIPMAPS:
      return screen->info.feats.features.sparseResidencyImage2D ? 1 : 0;
   case PIPE_CAP_QUERY_SPARSE_TEXTURE_RESIDENCY:
      return screen->info.feats.features.sparseResidency2Samples &&
             screen->info.feats.features.shaderResourceResidency ? 1 : 0;
   case PIPE_CAP_CLAMP_SPARSE_TEXTURE_LOD:
      return screen->info.feats.features.shaderResourceMinLod &&
             screen->info.feats.features.sparseResidency2Samples &&
             screen->info.feats.features.shaderResourceResidency ? 1 : 0;

   case PIPE_CAP_VIEWPORT_SUBPIXEL_BITS:
      return screen->info.props.limits.viewportSubPixelBits;

   case PIPE_CAP_MAX_GS_INVOCATIONS:
      return screen->info.props.limits.maxGeometryShaderInvocations;

   case PIPE_CAP_MAX_COMBINED_SHADER_BUFFERS:
      /* gallium handles this automatically */
      return 0;

   case PIPE_CAP_MAX_SHADER_BUFFER_SIZE_UINT:
      /* 1<<27 is required by VK spec */
      assert(screen->info.props.limits.maxStorageBufferRange >= 1 << 27);
      /* clamp to VK spec minimum */
      return MIN2(get_smallest_buffer_heap(screen), screen->info.props.limits.maxStorageBufferRange);

   case PIPE_CAP_FS_COORD_ORIGIN_UPPER_LEFT:
   case PIPE_CAP_FS_COORD_PIXEL_CENTER_HALF_INTEGER:
      return 1;

   case PIPE_CAP_FS_COORD_ORIGIN_LOWER_LEFT:
   case PIPE_CAP_FS_COORD_PIXEL_CENTER_INTEGER:
      return 0;

   case PIPE_CAP_FS_FACE_IS_INTEGER_SYSVAL:
   case PIPE_CAP_FS_POINT_IS_SYSVAL:
      return 1;

   case PIPE_CAP_VIEWPORT_TRANSFORM_LOWERED:
      return 1;

   case PIPE_CAP_POINT_SIZE_FIXED:
      return screen->info.have_KHR_maintenance5 ? PIPE_POINT_SIZE_LOWER_USER_ONLY : PIPE_POINT_SIZE_LOWER_ALWAYS;
   case PIPE_CAP_FLATSHADE:
   case PIPE_CAP_ALPHA_TEST:
   case PIPE_CAP_CLIP_PLANES:
   case PIPE_CAP_TWO_SIDED_COLOR:
      return 0;

   case PIPE_CAP_MAX_SHADER_PATCH_VARYINGS:
      return screen->info.props.limits.maxTessellationControlPerPatchOutputComponents / 4;
   case PIPE_CAP_MAX_VARYINGS:
      /* need to reserve up to 60 of our varying components and 16 slots for streamout */
      return MIN2(screen->info.props.limits.maxVertexOutputComponents / 4 / 2, 16);

   case PIPE_CAP_DMABUF:
#if defined(HAVE_LIBDRM) && (DETECT_OS_LINUX || DETECT_OS_BSD)
      return screen->info.have_KHR_external_memory_fd &&
             screen->info.have_EXT_external_memory_dma_buf &&
             screen->info.have_EXT_queue_family_foreign
             ? DRM_PRIME_CAP_IMPORT | DRM_PRIME_CAP_EXPORT
             : 0;
#else
      return 0;
#endif

   case PIPE_CAP_DEPTH_BOUNDS_TEST:
      return screen->info.feats.features.depthBounds;

   case PIPE_CAP_POST_DEPTH_COVERAGE:
      return screen->info.have_EXT_post_depth_coverage;

   case PIPE_CAP_STRING_MARKER:
      return screen->instance_info.have_EXT_debug_utils;

   default:
      return u_pipe_screen_get_param_defaults(pscreen, param);
   }
}

static float
zink_get_paramf(struct pipe_screen *pscreen, enum pipe_capf param)
{
   struct zink_screen *screen = zink_screen(pscreen);

   switch (param) {
   case PIPE_CAPF_MIN_LINE_WIDTH:
   case PIPE_CAPF_MIN_LINE_WIDTH_AA:
      if (!screen->info.feats.features.wideLines)
         return 1.0f;
      return MAX2(screen->info.props.limits.lineWidthRange[0], 0.01);

   case PIPE_CAPF_MIN_POINT_SIZE:
   case PIPE_CAPF_MIN_POINT_SIZE_AA:
      if (!screen->info.feats.features.largePoints)
         return 1.0f;
      return MAX2(screen->info.props.limits.pointSizeRange[0], 0.01);


   case PIPE_CAPF_LINE_WIDTH_GRANULARITY:
      if (!screen->info.feats.features.wideLines)
         return 0.1f;
      return screen->info.props.limits.lineWidthGranularity;

   case PIPE_CAPF_POINT_SIZE_GRANULARITY:
      if (!screen->info.feats.features.largePoints)
         return 0.1f;
      return screen->info.props.limits.pointSizeGranularity;


   case PIPE_CAPF_MAX_LINE_WIDTH:
   case PIPE_CAPF_MAX_LINE_WIDTH_AA:
      if (!screen->info.feats.features.wideLines)
         return 1.0f;
      return screen->info.props.limits.lineWidthRange[1];

   case PIPE_CAPF_MAX_POINT_SIZE:
   case PIPE_CAPF_MAX_POINT_SIZE_AA:
      if (!screen->info.feats.features.largePoints)
         return 1.0f;
      return screen->info.props.limits.pointSizeRange[1];

   case PIPE_CAPF_MAX_TEXTURE_ANISOTROPY:
      if (!screen->info.feats.features.samplerAnisotropy)
         return 1.0f;
      return screen->info.props.limits.maxSamplerAnisotropy;

   case PIPE_CAPF_MAX_TEXTURE_LOD_BIAS:
      return screen->info.props.limits.maxSamplerLodBias;

   case PIPE_CAPF_MIN_CONSERVATIVE_RASTER_DILATE:
   case PIPE_CAPF_MAX_CONSERVATIVE_RASTER_DILATE:
   case PIPE_CAPF_CONSERVATIVE_RASTER_DILATE_GRANULARITY:
      return 0.0f; /* not implemented */
   }

   /* should only get here on unhandled cases */
   return 0.0f;
}

static int
zink_get_shader_param(struct pipe_screen *pscreen,
                       gl_shader_stage shader,
                       enum pipe_shader_cap param)
{
   struct zink_screen *screen = zink_screen(pscreen);

   switch (param) {
   case PIPE_SHADER_CAP_MAX_INSTRUCTIONS:
      switch (shader) {
      case MESA_SHADER_FRAGMENT:
      case MESA_SHADER_VERTEX:
         return INT_MAX;
      case MESA_SHADER_TESS_CTRL:
      case MESA_SHADER_TESS_EVAL:
         if (screen->info.feats.features.tessellationShader &&
             screen->info.have_KHR_maintenance2)
            return INT_MAX;
         break;

      case MESA_SHADER_GEOMETRY:
         if (screen->info.feats.features.geometryShader)
            return INT_MAX;
         break;

      case MESA_SHADER_COMPUTE:
         return INT_MAX;
      default:
         break;
      }
      return 0;
   case PIPE_SHADER_CAP_MAX_ALU_INSTRUCTIONS:
   case PIPE_SHADER_CAP_MAX_TEX_INSTRUCTIONS:
   case PIPE_SHADER_CAP_MAX_TEX_INDIRECTIONS:
   case PIPE_SHADER_CAP_MAX_CONTROL_FLOW_DEPTH:
      return INT_MAX;

   case PIPE_SHADER_CAP_MAX_INPUTS: {
      uint32_t max = 0;
      switch (shader) {
      case MESA_SHADER_VERTEX:
         max = MIN2(screen->info.props.limits.maxVertexInputAttributes, PIPE_MAX_ATTRIBS);
         break;
      case MESA_SHADER_TESS_CTRL:
         max = screen->info.props.limits.maxTessellationControlPerVertexInputComponents / 4;
         break;
      case MESA_SHADER_TESS_EVAL:
         max = screen->info.props.limits.maxTessellationEvaluationInputComponents / 4;
         break;
      case MESA_SHADER_GEOMETRY:
         max = screen->info.props.limits.maxGeometryInputComponents / 4;
         break;
      case MESA_SHADER_FRAGMENT:
         /* intel drivers report fewer components, but it's a value that's compatible
          * with what we need for GL, so we can still force a conformant value here
          */
         if (screen->info.driver_props.driverID == VK_DRIVER_ID_INTEL_OPEN_SOURCE_MESA ||
             screen->info.driver_props.driverID == VK_DRIVER_ID_INTEL_PROPRIETARY_WINDOWS ||
             (screen->info.driver_props.driverID == VK_DRIVER_ID_MESA_VENUS
              && screen->info.props.vendorID == 0x8086))
            return 32;
         max = screen->info.props.limits.maxFragmentInputComponents / 4;
         break;
      default:
         return 0; /* unsupported stage */
      }
      switch (shader) {
      case MESA_SHADER_VERTEX:
      case MESA_SHADER_TESS_EVAL:
      case MESA_SHADER_GEOMETRY:
         /* last vertex stage must support streamout, and this is capped in glsl compiler */
         return MIN2(max, MAX_VARYING);
      default: break;
      }
      return MIN2(max, 64); // prevent overflowing struct shader_info::inputs_read
   }

   case PIPE_SHADER_CAP_MAX_OUTPUTS: {
      uint32_t max = 0;
      switch (shader) {
      case MESA_SHADER_VERTEX:
         max = screen->info.props.limits.maxVertexOutputComponents / 4;
         break;
      case MESA_SHADER_TESS_CTRL:
         max = screen->info.props.limits.maxTessellationControlPerVertexOutputComponents / 4;
         break;
      case MESA_SHADER_TESS_EVAL:
         max = screen->info.props.limits.maxTessellationEvaluationOutputComponents / 4;
         break;
      case MESA_SHADER_GEOMETRY:
         max = screen->info.props.limits.maxGeometryOutputComponents / 4;
         break;
      case MESA_SHADER_FRAGMENT:
         max = screen->info.props.limits.maxColorAttachments;
         break;
      default:
         return 0; /* unsupported stage */
      }
      return MIN2(max, 64); // prevent overflowing struct shader_info::outputs_read/written
   }

   case PIPE_SHADER_CAP_MAX_CONST_BUFFER0_SIZE:
      /* At least 16384 is guaranteed by VK spec */
      assert(screen->info.props.limits.maxUniformBufferRange >= 16384);
      /* but Gallium can't handle values that are too big */
      return MIN3(get_smallest_buffer_heap(screen),
                  screen->info.props.limits.maxUniformBufferRange, BITFIELD_BIT(31));

   case PIPE_SHADER_CAP_MAX_CONST_BUFFERS:
      return  MIN2(screen->info.props.limits.maxPerStageDescriptorUniformBuffers,
                   PIPE_MAX_CONSTANT_BUFFERS);

   case PIPE_SHADER_CAP_MAX_TEMPS:
      return INT_MAX;

   case PIPE_SHADER_CAP_INTEGERS:
      return 1;

   case PIPE_SHADER_CAP_INDIRECT_CONST_ADDR:
   case PIPE_SHADER_CAP_INDIRECT_TEMP_ADDR:
   case PIPE_SHADER_CAP_INDIRECT_INPUT_ADDR:
   case PIPE_SHADER_CAP_INDIRECT_OUTPUT_ADDR:
      return 1;

   case PIPE_SHADER_CAP_SUBROUTINES:
   case PIPE_SHADER_CAP_INT64_ATOMICS:
   case PIPE_SHADER_CAP_GLSL_16BIT_CONSTS:
      return 0; /* not implemented */

   case PIPE_SHADER_CAP_FP16_CONST_BUFFERS:
      //enabling this breaks GTF-GL46.gtf21.GL2Tests.glGetUniform.glGetUniform
      //return screen->info.feats11.uniformAndStorageBuffer16BitAccess ||
             //(screen->info.have_KHR_16bit_storage && screen->info.storage_16bit_feats.uniformAndStorageBuffer16BitAccess);
      return 0;
   case PIPE_SHADER_CAP_FP16_DERIVATIVES:
      return 0; //spirv requires 32bit derivative srcs and dests
   case PIPE_SHADER_CAP_FP16:
      return screen->info.feats12.shaderFloat16 ||
             (screen->info.have_KHR_shader_float16_int8 &&
              screen->info.shader_float16_int8_feats.shaderFloat16);

   case PIPE_SHADER_CAP_INT16:
      return screen->info.feats.features.shaderInt16;

   case PIPE_SHADER_CAP_TGSI_SQRT_SUPPORTED:
      return 0; /* not implemented */

   case PIPE_SHADER_CAP_MAX_TEXTURE_SAMPLERS:
   case PIPE_SHADER_CAP_MAX_SAMPLER_VIEWS:
      return MIN2(MIN2(screen->info.props.limits.maxPerStageDescriptorSamplers,
                       screen->info.props.limits.maxPerStageDescriptorSampledImages),
                  PIPE_MAX_SAMPLERS);

   case PIPE_SHADER_CAP_TGSI_ANY_INOUT_DECL_RANGE:
      return 0; /* no idea */

   case PIPE_SHADER_CAP_MAX_SHADER_BUFFERS:
      switch (shader) {
      case MESA_SHADER_VERTEX:
      case MESA_SHADER_TESS_CTRL:
      case MESA_SHADER_TESS_EVAL:
      case MESA_SHADER_GEOMETRY:
         if (!screen->info.feats.features.vertexPipelineStoresAndAtomics)
            return 0;
         break;

      case MESA_SHADER_FRAGMENT:
         if (!screen->info.feats.features.fragmentStoresAndAtomics)
            return 0;
         break;

      default:
         break;
      }

      /* TODO: this limitation is dumb, and will need some fixes in mesa */
      return MIN2(screen->info.props.limits.maxPerStageDescriptorStorageBuffers, PIPE_MAX_SHADER_BUFFERS);

   case PIPE_SHADER_CAP_SUPPORTED_IRS:
      return (1 << PIPE_SHADER_IR_NIR) | (1 << PIPE_SHADER_IR_TGSI);

   case PIPE_SHADER_CAP_MAX_SHADER_IMAGES:
      if (screen->info.feats.features.shaderStorageImageExtendedFormats &&
          screen->info.feats.features.shaderStorageImageWriteWithoutFormat)
         return MIN2(screen->info.props.limits.maxPerStageDescriptorStorageImages,
                     ZINK_MAX_SHADER_IMAGES);
      return 0;

   case PIPE_SHADER_CAP_MAX_HW_ATOMIC_COUNTERS:
   case PIPE_SHADER_CAP_MAX_HW_ATOMIC_COUNTER_BUFFERS:
      return 0; /* not implemented */
   case PIPE_SHADER_CAP_CONT_SUPPORTED:
      return 1;
   }

   /* should only get here on unhandled cases */
   return 0;
}

static VkSampleCountFlagBits
vk_sample_count_flags(uint32_t sample_count)
{
   switch (sample_count) {
   case 1: return VK_SAMPLE_COUNT_1_BIT;
   case 2: return VK_SAMPLE_COUNT_2_BIT;
   case 4: return VK_SAMPLE_COUNT_4_BIT;
   case 8: return VK_SAMPLE_COUNT_8_BIT;
   case 16: return VK_SAMPLE_COUNT_16_BIT;
   case 32: return VK_SAMPLE_COUNT_32_BIT;
   case 64: return VK_SAMPLE_COUNT_64_BIT;
   default:
      return 0;
   }
}

static bool
zink_is_compute_copy_faster(struct pipe_screen *pscreen,
                            enum pipe_format src_format,
                            enum pipe_format dst_format,
                            unsigned width,
                            unsigned height,
                            unsigned depth,
                            bool cpu)
{
   if (cpu)
      /* very basic for now, probably even worse for some cases,
       * but fixes lots of others
       */
      return width * height * depth > 64 * 64;
   return false;
}

static bool
zink_is_format_supported(struct pipe_screen *pscreen,
                         enum pipe_format format,
                         enum pipe_texture_target target,
                         unsigned sample_count,
                         unsigned storage_sample_count,
                         unsigned bind)
{
   struct zink_screen *screen = zink_screen(pscreen);

   if (storage_sample_count && !screen->info.feats.features.shaderStorageImageMultisample && bind & PIPE_BIND_SHADER_IMAGE)
      return false;

   if (format == PIPE_FORMAT_NONE)
      return screen->info.props.limits.framebufferNoAttachmentsSampleCounts &
             vk_sample_count_flags(sample_count);

   if (bind & PIPE_BIND_INDEX_BUFFER) {
      if (format == PIPE_FORMAT_R8_UINT &&
          !screen->info.have_EXT_index_type_uint8)
         return false;
      if (format != PIPE_FORMAT_R8_UINT &&
          format != PIPE_FORMAT_R16_UINT &&
          format != PIPE_FORMAT_R32_UINT)
         return false;
   }

   /* always use superset to determine feature support */
   VkFormat vkformat = zink_get_format(screen, PIPE_FORMAT_A8_UNORM ? zink_format_get_emulated_alpha(format) : format);
   if (vkformat == VK_FORMAT_UNDEFINED)
      return false;

   if (sample_count >= 1) {
      VkSampleCountFlagBits sample_mask = vk_sample_count_flags(sample_count);
      if (!sample_mask)
         return false;
      const struct util_format_description *desc = util_format_description(format);
      if (util_format_is_depth_or_stencil(format)) {
         if (util_format_has_depth(desc)) {
            if (bind & PIPE_BIND_DEPTH_STENCIL &&
                (screen->info.props.limits.framebufferDepthSampleCounts & sample_mask) != sample_mask)
               return false;
            if (bind & PIPE_BIND_SAMPLER_VIEW &&
                (screen->info.props.limits.sampledImageDepthSampleCounts & sample_mask) != sample_mask)
               return false;
         }
         if (util_format_has_stencil(desc)) {
            if (bind & PIPE_BIND_DEPTH_STENCIL &&
                (screen->info.props.limits.framebufferStencilSampleCounts & sample_mask) != sample_mask)
               return false;
            if (bind & PIPE_BIND_SAMPLER_VIEW &&
                (screen->info.props.limits.sampledImageStencilSampleCounts & sample_mask) != sample_mask)
               return false;
         }
      } else if (util_format_is_pure_integer(format)) {
         if (bind & PIPE_BIND_RENDER_TARGET &&
             !(screen->info.props.limits.framebufferColorSampleCounts & sample_mask))
            return false;
         if (bind & PIPE_BIND_SAMPLER_VIEW &&
             !(screen->info.props.limits.sampledImageIntegerSampleCounts & sample_mask))
            return false;
      } else {
         if (bind & PIPE_BIND_RENDER_TARGET &&
             !(screen->info.props.limits.framebufferColorSampleCounts & sample_mask))
            return false;
         if (bind & PIPE_BIND_SAMPLER_VIEW &&
             !(screen->info.props.limits.sampledImageColorSampleCounts & sample_mask))
            return false;
      }
      if (bind & PIPE_BIND_SHADER_IMAGE) {
          if (!(screen->info.props.limits.storageImageSampleCounts & sample_mask))
             return false;
      }
      VkResult ret;
      VkImageFormatProperties image_props;
      VkImageFormatProperties2 props2;
      props2.sType = VK_STRUCTURE_TYPE_IMAGE_FORMAT_PROPERTIES_2;
      props2.pNext = NULL;
      VkPhysicalDeviceImageFormatInfo2 info;
      info.sType = VK_STRUCTURE_TYPE_PHYSICAL_DEVICE_IMAGE_FORMAT_INFO_2;
      info.pNext = NULL;
      info.format = vkformat;
      info.flags = 0;
      info.usage = VK_IMAGE_USAGE_TRANSFER_SRC_BIT;
      info.tiling = VK_IMAGE_TILING_OPTIMAL;
      switch (target) {
      case PIPE_TEXTURE_1D:
      case PIPE_TEXTURE_1D_ARRAY: {
         bool need_2D = false;
         if (util_format_is_depth_or_stencil(format))
            need_2D |= screen->need_2D_zs;
         info.type = need_2D ? VK_IMAGE_TYPE_2D : VK_IMAGE_TYPE_1D;
         break;
      }

      case PIPE_TEXTURE_CUBE:
      case PIPE_TEXTURE_CUBE_ARRAY:
         info.flags |= VK_IMAGE_CREATE_CUBE_COMPATIBLE_BIT;
         FALLTHROUGH;
      case PIPE_TEXTURE_2D:
      case PIPE_TEXTURE_2D_ARRAY:
      case PIPE_TEXTURE_RECT:
         info.type = VK_IMAGE_TYPE_2D;
         break;

      case PIPE_TEXTURE_3D:
         info.type = VK_IMAGE_TYPE_3D;
         if (bind & (PIPE_BIND_RENDER_TARGET | PIPE_BIND_DEPTH_STENCIL))
            info.flags |= VK_IMAGE_CREATE_2D_ARRAY_COMPATIBLE_BIT;
         if (screen->info.have_EXT_image_2d_view_of_3d)
            info.flags |= VK_IMAGE_CREATE_2D_VIEW_COMPATIBLE_BIT_EXT;
         break;

      default:
         unreachable("unknown texture target");
      }
      u_foreach_bit(b, bind) {
         switch (1<<b) {
         case PIPE_BIND_RENDER_TARGET:
            info.usage |= VK_IMAGE_USAGE_COLOR_ATTACHMENT_BIT;
            break;
         case PIPE_BIND_DEPTH_STENCIL:
            info.usage |= VK_IMAGE_USAGE_DEPTH_STENCIL_ATTACHMENT_BIT;
            break;
         case PIPE_BIND_SAMPLER_VIEW:
            info.usage |= VK_IMAGE_USAGE_SAMPLED_BIT;
            break;
         }
      }

      if (VKSCR(GetPhysicalDeviceImageFormatProperties2)) {
         ret = VKSCR(GetPhysicalDeviceImageFormatProperties2)(screen->pdev, &info, &props2);
         /* this is using VK_IMAGE_CREATE_EXTENDED_USAGE_BIT and can't be validated */
         if (vk_format_aspects(vkformat) & VK_IMAGE_ASPECT_PLANE_1_BIT)
            ret = VK_SUCCESS;
         image_props = props2.imageFormatProperties;
      } else {
         ret = VKSCR(GetPhysicalDeviceImageFormatProperties)(screen->pdev, vkformat, info.type,
                                                             info.tiling, info.usage, info.flags, &image_props);
      }
      if (ret != VK_SUCCESS)
         return false;
      if (!(sample_count & image_props.sampleCounts))
         return false;
   }

   VkFormatProperties props = screen->format_props[format];

   if (target == PIPE_BUFFER) {
      if (bind & PIPE_BIND_VERTEX_BUFFER) {
         if (!(props.bufferFeatures & VK_FORMAT_FEATURE_VERTEX_BUFFER_BIT)) {
            enum pipe_format new_format = zink_decompose_vertex_format(format);
            if (!new_format)
               return false;
            if (!(screen->format_props[new_format].bufferFeatures & VK_FORMAT_FEATURE_VERTEX_BUFFER_BIT))
               return false;
         }
      }

      if (bind & PIPE_BIND_SAMPLER_VIEW &&
         !(props.bufferFeatures & VK_FORMAT_FEATURE_UNIFORM_TEXEL_BUFFER_BIT))
            return false;

      if (bind & PIPE_BIND_SHADER_IMAGE &&
          !(props.bufferFeatures & VK_FORMAT_FEATURE_STORAGE_TEXEL_BUFFER_BIT))
         return false;
   } else {
      /* all other targets are texture-targets */
      if (bind & PIPE_BIND_RENDER_TARGET &&
          !(props.optimalTilingFeatures & VK_FORMAT_FEATURE_COLOR_ATTACHMENT_BIT))
         return false;

      if (bind & PIPE_BIND_BLENDABLE &&
         !(props.optimalTilingFeatures & VK_FORMAT_FEATURE_COLOR_ATTACHMENT_BLEND_BIT))
        return false;

      if (bind & PIPE_BIND_SAMPLER_VIEW &&
         !(props.optimalTilingFeatures & VK_FORMAT_FEATURE_SAMPLED_IMAGE_BIT))
            return false;

      if (bind & PIPE_BIND_SAMPLER_REDUCTION_MINMAX &&
          !(props.optimalTilingFeatures & VK_FORMAT_FEATURE_SAMPLED_IMAGE_FILTER_MINMAX_BIT))
         return false;

      if ((bind & PIPE_BIND_SAMPLER_VIEW) || (bind & PIPE_BIND_RENDER_TARGET)) {
         /* if this is a 3-component texture, force gallium to give us 4 components by rejecting this one */
         const struct util_format_description *desc = util_format_description(format);
         if (desc->nr_channels == 3 &&
             (desc->block.bits == 24 || desc->block.bits == 48 || desc->block.bits == 96))
            return false;
      }

      if (bind & PIPE_BIND_DEPTH_STENCIL &&
          !(props.optimalTilingFeatures & VK_FORMAT_FEATURE_DEPTH_STENCIL_ATTACHMENT_BIT))
         return false;

      if (bind & PIPE_BIND_SHADER_IMAGE &&
          !(props.optimalTilingFeatures & VK_FORMAT_FEATURE_STORAGE_IMAGE_BIT))
         return false;
   }

   return true;
}

static void
zink_set_damage_region(struct pipe_screen *pscreen, struct pipe_resource *pres, unsigned int nrects, const struct pipe_box *rects)
{
   struct zink_resource *res = zink_resource(pres);

   for (unsigned i = 0; i < nrects; i++) {
      int y = pres->height0 - rects[i].y - rects[i].height;
      res->damage.extent.width = MAX2(res->damage.extent.width, rects[i].x + rects[i].width);
      res->damage.extent.height = MAX2(res->damage.extent.height, y + rects[i].height);
      res->damage.offset.x = MIN2(res->damage.offset.x, rects[i].x);
      res->damage.offset.y = MIN2(res->damage.offset.y, y);
   }

   res->use_damage = nrects > 0;
}

static void
zink_destroy_screen(struct pipe_screen *pscreen)
{
   struct zink_screen *screen = zink_screen(pscreen);

   if (screen->renderdoc_capture_all && p_atomic_dec_zero(&num_screens))
      screen->renderdoc_api->EndFrameCapture(RENDERDOC_DEVICEPOINTER_FROM_VKINSTANCE(screen->instance), NULL);

   hash_table_foreach(&screen->dts, entry)
      zink_kopper_deinit_displaytarget(screen, entry->data);

   if (screen->copy_context)
      screen->copy_context->base.destroy(&screen->copy_context->base);

   struct zink_batch_state *bs = screen->free_batch_states;
   while (bs) {
      struct zink_batch_state *bs_next = bs->next;
      zink_batch_state_destroy(screen, bs);
      bs = bs_next;
   }

   if (VK_NULL_HANDLE != screen->debugUtilsCallbackHandle) {
      VKSCR(DestroyDebugUtilsMessengerEXT)(screen->instance, screen->debugUtilsCallbackHandle, NULL);
   }

   if (!screen->info.have_KHR_imageless_framebuffer) {
      hash_table_foreach(&screen->framebuffer_cache, entry) {
         struct zink_framebuffer* fb = (struct zink_framebuffer*)entry->data;
         zink_destroy_framebuffer(screen, fb);
      }
      simple_mtx_destroy(&screen->framebuffer_mtx);
   }

   util_vertex_state_cache_deinit(&screen->vertex_state_cache);

   if (screen->gfx_push_constant_layout)
      VKSCR(DestroyPipelineLayout)(screen->dev, screen->gfx_push_constant_layout, NULL);

   u_transfer_helper_destroy(pscreen->transfer_helper);
   if (util_queue_is_initialized(&screen->cache_get_thread)) {
      util_queue_finish(&screen->cache_get_thread);
      util_queue_destroy(&screen->cache_get_thread);
   }
#ifdef ENABLE_SHADER_CACHE
   if (screen->disk_cache && util_queue_is_initialized(&screen->cache_put_thread)) {
      util_queue_finish(&screen->cache_put_thread);
      disk_cache_wait_for_idle(screen->disk_cache);
      util_queue_destroy(&screen->cache_put_thread);
   }
#endif
   disk_cache_destroy(screen->disk_cache);

   /* we don't have an API to check if a set is already initialized */
   for (unsigned i = 0; i < ARRAY_SIZE(screen->pipeline_libs); i++)
      if (screen->pipeline_libs[i].table)
         _mesa_set_clear(&screen->pipeline_libs[i], NULL);

   zink_bo_deinit(screen);
   util_live_shader_cache_deinit(&screen->shaders);

   zink_descriptor_layouts_deinit(screen);

   if (screen->sem)
      VKSCR(DestroySemaphore)(screen->dev, screen->sem, NULL);

   if (screen->prev_sem)
      VKSCR(DestroySemaphore)(screen->dev, screen->prev_sem, NULL);
   
   if (screen->fence)
      VKSCR(DestroyFence)(screen->dev, screen->fence, NULL);

   if (util_queue_is_initialized(&screen->flush_queue))
      util_queue_destroy(&screen->flush_queue);

   while (util_dynarray_contains(&screen->semaphores, VkSemaphore))
      VKSCR(DestroySemaphore)(screen->dev, util_dynarray_pop(&screen->semaphores, VkSemaphore), NULL);
   while (util_dynarray_contains(&screen->fd_semaphores, VkSemaphore))
      VKSCR(DestroySemaphore)(screen->dev, util_dynarray_pop(&screen->fd_semaphores, VkSemaphore), NULL);
   if (screen->bindless_layout)
      VKSCR(DestroyDescriptorSetLayout)(screen->dev, screen->bindless_layout, NULL);

   if (screen->dev)
      VKSCR(DestroyDevice)(screen->dev, NULL);

   if (screen->instance)
      VKSCR(DestroyInstance)(screen->instance, NULL);

   util_idalloc_mt_fini(&screen->buffer_ids);

   if (screen->loader_lib)
      util_dl_close(screen->loader_lib);

   if (screen->drm_fd != -1)
      close(screen->drm_fd);

   slab_destroy_parent(&screen->transfer_pool);
   ralloc_free(screen);
   glsl_type_singleton_decref();
}

static int
zink_get_display_device(const struct zink_screen *screen, uint32_t pdev_count,
                        const VkPhysicalDevice *pdevs, int64_t dev_major,
                        int64_t dev_minor)
{
   VkPhysicalDeviceDrmPropertiesEXT drm_props = {
      .sType = VK_STRUCTURE_TYPE_PHYSICAL_DEVICE_DRM_PROPERTIES_EXT,
   };
   VkPhysicalDeviceProperties2 props = {
      .sType = VK_STRUCTURE_TYPE_PHYSICAL_DEVICE_PROPERTIES_2,
      .pNext = &drm_props,
   };

   for (uint32_t i = 0; i < pdev_count; ++i) {
      VKSCR(GetPhysicalDeviceProperties2)(pdevs[i], &props);
      if (drm_props.renderMajor == dev_major &&
          drm_props.renderMinor == dev_minor)
         return i;
   }

   //return -1;
   return 0;
}

static int
zink_get_cpu_device_type(const struct zink_screen *screen, uint32_t pdev_count,
                         const VkPhysicalDevice *pdevs)
{
   VkPhysicalDeviceProperties props;

   for (uint32_t i = 0; i < pdev_count; ++i) {
      VKSCR(GetPhysicalDeviceProperties)(pdevs[i], &props);

      /* if user wants cpu, only give them cpu */
      if (props.deviceType == VK_PHYSICAL_DEVICE_TYPE_CPU)
         return i;
   }

   mesa_loge("ZINK: CPU device requested but none found!");

   return -1;
}

static void
choose_pdev(struct zink_screen *screen, int64_t dev_major, int64_t dev_minor)
{
   bool cpu = debug_get_bool_option("LIBGL_ALWAYS_SOFTWARE", false) ||
              debug_get_bool_option("D3D_ALWAYS_SOFTWARE", false);

   if (cpu || (dev_major > 0 && dev_major < 255)) {
      uint32_t pdev_count;
      int idx;
      VkPhysicalDevice *pdevs;
      VkResult result = VKSCR(EnumeratePhysicalDevices)(screen->instance, &pdev_count, NULL);
      if (result != VK_SUCCESS) {
         if (!screen->driver_name_is_inferred)
            mesa_loge("ZINK: vkEnumeratePhysicalDevices failed (%s)", vk_Result_to_str(result));
         return;
      }

      assert(pdev_count > 0);

      pdevs = malloc(sizeof(*pdevs) * pdev_count);
      if (!pdevs) {
         if (!screen->driver_name_is_inferred)
            mesa_loge("ZINK: failed to allocate pdevs!");
         return;
      }
      result = VKSCR(EnumeratePhysicalDevices)(screen->instance, &pdev_count, pdevs);
      assert(result == VK_SUCCESS);
      assert(pdev_count > 0);

      if (cpu)
         idx = zink_get_cpu_device_type(screen, pdev_count, pdevs);
      else
         idx = zink_get_display_device(screen, pdev_count, pdevs, dev_major,
                                       dev_minor);

      if (idx != -1)
         /* valid cpu device */
         screen->pdev = pdevs[idx];

      free(pdevs);

      if (idx == -1)
         return;

   } else {
      VkPhysicalDevice pdev;
      unsigned pdev_count = 1;
      VkResult result = VKSCR(EnumeratePhysicalDevices)(screen->instance, &pdev_count, &pdev);
      if (result != VK_SUCCESS && result != VK_INCOMPLETE) {
         if (!screen->driver_name_is_inferred)
            mesa_loge("ZINK: vkEnumeratePhysicalDevices failed (%s)", vk_Result_to_str(result));
         return;
      }
      screen->pdev = pdev;
   }
   VKSCR(GetPhysicalDeviceProperties)(screen->pdev, &screen->info.props);

   /* allow software rendering only if forced by the user */
   if (!cpu && screen->info.props.deviceType == VK_PHYSICAL_DEVICE_TYPE_CPU) {
      screen->pdev = VK_NULL_HANDLE;
      return;
   }

   screen->info.device_version = screen->info.props.apiVersion;

   /* runtime version is the lesser of the instance version and device version */
   screen->vk_version = MIN2(screen->info.device_version, screen->instance_info.loader_version);

   /* calculate SPIR-V version based on VK version */
   if (screen->vk_version >= VK_MAKE_VERSION(1, 3, 0))
      screen->spirv_version = SPIRV_VERSION(1, 6);
   else if (screen->vk_version >= VK_MAKE_VERSION(1, 2, 0))
      screen->spirv_version = SPIRV_VERSION(1, 5);
   else if (screen->vk_version >= VK_MAKE_VERSION(1, 1, 0))
      screen->spirv_version = SPIRV_VERSION(1, 3);
   else
      screen->spirv_version = SPIRV_VERSION(1, 0);
}

static void
update_queue_props(struct zink_screen *screen)
{
   uint32_t num_queues;
   VKSCR(GetPhysicalDeviceQueueFamilyProperties)(screen->pdev, &num_queues, NULL);
   assert(num_queues > 0);

   VkQueueFamilyProperties *props = malloc(sizeof(*props) * num_queues);
   if (!props) {
      mesa_loge("ZINK: failed to allocate props!");
      return;
   }
      
   VKSCR(GetPhysicalDeviceQueueFamilyProperties)(screen->pdev, &num_queues, props);

   bool found_gfx = false;
   uint32_t sparse_only = UINT32_MAX;
   screen->sparse_queue = UINT32_MAX;
   for (uint32_t i = 0; i < num_queues; i++) {
      if (props[i].queueFlags & VK_QUEUE_GRAPHICS_BIT) {
         if (found_gfx)
            continue;
         screen->sparse_queue = screen->gfx_queue = i;
         screen->max_queues = props[i].queueCount;
         screen->timestamp_valid_bits = props[i].timestampValidBits;
         found_gfx = true;
      } else if (props[i].queueFlags & VK_QUEUE_SPARSE_BINDING_BIT)
         sparse_only = i;
   }
   if (sparse_only != UINT32_MAX)
      screen->sparse_queue = sparse_only;
   free(props);
}

static void
init_queue(struct zink_screen *screen)
{
   simple_mtx_init(&screen->queue_lock, mtx_plain);
   VKSCR(GetDeviceQueue)(screen->dev, screen->gfx_queue, 0, &screen->queue);
   if (screen->sparse_queue != screen->gfx_queue)
      VKSCR(GetDeviceQueue)(screen->dev, screen->sparse_queue, 0, &screen->queue_sparse);
   else
      screen->queue_sparse = screen->queue;
}

static void
zink_flush_frontbuffer(struct pipe_screen *pscreen,
                       struct pipe_context *pctx,
                       struct pipe_resource *pres,
                       unsigned level, unsigned layer,
                       void *winsys_drawable_handle,
                       unsigned nboxes,
                       struct pipe_box *sub_box)
{
   struct zink_screen *screen = zink_screen(pscreen);
   struct zink_resource *res = zink_resource(pres);
   //struct zink_context *ctx = zink_context(pctx);

   /* if the surface is no longer a swapchain, this is a no-op */
   /*if (!zink_is_swapchain(res))
      return;

   ctx = zink_tc_context_unwrap(pctx, screen->threaded);

   if (!zink_kopper_acquired(res->obj->dt, res->obj->dt_idx)) {
      /* swapbuffers to an undefined surface: acquire and present garbage */
      /*zink_kopper_acquire(ctx, res, UINT64_MAX);
      ctx->needs_present = res;
      /* set batch usage to submit acquire semaphore */
      /*zink_batch_resource_usage_set(ctx->bs, res, true, false);
      /* ensure the resource is set up to present garbage */
      /*ctx->base.flush_resource(&ctx->base, pres);
   }

   /* handle any outstanding acquire submits (not just from above) */

   /*if (ctx->swapchain || ctx->needs_present) {
      ctx->bs->has_work = true;
      pctx->flush(pctx, NULL, PIPE_FLUSH_END_OF_FRAME);
      if (ctx->last_batch_state && screen->threaded_submit) {
         struct zink_batch_state *bs = ctx->last_batch_state;
         util_queue_fence_wait(&bs->flush_completed);
      }
   }
      res->use_damage = false;

   /* always verify that this was acquired */
   /*assert(zink_kopper_acquired(res->obj->dt, res->obj->dt_idx));
   zink_kopper_present_queue(screen, res, nboxes, sub_box);*/

   struct sw_winsys *winsys = screen->winsys;

   if (!winsys)
     return;
   void *map = winsys->displaytarget_map(winsys, res->dt, 0);

   if (map) {
      struct pipe_transfer *transfer = NULL;
      
      // Context hack
      pctx = zink_xlib_context;
      
      void *res_map = pipe_texture_map(pctx, pres, level, layer, PIPE_MAP_READ, 0, 0,
                                        u_minify(pres->width0, level),
                                        u_minify(pres->height0, level),
                                        &transfer);
      if (res_map) {
         util_copy_rect((ubyte*)map, pres->format, res->dt_stride, 0, 0,
                        transfer->box.width, transfer->box.height,
                        (const ubyte*)res_map, transfer->stride, 0, 0);
         pipe_texture_unmap(pctx, transfer);
      }
      winsys->displaytarget_unmap(winsys, res->dt);
   }
   winsys->displaytarget_display(winsys, res->dt, winsys_drawable_handle, nboxes, sub_box);
}

bool
zink_is_depth_format_supported(struct zink_screen *screen, VkFormat format)
{
   VkFormatProperties props;
   VKSCR(GetPhysicalDeviceFormatProperties)(screen->pdev, format, &props);
   return (props.linearTilingFeatures | props.optimalTilingFeatures) &
          VK_FORMAT_FEATURE_DEPTH_STENCIL_ATTACHMENT_BIT;
}

static enum pipe_format
emulate_x8(enum pipe_format format)
{
   /* convert missing Xn variants to An */
   switch (format) {
   case PIPE_FORMAT_B8G8R8X8_UNORM:
      return PIPE_FORMAT_B8G8R8A8_UNORM;

   case PIPE_FORMAT_B8G8R8X8_SRGB:
      return PIPE_FORMAT_B8G8R8A8_SRGB;
   case PIPE_FORMAT_R8G8B8X8_SRGB:
      return PIPE_FORMAT_R8G8B8A8_SRGB;

   case PIPE_FORMAT_R8G8B8X8_SINT:
      return PIPE_FORMAT_R8G8B8A8_SINT;
   case PIPE_FORMAT_R8G8B8X8_SNORM:
      return PIPE_FORMAT_R8G8B8A8_SNORM;
   case PIPE_FORMAT_R8G8B8X8_UNORM:
      return PIPE_FORMAT_R8G8B8A8_UNORM;

   case PIPE_FORMAT_R16G16B16X16_FLOAT:
      return PIPE_FORMAT_R16G16B16A16_FLOAT;
   case PIPE_FORMAT_R16G16B16X16_SINT:
      return PIPE_FORMAT_R16G16B16A16_SINT;
   case PIPE_FORMAT_R16G16B16X16_SNORM:
      return PIPE_FORMAT_R16G16B16A16_SNORM;
   case PIPE_FORMAT_R16G16B16X16_UNORM:
      return PIPE_FORMAT_R16G16B16A16_UNORM;

   case PIPE_FORMAT_R32G32B32X32_FLOAT:
      return PIPE_FORMAT_R32G32B32A32_FLOAT;
   case PIPE_FORMAT_R32G32B32X32_SINT:
      return PIPE_FORMAT_R32G32B32A32_SINT;

   default:
      return format;
   }
}

VkFormat
zink_get_format(struct zink_screen *screen, enum pipe_format format)
{
   if (format == PIPE_FORMAT_A8_UNORM && !screen->driver_workarounds.missing_a8_unorm)
      return VK_FORMAT_A8_UNORM_KHR;
   else if (!screen->driver_workarounds.broken_l4a4 || format != PIPE_FORMAT_L4A4_UNORM)
      format = zink_format_get_emulated_alpha(format);

   VkFormat ret = vk_format_from_pipe_format(emulate_x8(format));

   if (format == PIPE_FORMAT_X32_S8X24_UINT &&
       screen->have_D32_SFLOAT_S8_UINT)
      return VK_FORMAT_D32_SFLOAT_S8_UINT;

   if (format == PIPE_FORMAT_X24S8_UINT)
      /* valid when using aspects to extract stencil,
       * fails format test because it's emulated */
      ret = VK_FORMAT_D24_UNORM_S8_UINT;

   if (ret == VK_FORMAT_X8_D24_UNORM_PACK32 &&
       !screen->have_X8_D24_UNORM_PACK32) {
      assert(zink_is_depth_format_supported(screen, VK_FORMAT_D32_SFLOAT));
      return VK_FORMAT_D32_SFLOAT;
   }

   if (ret == VK_FORMAT_D24_UNORM_S8_UINT &&
       !screen->have_D24_UNORM_S8_UINT) {
      assert(screen->have_D32_SFLOAT_S8_UINT);
      return VK_FORMAT_D32_SFLOAT_S8_UINT;
   }

   if ((ret == VK_FORMAT_A4B4G4R4_UNORM_PACK16 &&
        !screen->info.format_4444_feats.formatA4B4G4R4) ||
       (ret == VK_FORMAT_A4R4G4B4_UNORM_PACK16 &&
        !screen->info.format_4444_feats.formatA4R4G4B4))
      return VK_FORMAT_UNDEFINED;

   if (format == PIPE_FORMAT_R4A4_UNORM)
      return VK_FORMAT_R4G4_UNORM_PACK8;

   return ret;
}

void
zink_convert_color(const struct zink_screen *screen, enum pipe_format format,
                   union pipe_color_union *dst,
                   const union pipe_color_union *src)
{
   const struct util_format_description *desc = util_format_description(format);
   union pipe_color_union tmp = *src;

   for (unsigned i = 0; i < 4; i++)
      zink_format_clamp_channel_color(desc, &tmp, src, i);

   if (zink_format_is_emulated_alpha(format) &&
       /* Don't swizzle colors if the driver supports real A8_UNORM */
       (format != PIPE_FORMAT_A8_UNORM ||
         screen->driver_workarounds.missing_a8_unorm)) {
      if (util_format_is_alpha(format)) {
         tmp.ui[0] = tmp.ui[3];
         tmp.ui[1] = 0;
         tmp.ui[2] = 0;
         tmp.ui[3] = 0;
      } else if (util_format_is_luminance(format)) {
         tmp.ui[1] = 0;
         tmp.ui[2] = 0;
         tmp.f[3] = 1.0;
      } else if (util_format_is_luminance_alpha(format)) {
         tmp.ui[1] = tmp.ui[3];
         tmp.ui[2] = 0;
         tmp.f[3] = 1.0;
      } else /* zink_format_is_red_alpha */ {
         tmp.ui[1] = tmp.ui[3];
         tmp.ui[2] = 0;
         tmp.ui[3] = 0;
      }
   }

   memcpy(dst, &tmp, sizeof(union pipe_color_union));
}

static bool
check_have_device_time(struct zink_screen *screen)
{
   uint32_t num_domains = 0;
   VkTimeDomainEXT domains[8]; //current max is 4
   VkResult result = VKSCR(GetPhysicalDeviceCalibrateableTimeDomainsEXT)(screen->pdev, &num_domains, NULL);
   if (result != VK_SUCCESS) {
      mesa_loge("ZINK: vkGetPhysicalDeviceCalibrateableTimeDomainsEXT failed (%s)", vk_Result_to_str(result));
   }
   assert(num_domains > 0);
   assert(num_domains < ARRAY_SIZE(domains));

   result = VKSCR(GetPhysicalDeviceCalibrateableTimeDomainsEXT)(screen->pdev, &num_domains, domains);
   if (result != VK_SUCCESS) {
      mesa_loge("ZINK: vkGetPhysicalDeviceCalibrateableTimeDomainsEXT failed (%s)", vk_Result_to_str(result));
   }

   /* VK_TIME_DOMAIN_DEVICE_EXT is used for the ctx->get_timestamp hook and is the only one we really need */
   for (unsigned i = 0; i < num_domains; i++) {
      if (domains[i] == VK_TIME_DOMAIN_DEVICE_EXT) {
         return true;
      }
   }

   return false;
}

static void
zink_error(const char *msg)
{
}

static void
zink_warn(const char *msg)
{
}

static void
zink_info(const char *msg)
{
}

static void
zink_msg(const char *msg)
{
}

static VKAPI_ATTR VkBool32 VKAPI_CALL
zink_debug_util_callback(
    VkDebugUtilsMessageSeverityFlagBitsEXT           messageSeverity,
    VkDebugUtilsMessageTypeFlagsEXT                  messageType,
    const VkDebugUtilsMessengerCallbackDataEXT      *pCallbackData,
    void                                            *pUserData)
{
   // Pick message prefix and color to use.
   // Only MacOS and Linux have been tested for color support
   if (messageSeverity & VK_DEBUG_UTILS_MESSAGE_SEVERITY_ERROR_BIT_EXT) {
      zink_error(pCallbackData->pMessage);
   } else if (messageSeverity & VK_DEBUG_UTILS_MESSAGE_SEVERITY_WARNING_BIT_EXT) {
      zink_warn(pCallbackData->pMessage);
   } else if (messageSeverity & VK_DEBUG_UTILS_MESSAGE_SEVERITY_INFO_BIT_EXT) {
      zink_info(pCallbackData->pMessage);
   } else
      zink_msg(pCallbackData->pMessage);

   return VK_FALSE;
}

static bool
create_debug(struct zink_screen *screen)
{
   VkDebugUtilsMessengerCreateInfoEXT vkDebugUtilsMessengerCreateInfoEXT = {
       VK_STRUCTURE_TYPE_DEBUG_UTILS_MESSENGER_CREATE_INFO_EXT,
       NULL,
       0,  // flags
       VK_DEBUG_UTILS_MESSAGE_SEVERITY_VERBOSE_BIT_EXT |
       VK_DEBUG_UTILS_MESSAGE_SEVERITY_INFO_BIT_EXT |
       VK_DEBUG_UTILS_MESSAGE_SEVERITY_WARNING_BIT_EXT |
       VK_DEBUG_UTILS_MESSAGE_SEVERITY_ERROR_BIT_EXT,
       VK_DEBUG_UTILS_MESSAGE_TYPE_GENERAL_BIT_EXT |
       VK_DEBUG_UTILS_MESSAGE_TYPE_VALIDATION_BIT_EXT |
       VK_DEBUG_UTILS_MESSAGE_TYPE_PERFORMANCE_BIT_EXT,
       zink_debug_util_callback,
       NULL
   };

   VkDebugUtilsMessengerEXT vkDebugUtilsCallbackEXT = VK_NULL_HANDLE;

   VkResult result = VKSCR(CreateDebugUtilsMessengerEXT)(
           screen->instance,
           &vkDebugUtilsMessengerCreateInfoEXT,
           NULL,
           &vkDebugUtilsCallbackEXT);
   if (result != VK_SUCCESS) {
      mesa_loge("ZINK: vkCreateDebugUtilsMessengerEXT failed (%s)", vk_Result_to_str(result));
   }

   screen->debugUtilsCallbackHandle = vkDebugUtilsCallbackEXT;

   return true;
}

static bool
zink_internal_setup_moltenvk(struct zink_screen *screen)
{
#if defined(MVK_VERSION)
   if (!screen->instance_info.have_MVK_moltenvk)
      return true;

   GET_PROC_ADDR_INSTANCE_LOCAL(screen, screen->instance, GetMoltenVKConfigurationMVK);
   GET_PROC_ADDR_INSTANCE_LOCAL(screen, screen->instance, SetMoltenVKConfigurationMVK);
   GET_PROC_ADDR_INSTANCE_LOCAL(screen, screen->instance, GetVersionStringsMVK);

   if (vk_GetVersionStringsMVK) {
      char molten_version[64] = {0};
      char vulkan_version[64] = {0};

      vk_GetVersionStringsMVK(molten_version, sizeof(molten_version) - 1, vulkan_version, sizeof(vulkan_version) - 1);

      printf("zink: MoltenVK %s Vulkan %s \n", molten_version, vulkan_version);
   }

   if (vk_GetMoltenVKConfigurationMVK && vk_SetMoltenVKConfigurationMVK) {
      MVKConfiguration molten_config = {0};
      size_t molten_config_size = sizeof(molten_config);

      VkResult res = vk_GetMoltenVKConfigurationMVK(screen->instance, &molten_config, &molten_config_size);
      if (res == VK_SUCCESS || res == VK_INCOMPLETE) {
         // Needed to allow MoltenVK to accept VkImageView swizzles.
         // Encountered when using VK_FORMAT_R8G8_UNORM
         molten_config.fullImageViewSwizzle = VK_TRUE;
         vk_SetMoltenVKConfigurationMVK(screen->instance, &molten_config, &molten_config_size);
      }
   }
#endif // MVK_VERSION

   return true;
}

static void
check_vertex_formats(struct zink_screen *screen)
{
   /* from vbuf */
   enum pipe_format format_list[] = {
      /* not supported by vk
      PIPE_FORMAT_R32_FIXED,
      PIPE_FORMAT_R32G32_FIXED,
      PIPE_FORMAT_R32G32B32_FIXED,
      PIPE_FORMAT_R32G32B32A32_FIXED,
      */
      PIPE_FORMAT_R16_FLOAT,
      PIPE_FORMAT_R16G16_FLOAT,
      PIPE_FORMAT_R16G16B16_FLOAT,
      PIPE_FORMAT_R16G16B16A16_FLOAT,
      /* not supported by vk
      PIPE_FORMAT_R64_FLOAT,
      PIPE_FORMAT_R64G64_FLOAT,
      PIPE_FORMAT_R64G64B64_FLOAT,
      PIPE_FORMAT_R64G64B64A64_FLOAT,
      PIPE_FORMAT_R32_UNORM,
      PIPE_FORMAT_R32G32_UNORM,
      PIPE_FORMAT_R32G32B32_UNORM,
      PIPE_FORMAT_R32G32B32A32_UNORM,
      PIPE_FORMAT_R32_SNORM,
      PIPE_FORMAT_R32G32_SNORM,
      PIPE_FORMAT_R32G32B32_SNORM,
      PIPE_FORMAT_R32G32B32A32_SNORM,
      PIPE_FORMAT_R32_USCALED,
      PIPE_FORMAT_R32G32_USCALED,
      PIPE_FORMAT_R32G32B32_USCALED,
      PIPE_FORMAT_R32G32B32A32_USCALED,
      PIPE_FORMAT_R32_SSCALED,
      PIPE_FORMAT_R32G32_SSCALED,
      PIPE_FORMAT_R32G32B32_SSCALED,
      PIPE_FORMAT_R32G32B32A32_SSCALED,
      */
      PIPE_FORMAT_R16_UNORM,
      PIPE_FORMAT_R16G16_UNORM,
      PIPE_FORMAT_R16G16B16_UNORM,
      PIPE_FORMAT_R16G16B16A16_UNORM,
      PIPE_FORMAT_R16_SNORM,
      PIPE_FORMAT_R16G16_SNORM,
      PIPE_FORMAT_R16G16B16_SNORM,
      PIPE_FORMAT_R16G16B16_SINT,
      PIPE_FORMAT_R16G16B16_UINT,
      PIPE_FORMAT_R16G16B16A16_SNORM,
      PIPE_FORMAT_R16_USCALED,
      PIPE_FORMAT_R16G16_USCALED,
      PIPE_FORMAT_R16G16B16_USCALED,
      PIPE_FORMAT_R16G16B16A16_USCALED,
      PIPE_FORMAT_R16_SSCALED,
      PIPE_FORMAT_R16G16_SSCALED,
      PIPE_FORMAT_R16G16B16_SSCALED,
      PIPE_FORMAT_R16G16B16A16_SSCALED,
      PIPE_FORMAT_R8_UNORM,
      PIPE_FORMAT_R8G8_UNORM,
      PIPE_FORMAT_R8G8B8_UNORM,
      PIPE_FORMAT_R8G8B8A8_UNORM,
      PIPE_FORMAT_R8_SNORM,
      PIPE_FORMAT_R8G8_SNORM,
      PIPE_FORMAT_R8G8B8_SNORM,
      PIPE_FORMAT_R8G8B8A8_SNORM,
      PIPE_FORMAT_R8_USCALED,
      PIPE_FORMAT_R8G8_USCALED,
      PIPE_FORMAT_R8G8B8_USCALED,
      PIPE_FORMAT_R8G8B8A8_USCALED,
      PIPE_FORMAT_R8_SSCALED,
      PIPE_FORMAT_R8G8_SSCALED,
      PIPE_FORMAT_R8G8B8_SSCALED,
      PIPE_FORMAT_R8G8B8A8_SSCALED,
   };
   for (unsigned i = 0; i < ARRAY_SIZE(format_list); i++) {
      if (zink_is_format_supported(&screen->base, format_list[i], PIPE_BUFFER, 0, 0, PIPE_BIND_VERTEX_BUFFER))
         continue;
      if (util_format_get_nr_components(format_list[i]) == 1)
         continue;
      enum pipe_format decomposed = zink_decompose_vertex_format(format_list[i]);
      if (zink_is_format_supported(&screen->base, decomposed, PIPE_BUFFER, 0, 0, PIPE_BIND_VERTEX_BUFFER)) {
         screen->need_decompose_attrs = true;
         mesa_logw("zink: this application would be much faster if %s supported vertex format %s", screen->info.props.deviceName, util_format_name(format_list[i]));
      }
   }
}

static void
populate_format_props(struct zink_screen *screen)
{
   for (unsigned i = 0; i < PIPE_FORMAT_COUNT; i++) {
      VkFormat format;
retry:
      format = zink_get_format(screen, i);
      if (!format)
         continue;
      if (VKSCR(GetPhysicalDeviceFormatProperties2)) {
         VkFormatProperties2 props = {0};
         props.sType = VK_STRUCTURE_TYPE_FORMAT_PROPERTIES_2;

         VkDrmFormatModifierPropertiesListEXT mod_props;
         VkDrmFormatModifierPropertiesEXT mods[128];
         if (screen->info.have_EXT_image_drm_format_modifier) {
            mod_props.sType = VK_STRUCTURE_TYPE_DRM_FORMAT_MODIFIER_PROPERTIES_LIST_EXT;
            mod_props.pNext = NULL;
            mod_props.drmFormatModifierCount = ARRAY_SIZE(mods);
            mod_props.pDrmFormatModifierProperties = mods;
            props.pNext = &mod_props;
         }
         VkFormatProperties3 props3 = {0};
         //if (screen->info.have_KHR_format_feature_flags2 || screen->info.have_vulkan13) {
           props3.sType = VK_STRUCTURE_TYPE_FORMAT_PROPERTIES_3;
           props3.pNext = props.pNext;
           props.pNext = &props3;
         //}

         VKSCR(GetPhysicalDeviceFormatProperties2)(screen->pdev, format, &props);
         screen->format_props[i] = props.formatProperties;
         if (props3.linearTilingFeatures & VK_FORMAT_FEATURE_2_LINEAR_COLOR_ATTACHMENT_BIT_NV)
            screen->format_props[i].linearTilingFeatures |= VK_FORMAT_FEATURE_COLOR_ATTACHMENT_BIT;

         /*if (screen->info.have_KHR_format_feature_flags2 || screen->info.have_vulkan13) {
            screen->format_props[i].linearTilingFeatures = props3.linearTilingFeatures;
            screen->format_props[i].optimalTilingFeatures = props3.optimalTilingFeatures;
            screen->format_props[i].bufferFeatures = props3.bufferFeatures;

            if (props3.linearTilingFeatures & VK_FORMAT_FEATURE_2_LINEAR_COLOR_ATTACHMENT_BIT_NV)
               screen->format_props[i].linearTilingFeatures |= VK_FORMAT_FEATURE_COLOR_ATTACHMENT_BIT;
         } else {
           // MoltenVk is 1.2 API
           screen->format_props[i].linearTilingFeatures = props.formatProperties.linearTilingFeatures;
           screen->format_props[i].optimalTilingFeatures = props.formatProperties.optimalTilingFeatures;
           screen->format_props[i].bufferFeatures = props.formatProperties.bufferFeatures;
         }*/

         if (screen->info.have_EXT_image_drm_format_modifier && mod_props.drmFormatModifierCount) {
            screen->modifier_props[i].drmFormatModifierCount = mod_props.drmFormatModifierCount;
            screen->modifier_props[i].pDrmFormatModifierProperties = ralloc_array(screen, VkDrmFormatModifierPropertiesEXT, mod_props.drmFormatModifierCount);
            if (mod_props.pDrmFormatModifierProperties) {
               for (unsigned j = 0; j < mod_props.drmFormatModifierCount; j++)
                  screen->modifier_props[i].pDrmFormatModifierProperties[j] = mod_props.pDrmFormatModifierProperties[j];
            }
         }
      } else
         VKSCR(GetPhysicalDeviceFormatProperties)(screen->pdev, format, &screen->format_props[i]);
      if (i == PIPE_FORMAT_A8_UNORM && !screen->driver_workarounds.missing_a8_unorm) {
         if (!screen->format_props[i].linearTilingFeatures &&
             !screen->format_props[i].optimalTilingFeatures &&
             !screen->format_props[i].bufferFeatures) {
            screen->driver_workarounds.missing_a8_unorm = true;
            goto retry;
         }
      }
      if (zink_format_is_emulated_alpha(i)) {
         VkFormatFeatureFlags blocked = VK_FORMAT_FEATURE_COLOR_ATTACHMENT_BIT | VK_FORMAT_FEATURE_STORAGE_IMAGE_BIT;
         screen->format_props[i].linearTilingFeatures &= ~blocked;
         screen->format_props[i].optimalTilingFeatures &= ~blocked;
         screen->format_props[i].bufferFeatures = 0;
      }
   }
   check_vertex_formats(screen);
   VkImageFormatProperties image_props;
   VkResult ret = VKSCR(GetPhysicalDeviceImageFormatProperties)(screen->pdev, VK_FORMAT_D32_SFLOAT,
                                                                VK_IMAGE_TYPE_1D,
                                                                VK_IMAGE_TILING_OPTIMAL,
                                                                VK_IMAGE_USAGE_DEPTH_STENCIL_ATTACHMENT_BIT | VK_IMAGE_USAGE_SAMPLED_BIT,
                                                                0, &image_props);
   if (ret != VK_SUCCESS && ret != VK_ERROR_FORMAT_NOT_SUPPORTED) {
      mesa_loge("ZINK: vkGetPhysicalDeviceImageFormatProperties failed (%s)", vk_Result_to_str(ret));
   }
   screen->need_2D_zs = ret != VK_SUCCESS;

   if (screen->info.feats.features.sparseResidencyImage2D)
      screen->need_2D_sparse = !screen->base.get_sparse_texture_virtual_page_size(&screen->base, PIPE_TEXTURE_1D, false, PIPE_FORMAT_R32_FLOAT, 0, 16, NULL, NULL, NULL);
}

static void
setup_renderdoc(struct zink_screen *screen)
{
#ifndef _WIN32
   const char *capture_id = debug_get_option("ZINK_RENDERDOC", NULL);
   if (!capture_id)
      return;
   void *renderdoc = dlopen("librenderdoc.so", RTLD_NOW | RTLD_NOLOAD);
   /* not loaded */
   if (!renderdoc)
      return;

   pRENDERDOC_GetAPI get_api = dlsym(renderdoc, "RENDERDOC_GetAPI");
   if (!get_api)
      return;

   /* need synchronous dispatch for renderdoc coherency */
   screen->threaded_submit = false;
   get_api(eRENDERDOC_API_Version_1_0_0, (void*)&screen->renderdoc_api);
   screen->renderdoc_api->SetActiveWindow(RENDERDOC_DEVICEPOINTER_FROM_VKINSTANCE(screen->instance), NULL);

   int count = sscanf(capture_id, "%u:%u", &screen->renderdoc_capture_start, &screen->renderdoc_capture_end);
   if (count != 2) {
      count = sscanf(capture_id, "%u", &screen->renderdoc_capture_start);
      if (!count) {
         if (!strcmp(capture_id, "all")) {
            screen->renderdoc_capture_all = true;
         } else {
            printf("`ZINK_RENDERDOC` usage: ZINK_RENDERDOC=all|frame_no[:end_frame_no]\n");
            abort();
         }
      }
      screen->renderdoc_capture_end = screen->renderdoc_capture_start;
   }
   p_atomic_set(&screen->renderdoc_frame, 1);
#endif
}

bool
zink_screen_init_semaphore(struct zink_screen *screen)
{
   VkSemaphoreCreateInfo sci = {0};
   VkSemaphoreTypeCreateInfo tci = {0};
   sci.pNext = &tci;
   
   VkSemaphore sem;
   
   sci.sType = VK_STRUCTURE_TYPE_SEMAPHORE_CREATE_INFO;
   tci.sType = VK_STRUCTURE_TYPE_SEMAPHORE_TYPE_CREATE_INFO;
   tci.semaphoreType = VK_SEMAPHORE_TYPE_TIMELINE;

   if (VKSCR(CreateSemaphore)(screen->dev, &sci, NULL, &sem) == VK_SUCCESS) {
      /* semaphore signal values can never decrease,
       * so we need a new semaphore anytime we overflow
       */
      if (screen->prev_sem)
         VKSCR(DestroySemaphore)(screen->dev, screen->prev_sem, NULL);
      screen->prev_sem = screen->sem;
      screen->sem = sem;
      return true;
   } else {
      mesa_loge("ZINK: vkCreateSemaphore failed");
   }

   screen->info.have_KHR_timeline_semaphore = false;

   return false;
}

VkSemaphore
zink_create_exportable_semaphore(struct zink_screen *screen)
{
   VkExportSemaphoreCreateInfo eci = {
      VK_STRUCTURE_TYPE_EXPORT_SEMAPHORE_CREATE_INFO,
      NULL,
      VK_EXTERNAL_SEMAPHORE_HANDLE_TYPE_SYNC_FD_BIT
   };
   VkSemaphoreCreateInfo sci = {
      VK_STRUCTURE_TYPE_SEMAPHORE_CREATE_INFO,
      &eci,
      0
   };

   VkSemaphore sem = VK_NULL_HANDLE;
   if (util_dynarray_contains(&screen->fd_semaphores, VkSemaphore)) {
      simple_mtx_lock(&screen->semaphores_lock);
      if (util_dynarray_contains(&screen->fd_semaphores, VkSemaphore))
         sem = util_dynarray_pop(&screen->fd_semaphores, VkSemaphore);
      simple_mtx_unlock(&screen->semaphores_lock);
   }
   if (sem)
      return sem;
   VkResult ret = VKSCR(CreateSemaphore)(screen->dev, &sci, NULL, &sem);
   return ret == VK_SUCCESS ? sem : VK_NULL_HANDLE;
}

VkSemaphore
zink_screen_export_dmabuf_semaphore(struct zink_screen *screen, struct zink_resource *res)
{
   VkSemaphore sem = VK_NULL_HANDLE;
#if defined(HAVE_LIBDRM) && (DETECT_OS_LINUX || DETECT_OS_BSD)
   struct dma_buf_export_sync_file export = {
      .flags = DMA_BUF_SYNC_RW,
      .fd = -1,
   };

   int fd = -1;
   if (res->obj->is_aux) {
      fd = os_dupfd_cloexec(res->obj->handle);
   } else {
      VkMemoryGetFdInfoKHR fd_info = {0};
      fd_info.sType = VK_STRUCTURE_TYPE_MEMORY_GET_FD_INFO_KHR;
      fd_info.memory = zink_bo_get_mem(res->obj->bo);
      fd_info.handleType = VK_EXTERNAL_MEMORY_HANDLE_TYPE_DMA_BUF_BIT_EXT;
      VKSCR(GetMemoryFdKHR)(screen->dev, &fd_info, &fd);
   }

   if (unlikely(fd < 0)) {
      mesa_loge("MESA: Unable to get a valid memory fd");
      return VK_NULL_HANDLE;
   }

   int ret = drmIoctl(fd, DMA_BUF_IOCTL_EXPORT_SYNC_FILE, &export);
   if (ret) {
      if (errno == ENOTTY || errno == EBADF || errno == ENOSYS) {
         assert(!"how did this fail?");
         return VK_NULL_HANDLE;
      } else {
         mesa_loge("MESA: failed to import sync file '%s'", strerror(errno));
         return VK_NULL_HANDLE;
      }
   }

   sem = zink_create_exportable_semaphore(screen);

   const VkImportSemaphoreFdInfoKHR sdi = {
      .sType = VK_STRUCTURE_TYPE_IMPORT_SEMAPHORE_FD_INFO_KHR,
      .semaphore = sem,
      .flags = VK_SEMAPHORE_IMPORT_TEMPORARY_BIT,
      .handleType = VK_EXTERNAL_SEMAPHORE_HANDLE_TYPE_SYNC_FD_BIT,
      .fd = export.fd,
   };
   bool success = VKSCR(ImportSemaphoreFdKHR)(screen->dev, &sdi) == VK_SUCCESS;
   close(fd);
   if (!success) {
      VKSCR(DestroySemaphore)(screen->dev, sem, NULL);
      return VK_NULL_HANDLE;
   }
#endif
   return sem;
}

bool
zink_screen_import_dmabuf_semaphore(struct zink_screen *screen, struct zink_resource *res, VkSemaphore sem)
{
#if defined(HAVE_LIBDRM) && (DETECT_OS_LINUX || DETECT_OS_BSD)
   const VkSemaphoreGetFdInfoKHR get_fd_info = {
      .sType = VK_STRUCTURE_TYPE_SEMAPHORE_GET_FD_INFO_KHR,
      .semaphore = sem,
      .handleType = VK_EXTERNAL_SEMAPHORE_HANDLE_TYPE_SYNC_FD_BIT,
   };
   int sync_file_fd = -1;
   VkResult result = VKSCR(GetSemaphoreFdKHR)(screen->dev, &get_fd_info, &sync_file_fd);
   if (result != VK_SUCCESS) {
      return false;
   }

   bool ret = false;
   int fd;
   if (res->obj->is_aux) {
      fd = os_dupfd_cloexec(res->obj->handle);
   } else {
      VkMemoryGetFdInfoKHR fd_info = {0};
      fd_info.sType = VK_STRUCTURE_TYPE_MEMORY_GET_FD_INFO_KHR;
      fd_info.memory = zink_bo_get_mem(res->obj->bo);
      fd_info.handleType = VK_EXTERNAL_MEMORY_HANDLE_TYPE_DMA_BUF_BIT_EXT;
      if (VKSCR(GetMemoryFdKHR)(screen->dev, &fd_info, &fd) != VK_SUCCESS)
         fd = -1;
   }
   if (fd != -1) {
      struct dma_buf_import_sync_file import = {
         .flags = DMA_BUF_SYNC_RW,
         .fd = sync_file_fd,
      };
      int ioctl_ret = drmIoctl(fd, DMA_BUF_IOCTL_IMPORT_SYNC_FILE, &import);
      if (ioctl_ret) {
         if (errno == ENOTTY || errno == EBADF || errno == ENOSYS) {
            assert(!"how did this fail?");
         } else {
            ret = true;
         }
      }
      close(fd);
   }
   close(sync_file_fd);
   return ret;
#else
   return true;
#endif
}

bool
zink_screen_timeline_wait(struct zink_screen *screen, uint64_t batch_id, uint64_t timeout)
{
   VkSemaphoreWaitInfo wi = {0};

   if (zink_screen_check_last_finished(screen, batch_id))
      return true;

   wi.sType = VK_STRUCTURE_TYPE_SEMAPHORE_WAIT_INFO;
   wi.semaphoreCount = 1;
   wi.pSemaphores = &screen->sem;
   wi.pValues = &batch_id;
   bool success = false;
   if (screen->device_lost)
      return true;
   VkResult ret = VKSCR(WaitSemaphores)(screen->dev, &wi, timeout);
   success = zink_screen_handle_vkresult(screen, ret);

   if (success)
      zink_screen_update_last_finished(screen, batch_id);

   return success;
}

struct noop_submit_info {
   struct zink_screen *screen;
   VkFence fence;
};

static void
noop_submit(void *data, void *gdata, int thread_index)
{
   struct noop_submit_info *n = data;
   VkSubmitInfo si = {0};
   si.sType = VK_STRUCTURE_TYPE_SUBMIT_INFO;
   simple_mtx_lock(&n->screen->queue_lock);
   if (n->VKSCR(QueueSubmit)(n->screen->threaded ? n->screen->queue_sparse : n->screen->queue,
                     1, &si, n->fence) != VK_SUCCESS) {
      mesa_loge("ZINK: vkQueueSubmit failed");
      n->screen->device_lost = true;
   }
   simple_mtx_unlock(&n->screen->queue_lock);
}

bool
zink_screen_batch_id_wait(struct zink_screen *screen, uint32_t batch_id, uint64_t timeout)
{
   if (zink_screen_check_last_finished(screen, batch_id))
      return true;

   if (screen->info.have_KHR_timeline_semaphore)
      return zink_screen_timeline_wait(screen, batch_id, timeout);

   if (!timeout)
      return false;

   uint32_t new_id = 0;
   while (!new_id)
      new_id = p_atomic_inc_return(&screen->curr_batch);
   VkResult ret;
   struct noop_submit_info n;
   uint64_t abs_timeout = os_time_get_absolute_timeout(timeout);
   uint64_t remaining = OS_TIMEOUT_INFINITE;
   VkFenceCreateInfo fci = {0};
   struct util_queue_fence fence;
   util_queue_fence_init(&fence);
   fci.sType = VK_STRUCTURE_TYPE_FENCE_CREATE_INFO;

   if (VKSCR(CreateFence)(screen->dev, &fci, NULL, &n.fence) != VK_SUCCESS) {
      mesa_loge("ZINK: vkCreateFence failed");
      return false;
   }

   n.screen = screen;
   if (screen->threaded) {
      /* must use thread dispatch for sanity */
      util_queue_add_job(&screen->flush_queue, &n, &fence, noop_submit, NULL, 0);
      util_queue_fence_wait(&fence);
   } else {
      noop_submit(&n, NULL, 0);
   }
   if (timeout != OS_TIMEOUT_INFINITE) {
      int64_t time_ns = os_time_get_nano();
      remaining = abs_timeout > time_ns ? abs_timeout - time_ns : 0;
   }

   if (remaining)
      ret = VKSCR(WaitForFences)(screen->dev, 1, &n.fence, VK_TRUE, remaining);
   else
      ret = VKSCR(GetFenceStatus)(screen->dev, n.fence);
   VKSCR(DestroyFence)(screen->dev, n.fence, NULL);
   bool success = zink_screen_handle_vkresult(screen, ret);

   if (success)
      zink_screen_update_last_finished(screen, new_id);

   return success;
}

static uint32_t
zink_get_loader_version(struct zink_screen *screen)
{

   uint32_t loader_version = VK_API_VERSION_1_0;

   // Get the Loader version
   GET_PROC_ADDR_INSTANCE_LOCAL(screen, NULL, EnumerateInstanceVersion);
   if (vk_EnumerateInstanceVersion) {
      uint32_t loader_version_temp = VK_API_VERSION_1_0;
      VkResult result = (*vk_EnumerateInstanceVersion)(&loader_version_temp);
      if (VK_SUCCESS == result) {
         loader_version = loader_version_temp;
      } else {
         mesa_loge("ZINK: vkEnumerateInstanceVersion failed (%s)", vk_Result_to_str(result));
      }
   }

   return loader_version;
}

static void
zink_query_memory_info(struct pipe_screen *pscreen, struct pipe_memory_info *info)
{
   struct zink_screen *screen = zink_screen(pscreen);
   memset(info, 0, sizeof(struct pipe_memory_info));
   if (screen->info.have_EXT_memory_budget && VKSCR(GetPhysicalDeviceMemoryProperties2)) {
      VkPhysicalDeviceMemoryProperties2 mem = {0};
      mem.sType = VK_STRUCTURE_TYPE_PHYSICAL_DEVICE_MEMORY_PROPERTIES_2;

      VkPhysicalDeviceMemoryBudgetPropertiesEXT budget = {0};
      budget.sType = VK_STRUCTURE_TYPE_PHYSICAL_DEVICE_MEMORY_BUDGET_PROPERTIES_EXT;
      mem.pNext = &budget;
      VKSCR(GetPhysicalDeviceMemoryProperties2)(screen->pdev, &mem);

      for (unsigned i = 0; i < mem.memoryProperties.memoryHeapCount; i++) {
         if (mem.memoryProperties.memoryHeaps[i].flags & VK_MEMORY_PROPERTY_DEVICE_LOCAL_BIT) {
            /* VRAM */
            info->total_device_memory += mem.memoryProperties.memoryHeaps[i].size / 1024;
            info->avail_device_memory += (mem.memoryProperties.memoryHeaps[i].size - budget.heapUsage[i]) / 1024;
         } else {
            /* GART */
            info->total_staging_memory += mem.memoryProperties.memoryHeaps[i].size / 1024;
            info->avail_staging_memory += (mem.memoryProperties.memoryHeaps[i].size - budget.heapUsage[i]) / 1024;
         }
      }
      /* evictions not yet supported in vulkan */
   } else {
      for (unsigned i = 0; i < screen->info.mem_props.memoryHeapCount; i++) {
         if (screen->info.mem_props.memoryHeaps[i].flags & VK_MEMORY_PROPERTY_DEVICE_LOCAL_BIT) {
            /* VRAM */
            info->total_device_memory += screen->info.mem_props.memoryHeaps[i].size / 1024;
            /* free real estate! */
            info->avail_device_memory += info->total_device_memory;
         } else {
            /* GART */
            info->total_staging_memory += screen->info.mem_props.memoryHeaps[i].size / 1024;
            /* free real estate! */
            info->avail_staging_memory += info->total_staging_memory;
         }
      }
   }
}

static void
zink_query_dmabuf_modifiers(struct pipe_screen *pscreen, enum pipe_format format, int max, uint64_t *modifiers, unsigned int *external_only, int *count)
{
   struct zink_screen *screen = zink_screen(pscreen);
   *count = screen->modifier_props[format].drmFormatModifierCount;
   for (int i = 0; i < MIN2(max, *count); i++) {
      if (external_only)
         external_only[i] = 0;

      modifiers[i] = screen->modifier_props[format].pDrmFormatModifierProperties[i].drmFormatModifier;
   }
}

static bool
zink_is_dmabuf_modifier_supported(struct pipe_screen *pscreen, uint64_t modifier, enum pipe_format format, bool *external_only)
{
   struct zink_screen *screen = zink_screen(pscreen);
   for (unsigned i = 0; i < screen->modifier_props[format].drmFormatModifierCount; i++)
      if (screen->modifier_props[format].pDrmFormatModifierProperties[i].drmFormatModifier == modifier)
         return true;
   return false;
}

static unsigned
zink_get_dmabuf_modifier_planes(struct pipe_screen *pscreen, uint64_t modifier, enum pipe_format format)
{
   struct zink_screen *screen = zink_screen(pscreen);
   for (unsigned i = 0; i < screen->modifier_props[format].drmFormatModifierCount; i++)
      if (screen->modifier_props[format].pDrmFormatModifierProperties[i].drmFormatModifier == modifier)
         return screen->modifier_props[format].pDrmFormatModifierProperties[i].drmFormatModifierPlaneCount;
   return util_format_get_num_planes(format);
}

static int
zink_get_sparse_texture_virtual_page_size(struct pipe_screen *pscreen,
                                          enum pipe_texture_target target,
                                          bool multi_sample,
                                          enum pipe_format pformat,
                                          unsigned offset, unsigned size,
                                          int *x, int *y, int *z)
{
   struct zink_screen *screen = zink_screen(pscreen);
   static const int page_size_2d[][3] = {
      { 256, 256, 1 }, /* 8bpp   */
      { 256, 128, 1 }, /* 16bpp  */
      { 128, 128, 1 }, /* 32bpp  */
      { 128, 64,  1 }, /* 64bpp  */
      { 64,  64,  1 }, /* 128bpp */
   };
   static const int page_size_3d[][3] = {
      { 64,  32,  32 }, /* 8bpp   */
      { 32,  32,  32 }, /* 16bpp  */
      { 32,  32,  16 }, /* 32bpp  */
      { 32,  16,  16 }, /* 64bpp  */
      { 16,  16,  16 }, /* 128bpp */
   };
   /* Only support one type of page size. */
   if (offset != 0)
      return 0;

   /* reject multisample if 2x isn't supported; assume none are */
   if (multi_sample && !screen->info.feats.features.sparseResidency2Samples)
      return 0;

   VkFormat format = zink_get_format(screen, pformat);
   bool is_zs = util_format_is_depth_or_stencil(pformat);
   VkImageType type;
   switch (target) {
   case PIPE_TEXTURE_1D:
   case PIPE_TEXTURE_1D_ARRAY:
      type = (screen->need_2D_sparse || (screen->need_2D_zs && is_zs)) ? VK_IMAGE_TYPE_2D : VK_IMAGE_TYPE_1D;
      break;

   case PIPE_TEXTURE_2D:
   case PIPE_TEXTURE_CUBE:
   case PIPE_TEXTURE_RECT:
   case PIPE_TEXTURE_2D_ARRAY:
   case PIPE_TEXTURE_CUBE_ARRAY:
      type = VK_IMAGE_TYPE_2D;
      break;

   case PIPE_TEXTURE_3D:
      type = VK_IMAGE_TYPE_3D;
      break;

   case PIPE_BUFFER:
      goto hack_it_up;

   default:
      return 0;
   }

   VkImageUsageFlags use_flags = VK_IMAGE_USAGE_SAMPLED_BIT | VK_IMAGE_USAGE_TRANSFER_DST_BIT | VK_IMAGE_USAGE_TRANSFER_SRC_BIT |
                                 VK_IMAGE_USAGE_STORAGE_BIT;
   use_flags |= is_zs ? VK_IMAGE_USAGE_DEPTH_STENCIL_ATTACHMENT_BIT : VK_IMAGE_USAGE_COLOR_ATTACHMENT_BIT;
   VkImageUsageFlags flags = screen->format_props[pformat].optimalTilingFeatures & use_flags;
   VkSparseImageFormatProperties props[4]; //planar?
   unsigned prop_count = ARRAY_SIZE(props);
   VKSCR(GetPhysicalDeviceSparseImageFormatProperties)(screen->pdev, format, type,
                                                       multi_sample ? VK_SAMPLE_COUNT_2_BIT : VK_SAMPLE_COUNT_1_BIT,
                                                       flags,
                                                       VK_IMAGE_TILING_OPTIMAL,
                                                       &prop_count, props);
   if (!prop_count) {
      /* format may not support storage; try without */
      flags &= ~VK_IMAGE_USAGE_STORAGE_BIT;
      prop_count = ARRAY_SIZE(props);
      VKSCR(GetPhysicalDeviceSparseImageFormatProperties)(screen->pdev, format, type,
                                                         multi_sample ? VK_SAMPLE_COUNT_2_BIT : VK_SAMPLE_COUNT_1_BIT,
                                                         flags,
                                                         VK_IMAGE_TILING_OPTIMAL,
                                                         &prop_count, props);
      if (!prop_count)
         return 0;
   }

   if (size) {
      if (x)
         *x = props[0].imageGranularity.width;
      if (y)
         *y = props[0].imageGranularity.height;
      if (z)
         *z = props[0].imageGranularity.depth;
   }

   return 1;
hack_it_up:
   {
      const int (*page_sizes)[3] = target == PIPE_TEXTURE_3D ? page_size_3d : page_size_2d;
      int blk_size = util_format_get_blocksize(pformat);

      if (size) {
         unsigned index = util_logbase2(blk_size);
         if (x) *x = page_sizes[index][0];
         if (y) *y = page_sizes[index][1];
         if (z) *z = page_sizes[index][2];
      }
   }
   return 1;
}

static VkDevice
zink_create_logical_device(struct zink_screen *screen)
{
   VkDevice dev = VK_NULL_HANDLE;

   VkDeviceQueueCreateInfo qci[2] = {0};
   uint32_t queues[3] = {
      screen->gfx_queue,
      screen->sparse_queue,
   };
   float dummy = 0.0f;
   for (unsigned i = 0; i < ARRAY_SIZE(qci); i++) {
      qci[i].sType = VK_STRUCTURE_TYPE_DEVICE_QUEUE_CREATE_INFO;
      qci[i].queueFamilyIndex = queues[i];
      qci[i].queueCount = 1;
      qci[i].pQueuePriorities = &dummy;
   }

   unsigned num_queues = 1;
   if (screen->sparse_queue != screen->gfx_queue)
      num_queues++;

   VkDeviceCreateInfo dci = {0};
   dci.sType = VK_STRUCTURE_TYPE_DEVICE_CREATE_INFO;
   dci.queueCreateInfoCount = num_queues;
   dci.pQueueCreateInfos = qci;
   /* extensions don't have bool members in pEnabledFeatures.
    * this requires us to pass the whole VkPhysicalDeviceFeatures2 struct
    */
   if (screen->info.feats.sType == VK_STRUCTURE_TYPE_PHYSICAL_DEVICE_FEATURES_2) {
      dci.pNext = &screen->info.feats;
   } else {
      dci.pEnabledFeatures = &screen->info.feats.features;
   }

   dci.ppEnabledExtensionNames = screen->info.extensions;
   dci.enabledExtensionCount = screen->info.num_extensions;

   VkResult result = VKSCR(CreateDevice)(screen->pdev, &dci, NULL, &dev);
   if (result != VK_SUCCESS)
      mesa_loge("ZINK: vkCreateDevice failed (%s)", vk_Result_to_str(result));
   
   return dev;
}

static void
check_base_requirements(struct zink_screen *screen)
{
   if (zink_debug & ZINK_DEBUG_QUIET)
      return;
   if (screen->info.driver_props.driverID == VK_DRIVER_ID_MESA_V3DV) {
      /* v3dv doesn't support straddling i/o, but zink doesn't do that so this is effectively supported:
       * don't spam errors in this case
       */
      screen->info.feats12.scalarBlockLayout = true;
      screen->info.have_EXT_scalar_block_layout = true;
   }
   if (!screen->info.feats.features.logicOp ||
       !screen->info.feats.features.fillModeNonSolid ||
       !screen->info.feats.features.shaderClipDistance ||
       !(screen->info.feats12.scalarBlockLayout ||
         screen->info.have_EXT_scalar_block_layout) ||
       !screen->info.have_KHR_maintenance1 ||
       !screen->info.have_EXT_custom_border_color ||
       !screen->info.have_EXT_line_rasterization) {
      fprintf(stderr, "WARNING: Some incorrect rendering "
              "might occur because the selected Vulkan device (%s) doesn't support "
              "base Zink requirements: ", screen->info.props.deviceName);
#define CHECK_OR_PRINT(X) \
      if (!screen->info.X) \
         fprintf(stderr, "%s ", #X)
      CHECK_OR_PRINT(feats.features.logicOp);
      CHECK_OR_PRINT(feats.features.fillModeNonSolid);
      CHECK_OR_PRINT(feats.features.shaderClipDistance);
      if (!screen->info.feats12.scalarBlockLayout && !screen->info.have_EXT_scalar_block_layout)
         fprintf(stderr, "scalarBlockLayout OR EXT_scalar_block_layout ");
      CHECK_OR_PRINT(have_KHR_maintenance1);
      CHECK_OR_PRINT(have_EXT_custom_border_color);
      CHECK_OR_PRINT(have_EXT_line_rasterization);
      fprintf(stderr, "\n");
   }
   if (screen->info.driver_props.driverID == VK_DRIVER_ID_MESA_V3DV) {
      screen->info.feats12.scalarBlockLayout = false;
      screen->info.have_EXT_scalar_block_layout = false;
   }
}

static void
zink_get_sample_pixel_grid(struct pipe_screen *pscreen, unsigned sample_count,
                           unsigned *width, unsigned *height)
{
   struct zink_screen *screen = zink_screen(pscreen);
   unsigned idx = util_logbase2_ceil(MAX2(sample_count, 1));
   assert(idx < ARRAY_SIZE(screen->maxSampleLocationGridSize));
   *width = screen->maxSampleLocationGridSize[idx].width;
   *height = screen->maxSampleLocationGridSize[idx].height;
}

static void
init_driver_workarounds(struct zink_screen *screen)
{
   /* enable implicit sync for all non-mesa drivers */
   screen->driver_workarounds.implicit_sync = true;
   switch (screen->info.driver_props.driverID) {
   case VK_DRIVER_ID_MESA_RADV:
   case VK_DRIVER_ID_INTEL_OPEN_SOURCE_MESA:
   case VK_DRIVER_ID_MESA_LLVMPIPE:
   case VK_DRIVER_ID_MESA_TURNIP:
   case VK_DRIVER_ID_MESA_V3DV:
   case VK_DRIVER_ID_MESA_PANVK:
   case VK_DRIVER_ID_MESA_VENUS:
      screen->driver_workarounds.implicit_sync = false;
      break;
   default:
      break;
   }
   /* TODO: maybe compile multiple variants for different set counts for compact mode? */
   if (screen->info.props.limits.maxBoundDescriptorSets < ZINK_DESCRIPTOR_ALL_TYPES ||
       zink_debug & (ZINK_DEBUG_COMPACT | ZINK_DEBUG_NOSHOBJ))
      screen->info.have_EXT_shader_object = false;
   /* EDS2 is only used with EDS1 */
   if (!screen->info.have_EXT_extended_dynamic_state) {
      screen->info.have_EXT_extended_dynamic_state2 = false;
      /* CWE usage needs EDS1 */
      screen->info.have_EXT_color_write_enable = false;
   }
   if (screen->info.driver_props.driverID == VK_DRIVER_ID_AMD_PROPRIETARY)
      /* this completely breaks xfb somehow */
      screen->info.have_EXT_extended_dynamic_state2 = false;
   /* EDS3 is only used with EDS2 */
   if (!screen->info.have_EXT_extended_dynamic_state2)
      screen->info.have_EXT_extended_dynamic_state3 = false;
   /* EXT_vertex_input_dynamic_state is only used with EDS2 and above */
   if (!screen->info.have_EXT_extended_dynamic_state2)
      screen->info.have_EXT_vertex_input_dynamic_state = false;
   if (screen->info.line_rast_feats.stippledRectangularLines &&
       screen->info.line_rast_feats.stippledBresenhamLines &&
       screen->info.line_rast_feats.stippledSmoothLines &&
       !screen->info.dynamic_state3_feats.extendedDynamicState3LineStippleEnable)
      screen->info.have_EXT_extended_dynamic_state3 = false;
   if (!screen->info.dynamic_state3_feats.extendedDynamicState3PolygonMode ||
       !screen->info.dynamic_state3_feats.extendedDynamicState3DepthClampEnable ||
       !screen->info.dynamic_state3_feats.extendedDynamicState3DepthClipNegativeOneToOne ||
       !screen->info.dynamic_state3_feats.extendedDynamicState3DepthClipEnable ||
       !screen->info.dynamic_state3_feats.extendedDynamicState3ProvokingVertexMode ||
       !screen->info.dynamic_state3_feats.extendedDynamicState3LineRasterizationMode)
      screen->info.have_EXT_extended_dynamic_state3 = false;
   else if (screen->info.dynamic_state3_feats.extendedDynamicState3SampleMask &&
            screen->info.dynamic_state3_feats.extendedDynamicState3AlphaToCoverageEnable &&
            (!screen->info.feats.features.alphaToOne || screen->info.dynamic_state3_feats.extendedDynamicState3AlphaToOneEnable) &&
            screen->info.dynamic_state3_feats.extendedDynamicState3ColorBlendEnable &&
            screen->info.dynamic_state3_feats.extendedDynamicState3RasterizationSamples &&
            screen->info.dynamic_state3_feats.extendedDynamicState3ColorWriteMask &&
            screen->info.dynamic_state3_feats.extendedDynamicState3ColorBlendEquation &&
            screen->info.dynamic_state3_feats.extendedDynamicState3LogicOpEnable &&
            screen->info.dynamic_state2_feats.extendedDynamicState2LogicOp)
      screen->have_full_ds3 = true;
   if (screen->info.have_EXT_graphics_pipeline_library)
      screen->info.have_EXT_graphics_pipeline_library = screen->info.have_EXT_extended_dynamic_state &&
                                                        screen->info.have_EXT_extended_dynamic_state2 &&
                                                        ((zink_debug & ZINK_DEBUG_GPL) ||
                                                         screen->info.dynamic_state2_feats.extendedDynamicState2PatchControlPoints) &&
                                                        screen->info.have_EXT_extended_dynamic_state3 &&
                                                        screen->info.have_KHR_dynamic_rendering &&
                                                        screen->info.have_EXT_non_seamless_cube_map &&
                                                        (!(zink_debug & ZINK_DEBUG_GPL) ||
                                                         screen->info.gpl_props.graphicsPipelineLibraryFastLinking ||
                                                         screen->is_cpu);
   screen->driver_workarounds.broken_l4a4 = screen->info.driver_props.driverID == VK_DRIVER_ID_NVIDIA_PROPRIETARY;
   if (screen->info.driver_props.driverID == VK_DRIVER_ID_MESA_TURNIP) {
      /* performance */
      screen->info.border_color_feats.customBorderColorWithoutFormat = VK_FALSE;
   }
   if (!screen->info.have_KHR_maintenance5)
      screen->driver_workarounds.missing_a8_unorm = true;

   if ((!screen->info.have_EXT_line_rasterization ||
        !screen->info.line_rast_feats.stippledBresenhamLines) &&
       screen->info.feats.features.geometryShader &&
       screen->info.feats.features.sampleRateShading) {
      /* we're using stippledBresenhamLines as a proxy for all of these, to
       * avoid accidentally changing behavior on VK-drivers where we don't
       * want to add emulation.
       */
      screen->driver_workarounds.no_linestipple = true;
   }

   if (screen->info.driver_props.driverID ==
       VK_DRIVER_ID_IMAGINATION_PROPRIETARY) {
      assert(screen->info.feats.features.geometryShader);
      screen->driver_workarounds.no_linesmooth = true;
   }

   /* This is a workarround for the lack of
    * gl_PointSize + glPolygonMode(..., GL_LINE), in the imagination
    * proprietary driver.
    */
   switch (screen->info.driver_props.driverID) {
   case VK_DRIVER_ID_IMAGINATION_PROPRIETARY:
      screen->driver_workarounds.no_hw_gl_point = true;
      break;
   default:
      screen->driver_workarounds.no_hw_gl_point = false;
      break;
   }

   if (screen->info.driver_props.driverID == VK_DRIVER_ID_AMD_OPEN_SOURCE || 
       screen->info.driver_props.driverID == VK_DRIVER_ID_AMD_PROPRIETARY || 
       screen->info.driver_props.driverID == VK_DRIVER_ID_NVIDIA_PROPRIETARY || 
       screen->info.driver_props.driverID == VK_DRIVER_ID_MESA_RADV)
      screen->driver_workarounds.z24_unscaled_bias = 1<<23;
   else
      screen->driver_workarounds.z24_unscaled_bias = 1<<24;
   if (screen->info.driver_props.driverID == VK_DRIVER_ID_NVIDIA_PROPRIETARY)
      screen->driver_workarounds.z16_unscaled_bias = 1<<15;
   else
      screen->driver_workarounds.z16_unscaled_bias = 1<<16;
   /* these drivers don't use VK_PIPELINE_CREATE_COLOR_ATTACHMENT_FEEDBACK_LOOP_BIT_EXT, so it can always be set */
   switch (screen->info.driver_props.driverID) {
   case VK_DRIVER_ID_MESA_RADV:
   case VK_DRIVER_ID_INTEL_OPEN_SOURCE_MESA:
   case VK_DRIVER_ID_MESA_LLVMPIPE:
   case VK_DRIVER_ID_MESA_VENUS:
   case VK_DRIVER_ID_NVIDIA_PROPRIETARY:
   case VK_DRIVER_ID_INTEL_PROPRIETARY_WINDOWS:
   case VK_DRIVER_ID_IMAGINATION_PROPRIETARY:
      screen->driver_workarounds.always_feedback_loop = screen->info.have_EXT_attachment_feedback_loop_layout;
      break;
   default:
      break;
   }
   /* these drivers don't use VK_PIPELINE_CREATE_DEPTH_STENCIL_ATTACHMENT_FEEDBACK_LOOP_BIT_EXT, so it can always be set */
   switch (screen->info.driver_props.driverID) {
   case VK_DRIVER_ID_MESA_LLVMPIPE:
   case VK_DRIVER_ID_MESA_VENUS:
   case VK_DRIVER_ID_NVIDIA_PROPRIETARY:
   case VK_DRIVER_ID_IMAGINATION_PROPRIETARY:
      screen->driver_workarounds.always_feedback_loop_zs = screen->info.have_EXT_attachment_feedback_loop_layout;
      break;
   default:
      break;
   }
   /* use same mechanics if dynamic state is supported */
   screen->driver_workarounds.always_feedback_loop |= screen->info.have_EXT_attachment_feedback_loop_dynamic_state;
   screen->driver_workarounds.always_feedback_loop_zs |= screen->info.have_EXT_attachment_feedback_loop_dynamic_state;

   /* these drivers cannot handle OOB gl_Layer values, and therefore need clamping in shader.
    * TODO: Vulkan extension that details whether vulkan driver can handle OOB layer values
    */
   switch (screen->info.driver_props.driverID) {
   case VK_DRIVER_ID_IMAGINATION_PROPRIETARY:
      screen->driver_workarounds.needs_sanitised_layer = true;
      break;
   default:
      screen->driver_workarounds.needs_sanitised_layer = false;
      break;
   }
   /* these drivers will produce undefined results when using swizzle 1 with combined z/s textures
    * TODO: use a future device property when available
    */
   switch (screen->info.driver_props.driverID) {
   case VK_DRIVER_ID_IMAGINATION_PROPRIETARY:
   case VK_DRIVER_ID_IMAGINATION_OPEN_SOURCE_MESA:
      screen->driver_workarounds.needs_zs_shader_swizzle = true;
      break;
   default:
      screen->driver_workarounds.needs_zs_shader_swizzle = false;
      break;
   }

   /* When robust contexts are advertised but robustImageAccess2 is not available */
   screen->driver_workarounds.lower_robustImageAccess2 =
      !screen->info.rb2_feats.robustImageAccess2 &&
      screen->info.feats.features.robustBufferAccess &&
      screen->info.rb_image_feats.robustImageAccess;

   /* once more testing has been done, use the #if 0 block */
   unsigned illegal = ZINK_DEBUG_RP | ZINK_DEBUG_NORP;
   if ((zink_debug & illegal) == illegal) {
      mesa_loge("Cannot specify ZINK_DEBUG=rp and ZINK_DEBUG=norp");
      abort();
   }

   /* these drivers benefit from renderpass optimization */
   switch (screen->info.driver_props.driverID) {
   case VK_DRIVER_ID_MESA_LLVMPIPE:
   case VK_DRIVER_ID_MESA_TURNIP:
   case VK_DRIVER_ID_MESA_PANVK:
   case VK_DRIVER_ID_MESA_V3DV:
   case VK_DRIVER_ID_IMAGINATION_PROPRIETARY:
   case VK_DRIVER_ID_QUALCOMM_PROPRIETARY:
   case VK_DRIVER_ID_BROADCOM_PROPRIETARY:
   case VK_DRIVER_ID_ARM_PROPRIETARY:
   case VK_DRIVER_ID_MESA_HONEYKRISP:
      screen->driver_workarounds.track_renderpasses = true; //screen->info.primgen_feats.primitivesGeneratedQueryWithRasterizerDiscard
      break;
   default:
      break;
   }
   if (zink_debug & ZINK_DEBUG_RP)
      screen->driver_workarounds.track_renderpasses = true;
   else if (zink_debug & ZINK_DEBUG_NORP)
      screen->driver_workarounds.track_renderpasses = false;

   /* these drivers can't optimize non-overlapping copy ops */
   switch (screen->info.driver_props.driverID) {
   case VK_DRIVER_ID_MESA_TURNIP:
   case VK_DRIVER_ID_QUALCOMM_PROPRIETARY:
      screen->driver_workarounds.broken_cache_semantics = true;
      break;
   default:
      break;
   }

   /* these drivers can successfully do INVALID <-> LINEAR dri3 modifier swap */
   switch (screen->info.driver_props.driverID) {
   case VK_DRIVER_ID_MESA_TURNIP:
   case VK_DRIVER_ID_MESA_VENUS:
   case VK_DRIVER_ID_MESA_NVK:
      screen->driver_workarounds.can_do_invalid_linear_modifier = true;
      break;
   default:
      break;
   }

   /* these drivers have no difference between unoptimized and optimized shader compilation */
   switch (screen->info.driver_props.driverID) {
   case VK_DRIVER_ID_MESA_LLVMPIPE:
      screen->driver_workarounds.disable_optimized_compile = true;
      break;
   default:
      if (zink_debug & ZINK_DEBUG_NOOPT)
         screen->driver_workarounds.disable_optimized_compile = true;
      break;
   }

   switch (screen->info.driver_props.driverID) {
   case VK_DRIVER_ID_MESA_RADV:
   case VK_DRIVER_ID_AMD_OPEN_SOURCE:
   case VK_DRIVER_ID_AMD_PROPRIETARY:
      /* this has bad perf on AMD */
      screen->info.have_KHR_push_descriptor = false;
      /* Interpolation is not consistent between two triangles of a rectangle. */
      screen->driver_workarounds.inconsistent_interpolation = true;
      break;
   default:
      break;
   }

   if (!screen->resizable_bar)
      screen->info.have_EXT_host_image_copy = false;
}

static void
fixup_driver_props(struct zink_screen *screen)
{
   VkPhysicalDeviceProperties2 props = {
      VK_STRUCTURE_TYPE_PHYSICAL_DEVICE_PROPERTIES_2
   };
   if (screen->info.have_EXT_host_image_copy) {
      /* fill in layouts */
      screen->info.hic_props.pNext = props.pNext;
      props.pNext = &screen->info.hic_props;
      screen->info.hic_props.pCopySrcLayouts = ralloc_array(screen, VkImageLayout, screen->info.hic_props.copySrcLayoutCount);
      screen->info.hic_props.pCopyDstLayouts = ralloc_array(screen, VkImageLayout, screen->info.hic_props.copyDstLayoutCount);
   }
   if (props.pNext)
      screen->vk.GetPhysicalDeviceProperties2(screen->pdev, &props);

   if (screen->info.have_EXT_host_image_copy) {
      for (unsigned i = 0; i < screen->info.hic_props.copyDstLayoutCount; i++) {
         if (screen->info.hic_props.pCopyDstLayouts[i] == VK_IMAGE_LAYOUT_SHADER_READ_ONLY_OPTIMAL) {
            screen->can_hic_shader_read = true;
            break;
         }
      }
   }
}

static void
init_optimal_keys(struct zink_screen *screen)
{
   /* assume that anyone who knows enough to enable optimal_keys on turnip doesn't care about missing line stipple */
   if (zink_debug & ZINK_DEBUG_OPTIMAL_KEYS && screen->info.driver_props.driverID == VK_DRIVER_ID_MESA_TURNIP)
      zink_debug |= ZINK_DEBUG_QUIET;
   screen->optimal_keys = !screen->need_decompose_attrs &&
                          screen->info.have_EXT_non_seamless_cube_map &&
                          screen->info.have_EXT_provoking_vertex &&
                          !screen->driconf.inline_uniforms &&
                          !screen->driver_workarounds.no_linestipple &&
                          !screen->driver_workarounds.no_linesmooth &&
                          !screen->driver_workarounds.no_hw_gl_point &&
                          !screen->driver_workarounds.lower_robustImageAccess2 &&
                          !screen->driconf.emulate_point_smooth &&
                          !screen->driver_workarounds.needs_zs_shader_swizzle;
   if (!screen->optimal_keys && zink_debug & ZINK_DEBUG_OPTIMAL_KEYS && !(zink_debug & ZINK_DEBUG_QUIET)) {
      fprintf(stderr, "The following criteria are preventing optimal_keys enablement:\n");
      if (screen->need_decompose_attrs)
         fprintf(stderr, "missing vertex attribute formats\n");
      if (screen->driconf.inline_uniforms)
         fprintf(stderr, "uniform inlining must be disabled (set ZINK_INLINE_UNIFORMS=0 in your env)\n");
      if (screen->driconf.emulate_point_smooth)
         fprintf(stderr, "smooth point emulation is enabled\n");
      if (screen->driver_workarounds.needs_zs_shader_swizzle)
         fprintf(stderr, "Z/S shader swizzle workaround is enabled\n");
      CHECK_OR_PRINT(have_EXT_line_rasterization);
      CHECK_OR_PRINT(line_rast_feats.stippledBresenhamLines);
      CHECK_OR_PRINT(feats.features.geometryShader);
      CHECK_OR_PRINT(feats.features.sampleRateShading);
      CHECK_OR_PRINT(have_EXT_non_seamless_cube_map);
      CHECK_OR_PRINT(have_EXT_provoking_vertex);
      if (screen->driver_workarounds.no_linesmooth)
         fprintf(stderr, "driver does not support smooth lines\n");
      if (screen->driver_workarounds.no_hw_gl_point)
         fprintf(stderr, "driver does not support hardware GL_POINT\n");
      CHECK_OR_PRINT(rb2_feats.robustImageAccess2);
      CHECK_OR_PRINT(feats.features.robustBufferAccess);
      CHECK_OR_PRINT(rb_image_feats.robustImageAccess);
      printf("\n");
      mesa_logw("zink: force-enabling optimal_keys despite missing features. Good luck!");
   }
   if (zink_debug & ZINK_DEBUG_OPTIMAL_KEYS)
      screen->optimal_keys = true;
   if (!screen->optimal_keys)
      screen->info.have_EXT_graphics_pipeline_library = false;

   if (!screen->optimal_keys ||
       !screen->info.have_KHR_maintenance5 ||
      /* EXT_shader_object needs either dynamic feedback loop or per-app enablement */
       (!screen->driconf.zink_shader_object_enable && !screen->info.have_EXT_attachment_feedback_loop_dynamic_state))
      screen->info.have_EXT_shader_object = false;
   if (screen->info.have_EXT_shader_object)
      screen->have_full_ds3 = true;
}

static struct disk_cache *
zink_get_disk_shader_cache(struct pipe_screen *_screen)
{
   struct zink_screen *screen = zink_screen(_screen);

   return screen->disk_cache;
}

VkSemaphore
zink_create_semaphore(struct zink_screen *screen)
{
   VkSemaphoreCreateInfo sci = {
      VK_STRUCTURE_TYPE_SEMAPHORE_CREATE_INFO,
      NULL,
      0
   };
   VkSemaphore sem = VK_NULL_HANDLE;
   if (util_dynarray_contains(&screen->semaphores, VkSemaphore)) {
      simple_mtx_lock(&screen->semaphores_lock);
      if (util_dynarray_contains(&screen->semaphores, VkSemaphore))
         sem = util_dynarray_pop(&screen->semaphores, VkSemaphore);
      simple_mtx_unlock(&screen->semaphores_lock);
   }
   if (sem)
      return sem;
   VkResult ret = VKSCR(CreateSemaphore)(screen->dev, &sci, NULL, &sem);
   return ret == VK_SUCCESS ? sem : VK_NULL_HANDLE;
}

void
zink_screen_lock_context(struct zink_screen *screen)
{
   simple_mtx_lock(&screen->copy_context_lock);
   if (!screen->copy_context)
      screen->copy_context = zink_context(screen->base.context_create(&screen->base, NULL, ZINK_CONTEXT_COPY_ONLY));
   if (!screen->copy_context) {
      mesa_loge("zink: failed to create copy context");
      /* realistically there's nothing that can be done here */
   }
}

void
zink_screen_unlock_context(struct zink_screen *screen)
{
   simple_mtx_unlock(&screen->copy_context_lock);
}

static bool
init_layouts(struct zink_screen *screen)
{
   if (screen->info.have_EXT_descriptor_indexing) {
      VkDescriptorSetLayoutBinding bindings[4];
      const unsigned num_bindings = 4;
      VkDescriptorSetLayoutCreateInfo dcslci = {0};
      dcslci.sType = VK_STRUCTURE_TYPE_DESCRIPTOR_SET_LAYOUT_CREATE_INFO;
      dcslci.pNext = NULL;
      VkDescriptorSetLayoutBindingFlagsCreateInfo fci = {0};
      VkDescriptorBindingFlags flags[4];
      dcslci.pNext = &fci;
      if (zink_descriptor_mode == ZINK_DESCRIPTOR_MODE_DB)
         dcslci.flags = VK_DESCRIPTOR_SET_LAYOUT_CREATE_DESCRIPTOR_BUFFER_BIT_EXT;
      else
         dcslci.flags = VK_DESCRIPTOR_SET_LAYOUT_CREATE_UPDATE_AFTER_BIND_POOL_BIT;
      fci.sType = VK_STRUCTURE_TYPE_DESCRIPTOR_SET_LAYOUT_BINDING_FLAGS_CREATE_INFO;
      fci.bindingCount = num_bindings;
      fci.pBindingFlags = flags;
      for (unsigned i = 0; i < num_bindings; i++) {
         flags[i] = VK_DESCRIPTOR_BINDING_UPDATE_UNUSED_WHILE_PENDING_BIT | VK_DESCRIPTOR_BINDING_PARTIALLY_BOUND_BIT;
         if (zink_descriptor_mode != ZINK_DESCRIPTOR_MODE_DB)
            flags[i] |= VK_DESCRIPTOR_BINDING_UPDATE_AFTER_BIND_BIT;
      }
      /* there is exactly 1 bindless descriptor set per context, and it has 4 bindings, 1 for each descriptor type */
      for (unsigned i = 0; i < num_bindings; i++) {
         bindings[i].binding = i;
         bindings[i].descriptorType = zink_descriptor_type_from_bindless_index(i);
         bindings[i].descriptorCount = ZINK_MAX_BINDLESS_HANDLES;
         bindings[i].stageFlags = VK_SHADER_STAGE_ALL_GRAPHICS | VK_SHADER_STAGE_COMPUTE_BIT;
         bindings[i].pImmutableSamplers = NULL;
      }

      dcslci.bindingCount = num_bindings;
      dcslci.pBindings = bindings;
      VkResult result = VKSCR(CreateDescriptorSetLayout)(screen->dev, &dcslci, 0, &screen->bindless_layout);
      if (result != VK_SUCCESS) {
         mesa_loge("ZINK: vkCreateDescriptorSetLayout failed (%s)", vk_Result_to_str(result));
         return false;
      }
   }

   screen->gfx_push_constant_layout = zink_pipeline_layout_create(screen, NULL, 0, false, 0);
   return !!screen->gfx_push_constant_layout;
}

static int
zink_screen_get_fd(struct pipe_screen *pscreen)
{
   struct zink_screen *screen = zink_screen(pscreen);

   return screen->drm_fd;
}

static struct zink_screen *
zink_internal_create_screen(const struct pipe_screen_config *config, int64_t dev_major, int64_t dev_minor)
{
   if (getenv("ZINK_USE_LAVAPIPE")) {
      mesa_loge("ZINK_USE_LAVAPIPE is obsolete. Use LIBGL_ALWAYS_SOFTWARE\n");
      return NULL;
   }

   struct zink_screen *screen = rzalloc(NULL, struct zink_screen);
   if (!screen) {
      if (!config || !config->driver_name_is_inferred)
         mesa_loge("ZINK: failed to allocate screen");
      return NULL;
   }

<<<<<<< HEAD
   //screen->driver_name_is_inferred = config->driver_name_is_inferred;
=======
   screen->driver_name_is_inferred = config && config->driver_name_is_inferred;
>>>>>>> 33225296
   screen->drm_fd = -1;

   glsl_type_singleton_init_or_ref();
   zink_debug = debug_get_option_zink_debug();
   if (zink_descriptor_mode == ZINK_DESCRIPTOR_MODE_AUTO)
      zink_descriptor_mode = debug_get_option_zink_descriptor_mode();

   screen->threaded = util_get_cpu_caps()->nr_cpus > 1 && debug_get_bool_option("GALLIUM_THREAD", util_get_cpu_caps()->nr_cpus > 1);
   if (zink_debug & ZINK_DEBUG_FLUSHSYNC)
      screen->threaded_submit = false;
   else
      screen->threaded_submit = screen->threaded;
   screen->abort_on_hang = debug_get_bool_option("ZINK_HANG_ABORT", false);


   u_trace_state_init();

   screen->loader_lib = util_dl_open(VK_LIBNAME);
   if (!screen->loader_lib) {
      if (!screen->driver_name_is_inferred)
         mesa_loge("ZINK: failed to load "VK_LIBNAME);
      goto fail;
   }

   screen->vk_GetInstanceProcAddr = (PFN_vkGetInstanceProcAddr)util_dl_get_proc_address(screen->loader_lib, "vkGetInstanceProcAddr");
   screen->vk_GetDeviceProcAddr = (PFN_vkGetDeviceProcAddr)util_dl_get_proc_address(screen->loader_lib, "vkGetDeviceProcAddr");
   if (!screen->vk_GetInstanceProcAddr ||
       !screen->vk_GetDeviceProcAddr) {
      if (!screen->driver_name_is_inferred)
         mesa_loge("ZINK: failed to get proc address");
      goto fail;
   }

   screen->instance_info.loader_version = zink_get_loader_version(screen);
   if (config) {
      driParseConfigFiles(config->options, config->options_info, 0, "zink",
                          NULL, NULL, NULL, 0, NULL, 0);
      screen->driconf.dual_color_blend_by_location = driQueryOptionb(config->options, "dual_color_blend_by_location");
      //screen->driconf.inline_uniforms = driQueryOptionb(config->options, "radeonsi_inline_uniforms");
      screen->driconf.emulate_point_smooth = driQueryOptionb(config->options, "zink_emulate_point_smooth");
      screen->driconf.zink_shader_object_enable = driQueryOptionb(config->options, "zink_shader_object_enable");
   }

   //if (!zink_create_instance(screen, dev_major > 0 && dev_major < 255))
   if (!zink_create_instance(screen, 1))
      goto fail;

   if (zink_debug & ZINK_DEBUG_VALIDATION) {
      if (!screen->instance_info.have_layer_KHRONOS_validation &&
          !screen->instance_info.have_layer_LUNARG_standard_validation) {
         if (!screen->driver_name_is_inferred)
            mesa_loge("Failed to load validation layer");
         goto fail;
      }
   }

   vk_instance_uncompacted_dispatch_table_load(&screen->vk.instance,
                                                screen->vk_GetInstanceProcAddr,
                                                screen->instance);
   vk_physical_device_uncompacted_dispatch_table_load(&screen->vk.physical_device,
                                                      screen->vk_GetInstanceProcAddr,
                                                      screen->instance);

   zink_verify_instance_extensions(screen);

   if (screen->instance_info.have_EXT_debug_utils &&
      (zink_debug & ZINK_DEBUG_VALIDATION) && !create_debug(screen)) {
      if (!screen->driver_name_is_inferred)
         debug_printf("ZINK: failed to setup debug utils\n");
   }

   //choose_pdev(screen, dev_major, dev_minor);
   choose_pdev(screen, 4, 6);
   if (screen->pdev == VK_NULL_HANDLE) {
      if (!screen->driver_name_is_inferred)
         mesa_loge("ZINK: failed to choose pdev");
      goto fail;
   }
   screen->is_cpu = screen->info.props.deviceType == VK_PHYSICAL_DEVICE_TYPE_CPU;

   update_queue_props(screen);

   screen->have_X8_D24_UNORM_PACK32 = zink_is_depth_format_supported(screen,
                                              VK_FORMAT_X8_D24_UNORM_PACK32);
   screen->have_D24_UNORM_S8_UINT = zink_is_depth_format_supported(screen,
                                              VK_FORMAT_D24_UNORM_S8_UINT);
   screen->have_D32_SFLOAT_S8_UINT = zink_is_depth_format_supported(screen,
                                              VK_FORMAT_D32_SFLOAT_S8_UINT);

   if (!zink_get_physical_device_info(screen)) {
      if (!screen->driver_name_is_inferred)
         debug_printf("ZINK: failed to detect features\n");
      goto fail;
   }

   setup_renderdoc(screen);
   if (screen->threaded_submit && !util_queue_init(&screen->flush_queue, "zfq", 8, 1, UTIL_QUEUE_INIT_RESIZE_IF_FULL, screen)) {
      if (!screen->driver_name_is_inferred)
         mesa_loge("zink: Failed to create flush queue.\n");
      goto fail;
   }

   zink_internal_setup_moltenvk(screen);

   /*if (!screen->info.have_KHR_timeline_semaphore && !screen->info.feats12.timelineSemaphore) {
      if (!screen->driver_name_is_inferred)
         mesa_loge("zink: KHR_timeline_semaphore is required");
      goto fail;
   }*/

   if (zink_debug & ZINK_DEBUG_MEM) {
      simple_mtx_init(&screen->debug_mem_lock, mtx_plain);
      screen->debug_mem_sizes = _mesa_hash_table_create(screen, _mesa_hash_string, _mesa_key_string_equal);
   }

   init_driver_workarounds(screen);

   screen->dev = zink_create_logical_device(screen);
   if (!screen->dev)
      goto fail;

   vk_device_uncompacted_dispatch_table_load(&screen->vk.device,
                                             screen->vk_GetDeviceProcAddr,
                                             screen->dev);

   init_queue(screen);

   zink_verify_device_extensions(screen);

   /* descriptor set indexing is determined by 'compact' descriptor mode:
    * by default, 6 sets are used to provide more granular updating
    * in compact mode, a maximum of 4 sets are used, with like-types combined
    */
   if ((zink_debug & ZINK_DEBUG_COMPACT) ||
       screen->info.props.limits.maxBoundDescriptorSets < ZINK_MAX_DESCRIPTOR_SETS) {
      screen->desc_set_id[ZINK_DESCRIPTOR_TYPE_UNIFORMS] = 0;
      screen->desc_set_id[ZINK_DESCRIPTOR_TYPE_UBO] = 1;
      screen->desc_set_id[ZINK_DESCRIPTOR_TYPE_SSBO] = 1;
      screen->desc_set_id[ZINK_DESCRIPTOR_TYPE_SAMPLER_VIEW] = 2;
      screen->desc_set_id[ZINK_DESCRIPTOR_TYPE_IMAGE] = 2;
      screen->desc_set_id[ZINK_DESCRIPTOR_BINDLESS] = 3;
      screen->compact_descriptors = true;
   } else {
      screen->desc_set_id[ZINK_DESCRIPTOR_TYPE_UNIFORMS] = 0;
      screen->desc_set_id[ZINK_DESCRIPTOR_TYPE_UBO] = 1;
      screen->desc_set_id[ZINK_DESCRIPTOR_TYPE_SAMPLER_VIEW] = 2;
      screen->desc_set_id[ZINK_DESCRIPTOR_TYPE_SSBO] = 3;
      screen->desc_set_id[ZINK_DESCRIPTOR_TYPE_IMAGE] = 4;
      screen->desc_set_id[ZINK_DESCRIPTOR_BINDLESS] = 5;
   }

   if (screen->info.have_EXT_calibrated_timestamps && !check_have_device_time(screen))
      goto fail;

   screen->have_triangle_fans = true;
#if defined(VK_KHR_PORTABILITY_SUBSET_EXTENSION_NAME)
   if (screen->info.have_KHR_portability_subset) {
      screen->have_triangle_fans = (VK_TRUE == screen->info.portability_subset_feats.triangleFans);
   }
#endif // VK_KHR_PORTABILITY_SUBSET_EXTENSION_NAME

   check_base_requirements(screen);
   util_live_shader_cache_init(&screen->shaders, zink_create_gfx_shader_state, zink_delete_shader_state);

   screen->base.get_name = zink_get_name;
   if (screen->instance_info.have_KHR_external_memory_capabilities) {
      screen->base.get_device_uuid = zink_get_device_uuid;
      screen->base.get_driver_uuid = zink_get_driver_uuid;
   }
   if (screen->info.have_KHR_external_memory_win32) {
      screen->base.get_device_luid = zink_get_device_luid;
      screen->base.get_device_node_mask = zink_get_device_node_mask;
   }
   screen->base.set_max_shader_compiler_threads = zink_set_max_shader_compiler_threads;
   screen->base.is_parallel_shader_compilation_finished = zink_is_parallel_shader_compilation_finished;
   screen->base.get_vendor = zink_get_vendor;
   screen->base.get_device_vendor = zink_get_device_vendor;
   screen->base.get_compute_param = zink_get_compute_param;
   screen->base.get_timestamp = zink_get_timestamp;
   screen->base.query_memory_info = zink_query_memory_info;
   screen->base.get_param = zink_get_param;
   screen->base.get_paramf = zink_get_paramf;
   screen->base.get_shader_param = zink_get_shader_param;
   screen->base.get_compiler_options = zink_get_compiler_options;
   screen->base.get_sample_pixel_grid = zink_get_sample_pixel_grid;
   screen->base.is_compute_copy_faster = zink_is_compute_copy_faster;
   screen->base.is_format_supported = zink_is_format_supported;
   screen->base.driver_thread_add_job = zink_driver_thread_add_job;
   if (screen->info.have_EXT_image_drm_format_modifier && screen->info.have_EXT_external_memory_dma_buf) {
      screen->base.query_dmabuf_modifiers = zink_query_dmabuf_modifiers;
      screen->base.is_dmabuf_modifier_supported = zink_is_dmabuf_modifier_supported;
      screen->base.get_dmabuf_modifier_planes = zink_get_dmabuf_modifier_planes;
   }
#if defined(_WIN32)
   if (screen->info.have_KHR_external_memory_win32)
      screen->base.create_fence_win32 = zink_create_fence_win32;
#endif
   screen->base.context_create = zink_context_create;
   screen->base.flush_frontbuffer = zink_flush_frontbuffer;
   screen->base.destroy = zink_destroy_screen;
   screen->base.finalize_nir = zink_shader_finalize;
   screen->base.get_disk_shader_cache = zink_get_disk_shader_cache;
   screen->base.get_sparse_texture_virtual_page_size = zink_get_sparse_texture_virtual_page_size;
   screen->base.get_driver_query_group_info = zink_get_driver_query_group_info;
   screen->base.get_driver_query_info = zink_get_driver_query_info;
   screen->base.set_damage_region = zink_set_damage_region;

   if (screen->info.have_EXT_sample_locations) {
      VkMultisamplePropertiesEXT prop;
      prop.sType = VK_STRUCTURE_TYPE_MULTISAMPLE_PROPERTIES_EXT;
      prop.pNext = NULL;
      for (unsigned i = 0; i < ARRAY_SIZE(screen->maxSampleLocationGridSize); i++) {
         if (screen->info.sample_locations_props.sampleLocationSampleCounts & (1 << i)) {
            VKSCR(GetPhysicalDeviceMultisamplePropertiesEXT)(screen->pdev, 1 << i, &prop);
            screen->maxSampleLocationGridSize[i] = prop.maxSampleLocationGridSize;
         }
      }
   }

   if (!zink_screen_resource_init(&screen->base))
      goto fail;
   if (!zink_bo_init(screen)) {
      if (!screen->driver_name_is_inferred)
         mesa_loge("ZINK: failed to initialize suballocator");
      goto fail;
   }
   zink_screen_fence_init(&screen->base);

   if (zink_debug & ZINK_DEBUG_IOOPT)
      screen->driver_workarounds.io_opt = true;
   zink_screen_init_compiler(screen);
   if (!disk_cache_init(screen)) {
      if (!screen->driver_name_is_inferred)
         mesa_loge("ZINK: failed to initialize disk cache");
      goto fail;
   }
   if (!util_queue_init(&screen->cache_get_thread, "zcfq", 8, 4,
                        UTIL_QUEUE_INIT_RESIZE_IF_FULL, screen))
      goto fail;
   populate_format_props(screen);

   slab_create_parent(&screen->transfer_pool, sizeof(struct zink_transfer), 16);

   screen->driconf.inline_uniforms = debug_get_bool_option("ZINK_INLINE_UNIFORMS", screen->is_cpu);

   switch (screen->info.driver_props.driverID) {
   case VK_DRIVER_ID_NVIDIA_PROPRIETARY:
      screen->max_fences = 500;
      break;
   default:
      screen->max_fences = 5000;
      break;
   }
   if (debug_get_bool_option("ZINK_NO_TIMELINES", false))
      screen->info.have_KHR_timeline_semaphore = false;
   if (screen->info.have_KHR_timeline_semaphore)
      zink_screen_init_semaphore(screen);

   if (!screen->info.have_KHR_imageless_framebuffer) {
      simple_mtx_init(&screen->framebuffer_mtx, mtx_plain);
      _mesa_hash_table_init(&screen->framebuffer_cache, screen, hash_framebuffer_state, equals_framebuffer_state);
   }

   screen->total_video_mem = get_video_mem(screen);
   screen->clamp_video_mem = screen->total_video_mem * 0.8;
   if (!os_get_total_physical_memory(&screen->total_mem)) {
      if (!screen->driver_name_is_inferred)
         mesa_loge("ZINK: failed to get total physical memory");
      goto fail;
   }

////
   memset(&screen->heap_map, UINT8_MAX, sizeof(screen->heap_map));
   for (enum zink_heap i = 0; i < ZINK_HEAP_MAX; i++) {
      for (unsigned j = 0; j < screen->info.mem_props.memoryTypeCount; j++) {
         VkMemoryPropertyFlags domains = vk_domain_from_heap(i);
         if ((screen->info.mem_props.memoryTypes[j].propertyFlags & domains) == domains) {
            screen->heap_map[i][screen->heap_count[i]++] = j;
         }
      }
   }
   /* iterate again to check for missing heaps */
   for (enum zink_heap i = 0; i < ZINK_HEAP_MAX; i++) {
      /* not found: use compatible heap */
      if (screen->heap_map[i][0] == UINT8_MAX) {
         /* only cached mem has a failure case for now */
         assert(i == ZINK_HEAP_HOST_VISIBLE_COHERENT_CACHED || i == ZINK_HEAP_DEVICE_LOCAL_LAZY ||
                i == ZINK_HEAP_DEVICE_LOCAL_VISIBLE);
         if (i == ZINK_HEAP_HOST_VISIBLE_COHERENT_CACHED) {
            memcpy(screen->heap_map[i], screen->heap_map[ZINK_HEAP_HOST_VISIBLE_COHERENT], screen->heap_count[ZINK_HEAP_HOST_VISIBLE_COHERENT]);
            screen->heap_count[i] = screen->heap_count[ZINK_HEAP_HOST_VISIBLE_COHERENT];
         } else {
            memcpy(screen->heap_map[i], screen->heap_map[ZINK_HEAP_DEVICE_LOCAL], screen->heap_count[ZINK_HEAP_DEVICE_LOCAL]);
            screen->heap_count[i] = screen->heap_count[ZINK_HEAP_DEVICE_LOCAL];
         }
      }
   }
   {
      uint64_t biggest_vis_vram = 0;
      for (unsigned i = 0; i < screen->heap_count[ZINK_HEAP_DEVICE_LOCAL_VISIBLE]; i++)
         biggest_vis_vram = MAX2(biggest_vis_vram, screen->info.mem_props.memoryHeaps[screen->info.mem_props.memoryTypes[i].heapIndex].size);
      uint64_t biggest_vram = 0;
      for (unsigned i = 0; i < screen->heap_count[ZINK_HEAP_DEVICE_LOCAL]; i++)
         biggest_vram = MAX2(biggest_vis_vram, screen->info.mem_props.memoryHeaps[screen->info.mem_props.memoryTypes[i].heapIndex].size);
      /* determine if vis vram is roughly equal to total vram */
      if (biggest_vis_vram > biggest_vram * 0.9)
         screen->resizable_bar = true;
   }         
////

   /*if (!zink_screen_init_semaphore(screen)) {
      if (!screen->driver_name_is_inferred)
         mesa_loge("zink: failed to create timeline semaphore");
      goto fail;
   }*/

   bool can_db = true;
   {
      if (!screen->info.have_EXT_descriptor_buffer) {
         if (zink_descriptor_mode == ZINK_DESCRIPTOR_MODE_DB) {
            if (!screen->driver_name_is_inferred)
               mesa_loge("Cannot use db descriptor mode without EXT_descriptor_buffer");
            goto fail;
         }
         can_db = false;
      }
      if (!screen->resizable_bar) {
         if (zink_descriptor_mode == ZINK_DESCRIPTOR_MODE_DB) {
            if (!screen->driver_name_is_inferred)
               mesa_loge("Cannot use db descriptor mode without resizable bar");
            goto fail;
         }
         can_db = false;
      }
      if (!screen->info.have_EXT_non_seamless_cube_map) {
         if (zink_descriptor_mode == ZINK_DESCRIPTOR_MODE_DB) {
            if (!screen->driver_name_is_inferred)
               mesa_loge("Cannot use db descriptor mode without EXT_non_seamless_cube_map");
            goto fail;
         }
         can_db = false;
      }
      if (!screen->info.rb2_feats.nullDescriptor) {
         if (zink_descriptor_mode == ZINK_DESCRIPTOR_MODE_DB) {
            if (!screen->driver_name_is_inferred)
               mesa_loge("Cannot use db descriptor mode without robustness2.nullDescriptor");
            goto fail;
         }
         can_db = false;
      }
      if (ZINK_FBFETCH_DESCRIPTOR_SIZE < screen->info.db_props.inputAttachmentDescriptorSize) {
         if (zink_descriptor_mode == ZINK_DESCRIPTOR_MODE_DB) {
            if (!screen->driver_name_is_inferred)
               mesa_loge("Cannot use db descriptor mode with inputAttachmentDescriptorSize(%u) > %u", (unsigned)screen->info.db_props.inputAttachmentDescriptorSize, ZINK_FBFETCH_DESCRIPTOR_SIZE);
            goto fail;
         }
         mesa_logw("zink: bug detected: inputAttachmentDescriptorSize(%u) > %u", (unsigned)screen->info.db_props.inputAttachmentDescriptorSize, ZINK_FBFETCH_DESCRIPTOR_SIZE);
         can_db = false;
      }
      if (screen->info.db_props.maxDescriptorBufferBindings < 2 || screen->info.db_props.maxSamplerDescriptorBufferBindings < 2) {
         if (zink_descriptor_mode == ZINK_DESCRIPTOR_MODE_DB) {
            /* allow for testing, but disable bindless */
            mesa_logw("Cannot use bindless and db descriptor mode with (maxDescriptorBufferBindings||maxSamplerDescriptorBufferBindings) < 2");
         } else {
            can_db = false;
         }
      }
   }
   if (zink_descriptor_mode == ZINK_DESCRIPTOR_MODE_AUTO) {
      /* descriptor buffer is not performant with virt yet */
      if (screen->info.driver_props.driverID == VK_DRIVER_ID_MESA_VENUS)
         zink_descriptor_mode = ZINK_DESCRIPTOR_MODE_LAZY;
      else
         zink_descriptor_mode = can_db ? ZINK_DESCRIPTOR_MODE_DB : ZINK_DESCRIPTOR_MODE_LAZY;
   }
   if (zink_descriptor_mode == ZINK_DESCRIPTOR_MODE_DB) {
      const uint32_t sampler_size = MAX2(screen->info.db_props.combinedImageSamplerDescriptorSize, screen->info.db_props.robustUniformTexelBufferDescriptorSize);
      const uint32_t image_size = MAX2(screen->info.db_props.storageImageDescriptorSize, screen->info.db_props.robustStorageTexelBufferDescriptorSize);
      if (screen->compact_descriptors) {
         screen->db_size[ZINK_DESCRIPTOR_TYPE_UBO] = screen->info.db_props.robustUniformBufferDescriptorSize +
                                                     screen->info.db_props.robustStorageBufferDescriptorSize;
         screen->db_size[ZINK_DESCRIPTOR_TYPE_SAMPLER_VIEW] = sampler_size + image_size;
      } else {
         screen->db_size[ZINK_DESCRIPTOR_TYPE_UBO] = screen->info.db_props.robustUniformBufferDescriptorSize;
         screen->db_size[ZINK_DESCRIPTOR_TYPE_SAMPLER_VIEW] = sampler_size;
         screen->db_size[ZINK_DESCRIPTOR_TYPE_SSBO] = screen->info.db_props.robustStorageBufferDescriptorSize;
         screen->db_size[ZINK_DESCRIPTOR_TYPE_IMAGE] = image_size;
      }
      screen->db_size[ZINK_DESCRIPTOR_TYPE_UNIFORMS] = screen->info.db_props.robustUniformBufferDescriptorSize;
      screen->info.have_KHR_push_descriptor = false;
      screen->base_descriptor_size = MAX4(screen->db_size[0], screen->db_size[1], screen->db_size[2], screen->db_size[3]);
   }

   simple_mtx_init(&screen->free_batch_states_lock, mtx_plain);
   simple_mtx_init(&screen->dt_lock, mtx_plain);

   util_idalloc_mt_init_tc(&screen->buffer_ids);

   simple_mtx_init(&screen->semaphores_lock, mtx_plain);
   util_dynarray_init(&screen->semaphores, screen);
   util_dynarray_init(&screen->fd_semaphores, screen);

   util_vertex_state_cache_init(&screen->vertex_state_cache,
                                zink_create_vertex_state, zink_vertex_state_destroy);
   screen->base.create_vertex_state = zink_cache_create_vertex_state;
   screen->base.vertex_state_destroy = zink_cache_vertex_state_destroy;

   zink_synchronization_init(screen);

   zink_init_screen_pipeline_libs(screen);

   if (!init_layouts(screen)) {
      if (!screen->driver_name_is_inferred)
         mesa_loge("ZINK: failed to initialize layouts");
      goto fail;
   }

   if (!zink_descriptor_layouts_init(screen)) {
      if (!screen->driver_name_is_inferred)
         mesa_loge("ZINK: failed to initialize descriptor layouts");
      goto fail;
   }

   simple_mtx_init(&screen->copy_context_lock, mtx_plain);

   init_optimal_keys(screen);

   screen->screen_id = p_atomic_inc_return(&num_screens);
   zink_tracing = screen->instance_info.have_EXT_debug_utils &&
                  (u_trace_is_enabled(U_TRACE_TYPE_PERFETTO) || u_trace_is_enabled(U_TRACE_TYPE_MARKERS));

   screen->frame_marker_emitted = zink_screen_debug_marker_begin(screen, "frame");

   return screen;

fail:
   zink_destroy_screen(&screen->base);
   return NULL;
}

struct pipe_screen *
zink_create_screen(struct sw_winsys *winsys, const struct pipe_screen_config *config)
{
   struct zink_screen *ret = zink_internal_create_screen(config, -1, -1);
   if (ret) {
      ret->winsys = winsys;
      ret->drm_fd = -1;
   }

   return &ret->base;
}

static inline int
zink_render_rdev(int fd, int64_t *dev_major, int64_t *dev_minor)
{
   int ret = 0;
   *dev_major = *dev_minor = -1;
#ifdef HAVE_LIBDRM
   struct stat stx;
   drmDevicePtr dev;

   if (fd == -1)
      return 0;

   if (drmGetDevice2(fd, 0, &dev))
      return -1;

   if(!(dev->available_nodes & (1 << DRM_NODE_RENDER))) {
      ret = -1;
      goto free_device;
   }

   if(stat(dev->nodes[DRM_NODE_RENDER], &stx)) {
      ret = -1;
      goto free_device;
   }

   *dev_major = major(stx.st_rdev);
   *dev_minor = minor(stx.st_rdev);

free_device:
   drmFreeDevice(&dev);
#endif //HAVE_LIBDRM

   return ret;
}

struct pipe_screen *
zink_drm_create_screen(int fd, const struct pipe_screen_config *config)
{
   int64_t dev_major, dev_minor;
   struct zink_screen *ret;

   if (zink_render_rdev(fd, &dev_major, &dev_minor))
      return NULL;

   ret = zink_internal_create_screen(config, dev_major, dev_minor);

   if (ret)
      ret->drm_fd = os_dupfd_cloexec(fd);
   if (ret && !ret->info.have_KHR_external_memory_fd) {
      debug_printf("ZINK: KHR_external_memory_fd required!\n");
      zink_destroy_screen(&ret->base);
      return NULL;
   }

   return &ret->base;
}

void VKAPI_PTR zink_stub_function_not_loaded()
{
   /* this will be used by the zink_verify_*_extensions() functions on a
    * release build
    */
   mesa_loge("ZINK: a Vulkan function was called without being loaded");
   abort();
}

bool
zink_screen_debug_marker_begin(struct zink_screen *screen, const char *fmt, ...)
{
   if (!zink_tracing)
      return false;

   char *name;
   va_list va;
   va_start(va, fmt);
   int ret = vasprintf(&name, fmt, va);
   va_end(va);

   if (ret == -1)
      return false;

   VkDebugUtilsLabelEXT info = { 0 };
   info.sType = VK_STRUCTURE_TYPE_DEBUG_UTILS_LABEL_EXT;
   info.pLabelName = name;

   VKSCR(QueueBeginDebugUtilsLabelEXT)(screen->queue, &info);

   free(name);
   return true;
}

void
zink_screen_debug_marker_end(struct zink_screen *screen, bool emitted)
{
   if (emitted)
      VKSCR(QueueEndDebugUtilsLabelEXT)(screen->queue);
}<|MERGE_RESOLUTION|>--- conflicted
+++ resolved
@@ -3414,11 +3414,8 @@
       return NULL;
    }
 
-<<<<<<< HEAD
-   //screen->driver_name_is_inferred = config->driver_name_is_inferred;
-=======
-   screen->driver_name_is_inferred = config && config->driver_name_is_inferred;
->>>>>>> 33225296
+   //screen->driver_name_is_inferred = config && config->driver_name_is_inferred;
+   
    screen->drm_fd = -1;
 
    glsl_type_singleton_init_or_ref();
