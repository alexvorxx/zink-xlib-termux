/*
 * Copyright 2018 Collabora Ltd.
 *
 * Permission is hereby granted, free of charge, to any person obtaining a
 * copy of this software and associated documentation files (the "Software"),
 * to deal in the Software without restriction, including without limitation
 * on the rights to use, copy, modify, merge, publish, distribute, sub
 * license, and/or sell copies of the Software, and to permit persons to whom
 * the Software is furnished to do so, subject to the following conditions:
 *
 * The above copyright notice and this permission notice (including the next
 * paragraph) shall be included in all copies or substantial portions of the
 * Software.
 *
 * THE SOFTWARE IS PROVIDED "AS IS", WITHOUT WARRANTY OF ANY KIND, EXPRESS OR
 * IMPLIED, INCLUDING BUT NOT LIMITED TO THE WARRANTIES OF MERCHANTABILITY,
 * FITNESS FOR A PARTICULAR PURPOSE AND NON-INFRINGEMENT. IN NO EVENT SHALL
 * THE AUTHOR(S) AND/OR THEIR SUPPLIERS BE LIABLE FOR ANY CLAIM,
 * DAMAGES OR OTHER LIABILITY, WHETHER IN AN ACTION OF CONTRACT, TORT OR
 * OTHERWISE, ARISING FROM, OUT OF OR IN CONNECTION WITH THE SOFTWARE OR THE
 * USE OR OTHER DEALINGS IN THE SOFTWARE.
 */

#include "zink_context.h"
#include "zink_framebuffer.h"
#include "zink_resource.h"
#include "zink_screen.h"
#include "zink_surface.h"
#include "zink_kopper.h"

#include "util/format/u_format.h"
#include "util/u_inlines.h"
#include "util/u_memory.h"

VkImageViewCreateInfo
create_ivci(struct zink_screen *screen,
            struct zink_resource *res,
            const struct pipe_surface *templ,
            enum pipe_texture_target target)
{
   VkImageViewCreateInfo ivci;
   /* zero holes since this is hashed */
   memset(&ivci, 0, sizeof(VkImageViewCreateInfo));
   ivci.sType = VK_STRUCTURE_TYPE_IMAGE_VIEW_CREATE_INFO;
   ivci.image = res->obj->image;

   switch (target) {
   case PIPE_TEXTURE_1D:
      ivci.viewType = res->need_2D ? VK_IMAGE_VIEW_TYPE_2D : VK_IMAGE_VIEW_TYPE_1D;
      break;

   case PIPE_TEXTURE_1D_ARRAY:
      ivci.viewType = res->need_2D ? VK_IMAGE_VIEW_TYPE_2D_ARRAY : VK_IMAGE_VIEW_TYPE_1D_ARRAY;
      break;

   case PIPE_TEXTURE_2D:
   case PIPE_TEXTURE_RECT:
      ivci.viewType = VK_IMAGE_VIEW_TYPE_2D;
      break;

   case PIPE_TEXTURE_2D_ARRAY:
      ivci.viewType = VK_IMAGE_VIEW_TYPE_2D_ARRAY;
      break;

   case PIPE_TEXTURE_CUBE:
      ivci.viewType = VK_IMAGE_VIEW_TYPE_CUBE;
      break;

   case PIPE_TEXTURE_CUBE_ARRAY:
      ivci.viewType = VK_IMAGE_VIEW_TYPE_CUBE_ARRAY;
      break;

   case PIPE_TEXTURE_3D:
      ivci.viewType = VK_IMAGE_VIEW_TYPE_3D;
      break;

   default:
      unreachable("unsupported target");
   }

   ivci.format = zink_get_format(screen, templ->format);
   assert(ivci.format != VK_FORMAT_UNDEFINED);

   /* TODO: it's currently illegal to use non-identity swizzles for framebuffer attachments,
    * but if that ever changes, this will be useful
   const struct util_format_description *desc = util_format_description(templ->format);
   ivci.components.r = zink_component_mapping(zink_clamp_void_swizzle(desc, PIPE_SWIZZLE_X));
   ivci.components.g = zink_component_mapping(zink_clamp_void_swizzle(desc, PIPE_SWIZZLE_Y));
   ivci.components.b = zink_component_mapping(zink_clamp_void_swizzle(desc, PIPE_SWIZZLE_Z));
   ivci.components.a = zink_component_mapping(zink_clamp_void_swizzle(desc, PIPE_SWIZZLE_W));
   */
   ivci.components.r = VK_COMPONENT_SWIZZLE_R;
   ivci.components.g = VK_COMPONENT_SWIZZLE_G;
   ivci.components.b = VK_COMPONENT_SWIZZLE_B;
   ivci.components.a = VK_COMPONENT_SWIZZLE_A;

   ivci.subresourceRange.aspectMask = res->aspect;
   ivci.subresourceRange.baseMipLevel = templ->u.tex.level;
   ivci.subresourceRange.levelCount = 1;
   ivci.subresourceRange.baseArrayLayer = templ->u.tex.first_layer;
   ivci.subresourceRange.layerCount = 1 + templ->u.tex.last_layer - templ->u.tex.first_layer;
   assert(ivci.viewType != VK_IMAGE_VIEW_TYPE_3D || ivci.subresourceRange.baseArrayLayer == 0);
   assert(ivci.viewType != VK_IMAGE_VIEW_TYPE_3D || ivci.subresourceRange.layerCount == 1);
   ivci.viewType = zink_surface_clamp_viewtype(ivci.viewType, templ->u.tex.first_layer, templ->u.tex.last_layer, res->base.b.array_size);

   return ivci;
}

static void
init_surface_info(struct zink_surface *surface, struct zink_resource *res, VkImageViewCreateInfo *ivci)
{
   VkImageViewUsageCreateInfo *usage_info = (VkImageViewUsageCreateInfo *)ivci->pNext;
   surface->info.flags = res->obj->vkflags;
   surface->info.usage = usage_info ? usage_info->usage : res->obj->vkusage;
   surface->info.width = surface->base.width;
   surface->info.height = surface->base.height;
   surface->info.layerCount = ivci->subresourceRange.layerCount;
   surface->info.format[0] = ivci->format;
   if (res->obj->dt) {
      struct kopper_displaytarget *cdt = res->obj->dt;
      if (zink_kopper_has_srgb(cdt))
         surface->info.format[1] = ivci->format == cdt->formats[0] ? cdt->formats[1] : cdt->formats[0];
   }
   surface->info_hash = _mesa_hash_data(&surface->info, sizeof(surface->info));
}

static struct zink_surface *
create_surface(struct pipe_context *pctx,
               struct pipe_resource *pres,
               const struct pipe_surface *templ,
               VkImageViewCreateInfo *ivci,
               bool actually)
{
   struct zink_screen *screen = zink_screen(pctx->screen);
   struct zink_resource *res = zink_resource(pres);
   unsigned int level = templ->u.tex.level;

   struct zink_surface *surface = CALLOC_STRUCT(zink_surface);
   if (!surface)
      return NULL;

   surface->usage_info.sType = VK_STRUCTURE_TYPE_IMAGE_VIEW_USAGE_CREATE_INFO;
   surface->usage_info.pNext = NULL;
   VkFormatFeatureFlags feats = res->linear ?
                                screen->format_props[templ->format].linearTilingFeatures :
                                screen->format_props[templ->format].optimalTilingFeatures;
   VkImageUsageFlags attachment = (VK_IMAGE_USAGE_COLOR_ATTACHMENT_BIT | VK_IMAGE_USAGE_DEPTH_STENCIL_ATTACHMENT_BIT | VK_IMAGE_USAGE_INPUT_ATTACHMENT_BIT);
   surface->usage_info.usage = res->obj->vkusage & ~attachment;
   if (res->obj->modifier_aspect) {
      feats = res->obj->vkfeats;
      /* intersect format features for current modifier */
      for (unsigned i = 0; i < screen->modifier_props[templ->format].drmFormatModifierCount; i++) {
         if (res->obj->modifier == screen->modifier_props[templ->format].pDrmFormatModifierProperties[i].drmFormatModifier)
            feats &= screen->modifier_props[templ->format].pDrmFormatModifierProperties[i].drmFormatModifierTilingFeatures;
      }
   }
   if ((res->obj->vkusage & attachment) &&
       !(feats & (VK_FORMAT_FEATURE_COLOR_ATTACHMENT_BIT | VK_FORMAT_FEATURE_DEPTH_STENCIL_ATTACHMENT_BIT))) {
      ivci->pNext = &surface->usage_info;
   }

   pipe_resource_reference(&surface->base.texture, pres);
   pipe_reference_init(&surface->base.reference, 1);
   surface->base.context = pctx;
   surface->base.format = templ->format;
   surface->base.width = u_minify(pres->width0, level);
   assert(surface->base.width);
   surface->base.height = u_minify(pres->height0, level);
   assert(surface->base.height);
   surface->base.nr_samples = templ->nr_samples;
   surface->base.u.tex.level = level;
   surface->base.u.tex.first_layer = templ->u.tex.first_layer;
   surface->base.u.tex.last_layer = templ->u.tex.last_layer;
   surface->obj = zink_resource(pres)->obj;

   util_dynarray_init(&surface->framebuffer_refs, NULL);

   util_dynarray_init(&surface->desc_set_refs.refs, NULL);

   init_surface_info(surface, res, ivci);

   if (!actually)
      return surface;
   assert(ivci->image);
   VkResult result = VKSCR(CreateImageView)(screen->dev, ivci, NULL,
                                            &surface->image_view);
   if (result != VK_SUCCESS) {
      mesa_loge("ZINK: vkCreateImageView failed (%s)", vk_Result_to_str(result));
      FREE(surface);
      return NULL;
   }

   return surface;
}

static uint32_t
hash_ivci(const void *key)
{
   return _mesa_hash_data((char*)key + offsetof(VkImageViewCreateInfo, flags), sizeof(VkImageViewCreateInfo) - offsetof(VkImageViewCreateInfo, flags));
}

static struct zink_surface *
do_create_surface(struct pipe_context *pctx, struct pipe_resource *pres, const struct pipe_surface *templ, VkImageViewCreateInfo *ivci, uint32_t hash, bool actually)
{
   /* create a new surface */
   struct zink_surface *surface = create_surface(pctx, pres, templ, ivci, actually);
   surface->base.nr_samples = 0;
   surface->hash = hash;
   surface->ivci = *ivci;
   return surface;
}

struct pipe_surface *
zink_get_surface(struct zink_context *ctx,
            struct pipe_resource *pres,
            const struct pipe_surface *templ,
            VkImageViewCreateInfo *ivci)
{
   struct zink_surface *surface = NULL;
   struct zink_resource *res = zink_resource(pres);
   uint32_t hash = hash_ivci(ivci);

   simple_mtx_lock(&res->surface_mtx);
   struct hash_entry *entry = _mesa_hash_table_search_pre_hashed(&res->surface_cache, hash, ivci);

   if (!entry) {
      /* create a new surface, but don't actually create the imageview if mutable isn't set */
      bool actually = pres->format == templ->format || (res->obj->vkflags & VK_IMAGE_CREATE_MUTABLE_FORMAT_BIT);
      surface = do_create_surface(&ctx->base, pres, templ, ivci, hash, actually);
      entry = _mesa_hash_table_insert_pre_hashed(&res->surface_cache, hash, &surface->ivci, surface);
      if (!entry) {
         simple_mtx_unlock(&res->surface_mtx);
         return NULL;
      }

      surface = entry->data;
   } else {
      surface = entry->data;
      p_atomic_inc(&surface->base.reference.count);
   }
   simple_mtx_unlock(&res->surface_mtx);

   return &surface->base;
}

static struct pipe_surface *
wrap_surface(struct pipe_context *pctx, struct pipe_surface *psurf)
{
   struct zink_ctx_surface *csurf = CALLOC_STRUCT(zink_ctx_surface);
   csurf->base = *psurf;
   pipe_reference_init(&csurf->base.reference, 1);
   csurf->surf = (struct zink_surface*)psurf;
   csurf->base.context = pctx;

   return &csurf->base;
}

static struct pipe_surface *
zink_create_surface(struct pipe_context *pctx,
                    struct pipe_resource *pres,
                    const struct pipe_surface *templ)
{
   struct zink_resource *res = zink_resource(pres);
   bool is_array = templ->u.tex.last_layer != templ->u.tex.first_layer;
   enum pipe_texture_target target_2d[] = {PIPE_TEXTURE_2D, PIPE_TEXTURE_2D_ARRAY};
   if (!res->obj->dt && pres->format != templ->format)
      /* mutable not set by default */
      zink_resource_object_init_mutable(zink_context(pctx), res);

   if (!zink_get_format(zink_screen(pctx->screen), templ->format))
      return NULL;

   VkImageViewCreateInfo ivci = create_ivci(zink_screen(pctx->screen), res, templ,
                                            pres->target == PIPE_TEXTURE_3D ? target_2d[is_array] : pres->target);

   struct pipe_surface *psurf = NULL;
   if (res->obj->dt) {
      /* don't cache swapchain surfaces. that's weird. */
      struct zink_surface *surface = do_create_surface(pctx, pres, templ, &ivci, 0, false);
      if (surface) {
         surface->is_swapchain = true;
         psurf = &surface->base;
      }
   } else
      psurf = zink_get_surface(zink_context(pctx), pres, templ, &ivci);
   if (!psurf)
      return NULL;

   struct zink_ctx_surface *csurf = (struct zink_ctx_surface*)wrap_surface(pctx, psurf);

   if (templ->nr_samples) {
      /* transient fb attachment: not cached */
      struct pipe_resource rtempl = *pres;
      rtempl.nr_samples = templ->nr_samples;
      rtempl.bind |= ZINK_BIND_TRANSIENT;
      struct zink_resource *transient = zink_resource(pctx->screen->resource_create(pctx->screen, &rtempl));
      if (!transient)
         return NULL;
      ivci.image = transient->obj->image;
      csurf->transient = (struct zink_ctx_surface*)wrap_surface(pctx, (struct pipe_surface*)create_surface(pctx, &transient->base.b, templ, &ivci, true));
      if (!csurf->transient) {
         pipe_resource_reference((struct pipe_resource**)&transient, NULL);
         pipe_surface_release(pctx, &psurf);
         return NULL;
      }
      pipe_resource_reference((struct pipe_resource**)&transient, NULL);
   }

   return &csurf->base;
}

static void
surface_clear_fb_refs(struct zink_screen *screen, struct pipe_surface *psurface)
{
   struct zink_surface *surface = zink_surface(psurface);
   util_dynarray_foreach(&surface->framebuffer_refs, struct zink_framebuffer*, fb_ref) {
      struct zink_framebuffer *fb = *fb_ref;
      for (unsigned i = 0; i < fb->state.num_attachments; i++) {
         if (fb->surfaces[i] == psurface) {
            simple_mtx_lock(&screen->framebuffer_mtx);
            fb->surfaces[i] = NULL;
            _mesa_hash_table_remove_key(&screen->framebuffer_cache, &fb->state);
            zink_framebuffer_reference(screen, &fb, NULL);
            simple_mtx_unlock(&screen->framebuffer_mtx);
            break;
         }
      }
   }
   util_dynarray_fini(&surface->framebuffer_refs);
}

void
zink_destroy_surface(struct zink_screen *screen, struct pipe_surface *psurface)
{
   struct zink_surface *surface = zink_surface(psurface);
   struct zink_resource *res = zink_resource(psurface->texture);
   if (!psurface->nr_samples && !surface->is_swapchain) {
      simple_mtx_lock(&res->surface_mtx);
      if (psurface->reference.count) {
         /* got a cache hit during deletion */
         simple_mtx_unlock(&res->surface_mtx);
         return;
      }
      struct hash_entry *he = _mesa_hash_table_search_pre_hashed(&res->surface_cache, surface->hash, &surface->ivci);
      assert(he);
      assert(he->data == surface);
      _mesa_hash_table_remove(&res->surface_cache, he);
      simple_mtx_unlock(&res->surface_mtx);
   }
<<<<<<< HEAD

   if (!screen->info.have_KHR_imageless_framebuffer)
      surface_clear_fb_refs(screen, psurface);
  
   util_dynarray_fini(&surface->framebuffer_refs);

=======
   simple_mtx_lock(&res->obj->view_lock);
>>>>>>> 0b81ff01
   if (surface->simage_view)
      util_dynarray_append(&res->obj->views, VkImageView, surface->simage_view);
   if (surface->is_swapchain) {
      for (unsigned i = 0; i < surface->old_swapchain_size; i++)
         util_dynarray_append(&res->obj->views, VkImageView, surface->old_swapchain[i]);
      for (unsigned i = 0; i < surface->swapchain_size; i++)
         util_dynarray_append(&res->obj->views, VkImageView, surface->swapchain[i]);
      free(surface->swapchain);
   } else
      util_dynarray_append(&res->obj->views, VkImageView, surface->image_view);
   simple_mtx_unlock(&res->obj->view_lock);
   pipe_resource_reference(&psurface->texture, NULL);
   FREE(surface);
}

static void
zink_surface_destroy(struct pipe_context *pctx,
                     struct pipe_surface *psurface)
{
   struct zink_ctx_surface *csurf = (struct zink_ctx_surface *)psurface;
   zink_surface_reference(zink_screen(pctx->screen), &csurf->surf, NULL);
   pipe_surface_release(pctx, (struct pipe_surface**)&csurf->transient);
   FREE(csurf);
}

bool
zink_rebind_surface(struct zink_context *ctx, struct pipe_surface **psurface)
{
   struct zink_surface *surface = zink_surface(*psurface);
   struct zink_resource *res = zink_resource((*psurface)->texture);
   struct zink_screen *screen = zink_screen(ctx->base.screen);
   if (surface->simage_view)
      return false;
   assert(!res->obj->dt);
   VkImageViewCreateInfo ivci = surface->ivci;
   ivci.image = res->obj->image;
   uint32_t hash = hash_ivci(&ivci);

   simple_mtx_lock(&res->surface_mtx);
   struct hash_entry *new_entry = _mesa_hash_table_search_pre_hashed(&res->surface_cache, hash, &ivci);
<<<<<<< HEAD
   if (zink_batch_usage_exists(surface->batch_uses))
      zink_batch_reference_surface(&ctx->batch, surface);

   surface_clear_fb_refs(screen, *psurface);  

=======
>>>>>>> 0b81ff01
   if (new_entry) {
      /* reuse existing surface; old one will be cleaned up naturally */
      struct zink_surface *new_surface = new_entry->data;
      simple_mtx_unlock(&res->surface_mtx);
      zink_surface_reference(screen, (struct zink_surface**)psurface, new_surface);
      return true;
   }
   struct hash_entry *entry = _mesa_hash_table_search_pre_hashed(&res->surface_cache, surface->hash, &surface->ivci);
   assert(entry);
   _mesa_hash_table_remove(&res->surface_cache, entry);
   VkImageView image_view;
   VkResult result = VKSCR(CreateImageView)(screen->dev, &ivci, NULL, &image_view);
   if (result != VK_SUCCESS) {
      mesa_loge("ZINK: failed to create new imageview (%s)", vk_Result_to_str(result));
      simple_mtx_unlock(&res->surface_mtx);
      return false;
   }
   surface->hash = hash;
   surface->ivci = ivci;
   entry = _mesa_hash_table_insert_pre_hashed(&res->surface_cache, surface->hash, &surface->ivci, surface);
   assert(entry);
   surface->simage_view = surface->image_view;
   surface->image_view = image_view;
   surface->obj = zink_resource(surface->base.texture)->obj;
   /* update for imageless fb */
   surface->info.flags = res->obj->vkflags;
   surface->info.usage = res->obj->vkusage;
   surface->info_hash = _mesa_hash_data(&surface->info, sizeof(surface->info));
   simple_mtx_unlock(&res->surface_mtx);
   return true;
}

struct pipe_surface *
zink_surface_create_null(struct zink_context *ctx, enum pipe_texture_target target, unsigned width, unsigned height, unsigned samples)
{
   struct pipe_surface surf_templ = {0};

   struct pipe_resource *pres;
   struct pipe_resource templ = {0};
   templ.width0 = width;
   templ.height0 = height;
   templ.depth0 = 1;
   templ.format = PIPE_FORMAT_R8G8B8A8_UNORM;
   templ.target = target;
   templ.bind = PIPE_BIND_RENDER_TARGET | PIPE_BIND_SAMPLER_VIEW;
   if (samples < 2)
      templ.bind |= PIPE_BIND_SHADER_IMAGE;
   templ.nr_samples = samples;

   pres = ctx->base.screen->resource_create(ctx->base.screen, &templ);
   if (!pres)
      return NULL;

   surf_templ.format = PIPE_FORMAT_R8G8B8A8_UNORM;
   surf_templ.nr_samples = 0;
   struct pipe_surface *psurf = ctx->base.create_surface(&ctx->base, pres, &surf_templ);
   pipe_resource_reference(&pres, NULL);
   return psurf;
}

void
zink_context_surface_init(struct pipe_context *context)
{
   context->create_surface = zink_create_surface;
   context->surface_destroy = zink_surface_destroy;
}

void
zink_surface_swapchain_update(struct zink_context *ctx, struct zink_surface *surface)
{
   struct zink_screen *screen = zink_screen(ctx->base.screen);
   struct zink_resource *res = zink_resource(surface->base.texture);
   struct kopper_displaytarget *cdt = res->obj->dt;
   if (!cdt)
      return; //dead swapchain
   if (res->obj->dt != surface->dt) {
      /* new swapchain: clear out previous old_swapchain and move current swapchain there */
      for (unsigned i = 0; i < surface->old_swapchain_size; i++)
         util_dynarray_append(&ctx->batch.state->dead_swapchains, VkImageView, surface->old_swapchain[i]);
      free(surface->old_swapchain);
      surface->old_swapchain = surface->swapchain;
      surface->old_swapchain_size = surface->swapchain_size;
      surface->swapchain_size = cdt->swapchain->num_images;
      surface->swapchain = calloc(surface->swapchain_size, sizeof(VkImageView));
      surface->base.width = res->base.b.width0;
      surface->base.height = res->base.b.height0;
      init_surface_info(surface, res, &surface->ivci);
   }
   if (!surface->swapchain[res->obj->dt_idx]) {
      assert(res->obj->image && cdt->swapchain->images[res->obj->dt_idx].image == res->obj->image);
      surface->ivci.image = res->obj->image;
      assert(surface->ivci.image);
      VKSCR(CreateImageView)(screen->dev, &surface->ivci, NULL, &surface->swapchain[res->obj->dt_idx]);
   }
   surface->image_view = surface->swapchain[res->obj->dt_idx];
}<|MERGE_RESOLUTION|>--- conflicted
+++ resolved
@@ -347,16 +347,14 @@
       _mesa_hash_table_remove(&res->surface_cache, he);
       simple_mtx_unlock(&res->surface_mtx);
    }
-<<<<<<< HEAD
 
    if (!screen->info.have_KHR_imageless_framebuffer)
       surface_clear_fb_refs(screen, psurface);
   
    util_dynarray_fini(&surface->framebuffer_refs);
 
-=======
    simple_mtx_lock(&res->obj->view_lock);
->>>>>>> 0b81ff01
+
    if (surface->simage_view)
       util_dynarray_append(&res->obj->views, VkImageView, surface->simage_view);
    if (surface->is_swapchain) {
@@ -397,14 +395,9 @@
 
    simple_mtx_lock(&res->surface_mtx);
    struct hash_entry *new_entry = _mesa_hash_table_search_pre_hashed(&res->surface_cache, hash, &ivci);
-<<<<<<< HEAD
-   if (zink_batch_usage_exists(surface->batch_uses))
-      zink_batch_reference_surface(&ctx->batch, surface);
 
    surface_clear_fb_refs(screen, *psurface);  
 
-=======
->>>>>>> 0b81ff01
    if (new_entry) {
       /* reuse existing surface; old one will be cleaned up naturally */
       struct zink_surface *new_surface = new_entry->data;
