/*
 * Copyright 2018 Collabora Ltd.
 *
 * Permission is hereby granted, free of charge, to any person obtaining a
 * copy of this software and associated documentation files (the "Software"),
 * to deal in the Software without restriction, including without limitation
 * on the rights to use, copy, modify, merge, publish, distribute, sub
 * license, and/or sell copies of the Software, and to permit persons to whom
 * the Software is furnished to do so, subject to the following conditions:
 *
 * The above copyright notice and this permission notice (including the next
 * paragraph) shall be included in all copies or substantial portions of the
 * Software.
 *
 * THE SOFTWARE IS PROVIDED "AS IS", WITHOUT WARRANTY OF ANY KIND, EXPRESS OR
 * IMPLIED, INCLUDING BUT NOT LIMITED TO THE WARRANTIES OF MERCHANTABILITY,
 * FITNESS FOR A PARTICULAR PURPOSE AND NON-INFRINGEMENT. IN NO EVENT SHALL
 * THE AUTHOR(S) AND/OR THEIR SUPPLIERS BE LIABLE FOR ANY CLAIM,
 * DAMAGES OR OTHER LIABILITY, WHETHER IN AN ACTION OF CONTRACT, TORT OR
 * OTHERWISE, ARISING FROM, OUT OF OR IN CONNECTION WITH THE SOFTWARE OR THE
 * USE OR OTHER DEALINGS IN THE SOFTWARE.
 */

#include "frontend/sw_winsys.h"
extern struct pipe_context* zink_xlib_context;

#include "zink_screen.h"

#include "zink_kopper.h"
#include "zink_compiler.h"
#include "zink_context.h"
#include "zink_descriptors.h"
#include "zink_fence.h"
#include "zink_format.h"
#include "zink_framebuffer.h"
#include "zink_program.h"
#include "zink_public.h"
#include "zink_query.h"
#include "zink_resource.h"
#include "zink_state.h"
#include "nir_to_spirv/nir_to_spirv.h" // for SPIRV_VERSION

#include "os/os_process.h"
#include "util/u_debug.h"
#include "util/u_dl.h"
#include "util/os_file.h"
#include "util/u_memory.h"
#include "util/u_screen.h"
#include "util/u_string.h"
#include "util/u_transfer_helper.h"
#include "util/xmlconfig.h"

#include "util/u_cpu_detect.h"

#include "driver_trace/tr_context.h"

#if DETECT_OS_WINDOWS
#include <io.h>
#define VK_LIBNAME "vulkan-1.dll"
#else
#include <unistd.h>
#if DETECT_OS_APPLE
#define VK_LIBNAME "libvulkan.1.dylib"
#elif DETECT_OS_ANDROID
#define VK_LIBNAME "libvulkan.so"
#else
#define VK_LIBNAME "libvulkan.so.1"
#endif
#endif

#if defined(__APPLE__)
// Source of MVK_VERSION
#include "MoltenVK/vk_mvk_moltenvk.h"
#endif

static const struct debug_named_value
zink_debug_options[] = {
   { "nir", ZINK_DEBUG_NIR, "Dump NIR during program compile" },
   { "spirv", ZINK_DEBUG_SPIRV, "Dump SPIR-V during program compile" },
   { "tgsi", ZINK_DEBUG_TGSI, "Dump TGSI during program compile" },
   { "validation", ZINK_DEBUG_VALIDATION, "Dump Validation layer output" },
   { "sync", ZINK_DEBUG_SYNC, "Force synchronization before draws/dispatches" },
   { "compact", ZINK_DEBUG_COMPACT, "Use only 4 descriptor sets" },
   { "noreorder", ZINK_DEBUG_NOREORDER, "Do not reorder command streams" },
   { "gpl", ZINK_DEBUG_GPL, "Force using Graphics Pipeline Library for all shaders" },
   { "shaderdb", ZINK_DEBUG_SHADERDB, "Do stuff to make shader-db work" },
   { "rp", ZINK_DEBUG_RP, "Enable renderpass tracking/optimizations" },
   DEBUG_NAMED_VALUE_END
};

DEBUG_GET_ONCE_FLAGS_OPTION(zink_debug, "ZINK_DEBUG", zink_debug_options, 0)

uint32_t
zink_debug;


static const struct debug_named_value
zink_descriptor_options[] = {
   { "auto", ZINK_DESCRIPTOR_MODE_AUTO, "Automatically detect best mode" },
   { "lazy", ZINK_DESCRIPTOR_MODE_LAZY, "Don't cache, do least amount of updates" },
   { "db", ZINK_DESCRIPTOR_MODE_DB, "Use descriptor buffers" },
   DEBUG_NAMED_VALUE_END
};

DEBUG_GET_ONCE_FLAGS_OPTION(zink_descriptor_mode, "ZINK_DESCRIPTORS", zink_descriptor_options, ZINK_DESCRIPTOR_MODE_AUTO)

enum zink_descriptor_mode zink_descriptor_mode;

static const char *
zink_get_vendor(struct pipe_screen *pscreen)
{
   return "Collabora Ltd";
}

static const char *
zink_get_device_vendor(struct pipe_screen *pscreen)
{
   struct zink_screen *screen = zink_screen(pscreen);
   static char buf[1000];
   snprintf(buf, sizeof(buf), "Unknown (vendor-id: 0x%04x)", screen->info.props.vendorID);
   return buf;
}

static const char *
zink_get_name(struct pipe_screen *pscreen)
{
   struct zink_screen *screen = zink_screen(pscreen);
   static char buf[1000];
   snprintf(buf, sizeof(buf), "zink (%s)", screen->info.props.deviceName);
   return buf;
}

static void
zink_get_driver_uuid(struct pipe_screen *pscreen, char *uuid)
{
   struct zink_screen *screen = zink_screen(pscreen);
   if (screen->vk_version >= VK_MAKE_VERSION(1,2,0)) {
      memcpy(uuid, screen->info.props11.driverUUID, VK_UUID_SIZE);
   } else {
      memcpy(uuid, screen->info.deviceid_props.driverUUID, VK_UUID_SIZE);
   }
}

static void
zink_get_device_uuid(struct pipe_screen *pscreen, char *uuid)
{
   struct zink_screen *screen = zink_screen(pscreen);
   if (screen->vk_version >= VK_MAKE_VERSION(1,2,0)) {
      memcpy(uuid, screen->info.props11.deviceUUID, VK_UUID_SIZE);
   } else {
      memcpy(uuid, screen->info.deviceid_props.deviceUUID, VK_UUID_SIZE);
   }
}

static uint32_t
hash_framebuffer_state(const void *key)
{
   struct zink_framebuffer_state* s = (struct zink_framebuffer_state*)key;
   return _mesa_hash_data(key, offsetof(struct zink_framebuffer_state, attachments) + sizeof(s->attachments[0]) * s->num_attachments);
}

static bool
equals_framebuffer_state(const void *a, const void *b)
{
   struct zink_framebuffer_state *s = (struct zink_framebuffer_state*)a;
   return memcmp(a, b, offsetof(struct zink_framebuffer_state, attachments) + sizeof(s->attachments[0]) * s->num_attachments) == 0;
}

static void
zink_get_device_luid(struct pipe_screen *pscreen, char *luid)
{
   struct zink_screen *screen = zink_screen(pscreen);
   if (screen->info.have_vulkan12) {
      memcpy(luid, screen->info.props11.deviceLUID, VK_LUID_SIZE);
   } else {
      memcpy(luid, screen->info.deviceid_props.deviceLUID, VK_LUID_SIZE);
   }
}

static uint32_t
zink_get_device_node_mask(struct pipe_screen *pscreen)
{
   struct zink_screen *screen = zink_screen(pscreen);
   if (screen->info.have_vulkan12) {
      return screen->info.props11.deviceNodeMask;
   } else {
      return screen->info.deviceid_props.deviceNodeMask;
   }
}

static void
zink_set_max_shader_compiler_threads(struct pipe_screen *pscreen, unsigned max_threads)
{
   struct zink_screen *screen = zink_screen(pscreen);
   util_queue_adjust_num_threads(&screen->cache_get_thread, max_threads);
}

static bool
zink_is_parallel_shader_compilation_finished(struct pipe_screen *screen, void *shader, enum pipe_shader_type shader_type)
{
   if (shader_type == MESA_SHADER_COMPUTE) {
      struct zink_program *pg = shader;
      return !pg->can_precompile || util_queue_fence_is_signalled(&pg->cache_fence);
   }

   struct zink_shader *zs = shader;
   bool finished = true;
   set_foreach(zs->programs, entry) {
      struct zink_gfx_program *prog = (void*)entry->key;
      finished &= util_queue_fence_is_signalled(&prog->base.cache_fence);
   }
   return finished;
}

static VkDeviceSize
get_video_mem(struct zink_screen *screen)
{
   VkDeviceSize size = 0;
   for (uint32_t i = 0; i < screen->info.mem_props.memoryHeapCount; ++i) {
      if (screen->info.mem_props.memoryHeaps[i].flags &
          VK_MEMORY_HEAP_DEVICE_LOCAL_BIT)
         size += screen->info.mem_props.memoryHeaps[i].size;
   }
   return size;
}

/**
 * Creates the disk cache used by mesa/st frontend for caching the GLSL -> NIR
 * path.
 *
 * The output that gets stored in the frontend's cache is the result of
 * zink_shader_finalize().  So, our sha1 cache key here needs to include
 * everything that would change the NIR we generate from a given set of GLSL
 * source, including our driver build, the Vulkan device and driver (which could
 * affect the pipe caps we show the frontend), and any debug flags that change
 * codegen.
 *
 * This disk cache also gets used by zink itself for storing its output from NIR
 * -> SPIRV translation.
 */
static bool
disk_cache_init(struct zink_screen *screen)
{
   if (zink_debug & ZINK_DEBUG_SHADERDB)
      return true;

#ifdef ENABLE_SHADER_CACHE
   struct mesa_sha1 ctx;
   _mesa_sha1_init(&ctx);

#ifdef HAVE_DL_ITERATE_PHDR
   /* Hash in the zink driver build. */
   //const struct build_id_note *note =
       //build_id_find_nhdr_for_addr(disk_cache_init);
   //unsigned build_id_len = build_id_length(note);
   //assert(note && build_id_len == 20); /* sha1 */
   //_mesa_sha1_update(&ctx, build_id_data(note), build_id_len);
#endif

   /* Hash in the Vulkan pipeline cache UUID to identify the combination of
   *  vulkan device and driver (or any inserted layer that would invalidate our
   *  cached pipelines).
   *
   * "Although they have identical descriptions, VkPhysicalDeviceIDProperties
   *  ::deviceUUID may differ from
   *  VkPhysicalDeviceProperties2::pipelineCacheUUID. The former is intended to
   *  identify and correlate devices across API and driver boundaries, while the
   *  latter is used to identify a compatible device and driver combination to
   *  use when serializing and de-serializing pipeline state."
   */
   _mesa_sha1_update(&ctx, screen->info.props.pipelineCacheUUID, VK_UUID_SIZE);

   /* Hash in our debug flags that affect NIR generation as of finalize_nir */
   unsigned shader_debug_flags = zink_debug & ZINK_DEBUG_COMPACT;
   _mesa_sha1_update(&ctx, &shader_debug_flags, sizeof(shader_debug_flags));

   /* Some of the driconf options change shaders.  Let's just hash the whole
    * thing to not forget any (especially as options get added).
    */
   _mesa_sha1_update(&ctx, &screen->driconf, sizeof(screen->driconf));

   /* Finish the sha1 and format it as text. */
   unsigned char sha1[20];
   _mesa_sha1_final(&ctx, sha1);

   char cache_id[20 * 2 + 1];
   disk_cache_format_hex_id(cache_id, sha1, 20 * 2);

   screen->disk_cache = disk_cache_create("zink", cache_id, 0);

   if (!screen->disk_cache)
      return true;

   if (!util_queue_init(&screen->cache_put_thread, "zcq", 8, 1, UTIL_QUEUE_INIT_RESIZE_IF_FULL, screen)) {
      mesa_loge("zink: Failed to create disk cache queue\n");

      disk_cache_destroy(screen->disk_cache);
      screen->disk_cache = NULL;

      util_queue_destroy(&screen->cache_put_thread);

      return false;
   }
#endif

   return true;
}


static void
cache_put_job(void *data, void *gdata, int thread_index)
{
   struct zink_program *pg = data;
   struct zink_screen *screen = gdata;
   size_t size = 0;
   VkResult result = VKSCR(GetPipelineCacheData)(screen->dev, pg->pipeline_cache, &size, NULL);
   if (result != VK_SUCCESS) {
      mesa_loge("ZINK: vkGetPipelineCacheData failed (%s)", vk_Result_to_str(result));
      return;
   }
   if (pg->pipeline_cache_size == size)
      return;
   void *pipeline_data = malloc(size);
   if (!pipeline_data)
      return;
   result = VKSCR(GetPipelineCacheData)(screen->dev, pg->pipeline_cache, &size, pipeline_data);
   if (result == VK_SUCCESS) {
      pg->pipeline_cache_size = size;

      cache_key key;
      disk_cache_compute_key(screen->disk_cache, pg->sha1, sizeof(pg->sha1), key);
      disk_cache_put_nocopy(screen->disk_cache, key, pipeline_data, size, NULL);
   } else {
      mesa_loge("ZINK: vkGetPipelineCacheData failed (%s)", vk_Result_to_str(result));
   }
}

void
zink_screen_update_pipeline_cache(struct zink_screen *screen, struct zink_program *pg, bool in_thread)
{
   if (!screen->disk_cache)
      return;

   if (in_thread)
      cache_put_job(pg, screen, 0);
   else
      util_queue_add_job(&screen->cache_put_thread, pg, &pg->cache_fence, cache_put_job, NULL, 0);
}

static void
cache_get_job(void *data, void *gdata, int thread_index)
{
   struct zink_program *pg = data;
   struct zink_screen *screen = gdata;

   VkPipelineCacheCreateInfo pcci;
   pcci.sType = VK_STRUCTURE_TYPE_PIPELINE_CACHE_CREATE_INFO;
   pcci.pNext = NULL;
   pcci.flags = screen->info.have_EXT_pipeline_creation_cache_control || screen->info.feats13.pipelineCreationCacheControl ?
                VK_PIPELINE_CACHE_CREATE_EXTERNALLY_SYNCHRONIZED_BIT : 0;
   pcci.initialDataSize = 0;
   pcci.pInitialData = NULL;

   cache_key key;
   disk_cache_compute_key(screen->disk_cache, pg->sha1, sizeof(pg->sha1), key);
   pcci.pInitialData = disk_cache_get(screen->disk_cache, key, &pg->pipeline_cache_size);
   pcci.initialDataSize = pg->pipeline_cache_size;

   VkResult res = VKSCR(CreatePipelineCache)(screen->dev, &pcci, NULL, &pg->pipeline_cache);
   if (res != VK_SUCCESS) {
      mesa_loge("ZINK: vkCreatePipelineCache failed (%s)", vk_Result_to_str(res));
   }
   free((void*)pcci.pInitialData);
}

void
zink_screen_get_pipeline_cache(struct zink_screen *screen, struct zink_program *pg, bool in_thread)
{
   if (!screen->disk_cache)
      return;

   if (in_thread)
      cache_get_job(pg, screen, 0);
   else
      util_queue_add_job(&screen->cache_get_thread, pg, &pg->cache_fence, cache_get_job, NULL, 0);
}

static int
zink_get_compute_param(struct pipe_screen *pscreen, enum pipe_shader_ir ir_type,
                       enum pipe_compute_cap param, void *ret)
{
   struct zink_screen *screen = zink_screen(pscreen);
#define RET(x) do {                  \
   if (ret)                          \
      memcpy(ret, x, sizeof(x));     \
   return sizeof(x);                 \
} while (0)

   switch (param) {
   case PIPE_COMPUTE_CAP_ADDRESS_BITS:
      RET((uint32_t []){ 32 });

   case PIPE_COMPUTE_CAP_IR_TARGET:
      if (ret)
         strcpy(ret, "nir");
      return 4;

   case PIPE_COMPUTE_CAP_GRID_DIMENSION:
      RET((uint64_t []) { 3 });

   case PIPE_COMPUTE_CAP_MAX_GRID_SIZE:
      RET(((uint64_t []) { screen->info.props.limits.maxComputeWorkGroupCount[0],
                           screen->info.props.limits.maxComputeWorkGroupCount[1],
                           screen->info.props.limits.maxComputeWorkGroupCount[2] }));

   case PIPE_COMPUTE_CAP_MAX_BLOCK_SIZE:
      /* MaxComputeWorkGroupSize[0..2] */
      RET(((uint64_t []) {screen->info.props.limits.maxComputeWorkGroupSize[0],
                          screen->info.props.limits.maxComputeWorkGroupSize[1],
                          screen->info.props.limits.maxComputeWorkGroupSize[2]}));

   case PIPE_COMPUTE_CAP_MAX_THREADS_PER_BLOCK:
   case PIPE_COMPUTE_CAP_MAX_VARIABLE_THREADS_PER_BLOCK:
      RET((uint64_t []) { screen->info.props.limits.maxComputeWorkGroupInvocations });

   case PIPE_COMPUTE_CAP_MAX_LOCAL_SIZE:
      RET((uint64_t []) { screen->info.props.limits.maxComputeSharedMemorySize });

   case PIPE_COMPUTE_CAP_IMAGES_SUPPORTED:
      RET((uint32_t []) { 1 });

   case PIPE_COMPUTE_CAP_SUBGROUP_SIZE:
      RET((uint32_t []) { screen->info.props11.subgroupSize });

   case PIPE_COMPUTE_CAP_MAX_MEM_ALLOC_SIZE:
   case PIPE_COMPUTE_CAP_MAX_CLOCK_FREQUENCY:
   case PIPE_COMPUTE_CAP_MAX_COMPUTE_UNITS:
   case PIPE_COMPUTE_CAP_MAX_GLOBAL_SIZE:
   case PIPE_COMPUTE_CAP_MAX_PRIVATE_SIZE:
   case PIPE_COMPUTE_CAP_MAX_INPUT_SIZE:
      // XXX: I think these are for Clover...
      return 0;

   default:
      unreachable("unknown compute param");
   }
}

static uint32_t
get_smallest_buffer_heap(struct zink_screen *screen)
{
   enum zink_heap heaps[] = {
      ZINK_HEAP_DEVICE_LOCAL,
      ZINK_HEAP_DEVICE_LOCAL_VISIBLE,
      ZINK_HEAP_HOST_VISIBLE_COHERENT,
      ZINK_HEAP_HOST_VISIBLE_COHERENT
   };
   unsigned size = UINT32_MAX;
   for (unsigned i = 0; i < ARRAY_SIZE(heaps); i++) {
      for (unsigned j = 0; j < screen->heap_count[i]; j++) {
         unsigned heap_idx = screen->info.mem_props.memoryTypes[screen->heap_map[i][j]].heapIndex;
         size = MIN2(screen->info.mem_props.memoryHeaps[heap_idx].size, size);
      }
   }
   return size;
}

static inline bool
have_fp32_filter_linear(struct zink_screen *screen)
{
   const VkFormat fp32_formats[] = {
      VK_FORMAT_R32_SFLOAT,
      VK_FORMAT_R32G32_SFLOAT,
      VK_FORMAT_R32G32B32_SFLOAT,
      VK_FORMAT_R32G32B32A32_SFLOAT,
      VK_FORMAT_D32_SFLOAT,
   };
   for (int i = 0; i < ARRAY_SIZE(fp32_formats); ++i) {
      VkFormatProperties props;
      VKSCR(GetPhysicalDeviceFormatProperties)(screen->pdev,
                                               fp32_formats[i],
                                               &props);
      if (((props.linearTilingFeatures | props.optimalTilingFeatures) &
           (VK_FORMAT_FEATURE_SAMPLED_IMAGE_BIT |
            VK_FORMAT_FEATURE_SAMPLED_IMAGE_FILTER_LINEAR_BIT)) ==
          VK_FORMAT_FEATURE_SAMPLED_IMAGE_BIT) {
         return false;
      }
   }
   return true;
}

static int
zink_get_param(struct pipe_screen *pscreen, enum pipe_cap param)
{
   struct zink_screen *screen = zink_screen(pscreen);

   switch (param) {
   case PIPE_CAP_TEXRECT:
   case PIPE_CAP_MULTI_DRAW_INDIRECT_PARTIAL_STRIDE:
      return 0;
   case PIPE_CAP_ANISOTROPIC_FILTER:
      return screen->info.feats.features.samplerAnisotropy;
   case PIPE_CAP_EMULATE_NONFIXED_PRIMITIVE_RESTART:
      return 1;
   case PIPE_CAP_SUPPORTED_PRIM_MODES_WITH_RESTART: {
      uint32_t modes = BITFIELD_BIT(PIPE_PRIM_LINE_STRIP) |
                       BITFIELD_BIT(PIPE_PRIM_TRIANGLE_STRIP) |
                       BITFIELD_BIT(PIPE_PRIM_LINE_STRIP_ADJACENCY) |
                       BITFIELD_BIT(PIPE_PRIM_TRIANGLE_STRIP_ADJACENCY);
      if (screen->have_triangle_fans)
         modes |= BITFIELD_BIT(PIPE_PRIM_TRIANGLE_FAN);
      if (screen->info.have_EXT_primitive_topology_list_restart) {
         modes |= BITFIELD_BIT(PIPE_PRIM_POINTS) |
                  BITFIELD_BIT(PIPE_PRIM_LINES) |
                  BITFIELD_BIT(PIPE_PRIM_LINES_ADJACENCY) |
                  BITFIELD_BIT(PIPE_PRIM_TRIANGLES) |
                  BITFIELD_BIT(PIPE_PRIM_TRIANGLES_ADJACENCY);
         if (screen->info.list_restart_feats.primitiveTopologyPatchListRestart)
            modes |= BITFIELD_BIT(PIPE_PRIM_PATCHES);
      }
      return modes;
   }
   case PIPE_CAP_SUPPORTED_PRIM_MODES: {
      uint32_t modes = BITFIELD_MASK(PIPE_PRIM_MAX);
      modes &= ~BITFIELD_BIT(PIPE_PRIM_QUADS);
      modes &= ~BITFIELD_BIT(PIPE_PRIM_QUAD_STRIP);
      modes &= ~BITFIELD_BIT(PIPE_PRIM_POLYGON);
      modes &= ~BITFIELD_BIT(PIPE_PRIM_LINE_LOOP);
      if (!screen->have_triangle_fans)
         modes &= ~BITFIELD_BIT(PIPE_PRIM_TRIANGLE_FAN);
      return modes;
   }

   case PIPE_CAP_FBFETCH:
      return 1;
   case PIPE_CAP_FBFETCH_COHERENT:
      return screen->info.have_EXT_rasterization_order_attachment_access;

   case PIPE_CAP_MEMOBJ:
      return screen->instance_info.have_KHR_external_memory_capabilities && (screen->info.have_KHR_external_memory_fd || screen->info.have_KHR_external_memory_win32);
   case PIPE_CAP_FENCE_SIGNAL:
      return screen->info.have_KHR_external_semaphore_fd || screen->info.have_KHR_external_semaphore_win32;
   case PIPE_CAP_NATIVE_FENCE_FD:
      return screen->instance_info.have_KHR_external_semaphore_capabilities && screen->info.have_KHR_external_semaphore_fd;

   case PIPE_CAP_ALLOW_MAPPED_BUFFERS_DURING_EXECUTION:
   case PIPE_CAP_MAP_UNSYNCHRONIZED_THREAD_SAFE:
   case PIPE_CAP_SHAREABLE_SHADERS:
   case PIPE_CAP_DEVICE_RESET_STATUS_QUERY:
   case PIPE_CAP_QUERY_MEMORY_INFO:
   case PIPE_CAP_NPOT_TEXTURES:
   case PIPE_CAP_TGSI_TEXCOORD:
   case PIPE_CAP_DRAW_INDIRECT:
   case PIPE_CAP_TEXTURE_QUERY_LOD:
   case PIPE_CAP_GLSL_TESS_LEVELS_AS_INPUTS:
   case PIPE_CAP_CLEAR_TEXTURE:
   case PIPE_CAP_COPY_BETWEEN_COMPRESSED_AND_PLAIN_FORMATS:
   case PIPE_CAP_FORCE_PERSAMPLE_INTERP:
   case PIPE_CAP_FRAMEBUFFER_NO_ATTACHMENT:
   case PIPE_CAP_SHADER_ARRAY_COMPONENTS:
   case PIPE_CAP_QUERY_BUFFER_OBJECT:
   case PIPE_CAP_CONDITIONAL_RENDER_INVERTED:
   case PIPE_CAP_CLIP_HALFZ:
   case PIPE_CAP_TEXTURE_QUERY_SAMPLES:
   case PIPE_CAP_TEXTURE_BARRIER:
   case PIPE_CAP_QUERY_SO_OVERFLOW:
   case PIPE_CAP_GL_SPIRV:
   case PIPE_CAP_CLEAR_SCISSORED:
   case PIPE_CAP_INVALIDATE_BUFFER:
   case PIPE_CAP_PREFER_REAL_BUFFER_IN_CONSTBUF0:
   case PIPE_CAP_PACKED_UNIFORMS:
   case PIPE_CAP_SHADER_PACK_HALF_FLOAT:
   case PIPE_CAP_CULL_DISTANCE_NOCOMBINE:
   case PIPE_CAP_SEAMLESS_CUBE_MAP_PER_TEXTURE:
   case PIPE_CAP_LOAD_CONSTBUF:
   case PIPE_CAP_MULTISAMPLE_Z_RESOLVE:
   case PIPE_CAP_RGB_OVERRIDE_DST_ALPHA_BLEND:
      return 1;

   case PIPE_CAP_DRAW_VERTEX_STATE:
      return screen->info.have_EXT_vertex_input_dynamic_state;

   case PIPE_CAP_SURFACE_SAMPLE_COUNT:
      return screen->vk_version >= VK_MAKE_VERSION(1,2,0);

   case PIPE_CAP_SHADER_GROUP_VOTE:
      if (screen->info.have_vulkan11 &&
          (screen->info.subgroup.supportedOperations & VK_SUBGROUP_FEATURE_VOTE_BIT) &&
          (screen->info.subgroup.supportedStages & VK_SHADER_STAGE_COMPUTE_BIT))
         return true;
      if (screen->info.have_EXT_shader_subgroup_vote)
         return true;
      return false;
   case PIPE_CAP_QUADS_FOLLOW_PROVOKING_VERTEX_CONVENTION:
      return screen->info.have_EXT_provoking_vertex;

   case PIPE_CAP_TEXTURE_MIRROR_CLAMP_TO_EDGE:
      return screen->info.have_KHR_sampler_mirror_clamp_to_edge;

   case PIPE_CAP_POLYGON_OFFSET_UNITS_UNSCALED:
      return 1;

   case PIPE_CAP_POLYGON_OFFSET_CLAMP:
      return screen->info.feats.features.depthBiasClamp;

   case PIPE_CAP_QUERY_PIPELINE_STATISTICS_SINGLE:
      return screen->info.feats.features.pipelineStatisticsQuery;

   case PIPE_CAP_ROBUST_BUFFER_ACCESS_BEHAVIOR:
      return screen->info.feats.features.robustBufferAccess;

   case PIPE_CAP_MULTI_DRAW_INDIRECT:
      return screen->info.feats.features.multiDrawIndirect;

   case PIPE_CAP_IMAGE_ATOMIC_FLOAT_ADD:
      return screen->info.have_EXT_shader_atomic_float;
   case PIPE_CAP_SHADER_ATOMIC_INT64:
      return screen->info.have_KHR_shader_atomic_int64;

   case PIPE_CAP_MULTI_DRAW_INDIRECT_PARAMS:
      return screen->info.have_KHR_draw_indirect_count;

   case PIPE_CAP_START_INSTANCE:
   case PIPE_CAP_DRAW_PARAMETERS:
      return (screen->info.have_vulkan12 && screen->info.feats11.shaderDrawParameters) ||
              screen->info.have_KHR_shader_draw_parameters;

   case PIPE_CAP_VERTEX_ELEMENT_INSTANCE_DIVISOR:
      return screen->info.have_EXT_vertex_attribute_divisor;

   case PIPE_CAP_MAX_VERTEX_STREAMS:
      return screen->info.tf_props.maxTransformFeedbackStreams;

   case PIPE_CAP_INT64:
   case PIPE_CAP_INT64_DIVMOD:
   case PIPE_CAP_DOUBLES:
      return 1;

   case PIPE_CAP_MAX_DUAL_SOURCE_RENDER_TARGETS:
      if (!screen->info.feats.features.dualSrcBlend)
         return 0;
      return screen->info.props.limits.maxFragmentDualSrcAttachments;

   case PIPE_CAP_MAX_RENDER_TARGETS:
      return screen->info.props.limits.maxColorAttachments;

   case PIPE_CAP_OCCLUSION_QUERY:
      return screen->info.feats.features.occlusionQueryPrecise;

   case PIPE_CAP_PROGRAMMABLE_SAMPLE_LOCATIONS:
      return screen->info.have_EXT_sample_locations && screen->info.have_EXT_extended_dynamic_state;

   case PIPE_CAP_QUERY_TIME_ELAPSED:
      return screen->timestamp_valid_bits > 0;

   case PIPE_CAP_TEXTURE_MULTISAMPLE:
      return 1;

   case PIPE_CAP_FRAGMENT_SHADER_INTERLOCK:
      return screen->info.have_EXT_fragment_shader_interlock;

   case PIPE_CAP_SHADER_CLOCK:
      return screen->info.have_KHR_shader_clock;

   case PIPE_CAP_SHADER_BALLOT:
      if (screen->info.props11.subgroupSize > 64)
         return false;
      if (screen->info.have_vulkan11 &&
          screen->info.subgroup.supportedOperations & VK_SUBGROUP_FEATURE_BALLOT_BIT)
         return true;
      if (screen->info.have_EXT_shader_subgroup_ballot)
         return true;
      return false;

   case PIPE_CAP_DEMOTE_TO_HELPER_INVOCATION:
      return screen->info.have_EXT_shader_demote_to_helper_invocation;

   case PIPE_CAP_SAMPLE_SHADING:
      return screen->info.feats.features.sampleRateShading;

   case PIPE_CAP_TEXTURE_SWIZZLE:
      return 1;

   case PIPE_CAP_VERTEX_ATTRIB_ELEMENT_ALIGNED_ONLY:
      return 1;

   case PIPE_CAP_GL_CLAMP:
      return 0;

   case PIPE_CAP_PREFER_IMM_ARRAYS_AS_CONSTBUF:
      return 0; /* Assume that the vk driver is capable of moving imm arrays to some sort of constant storage on its own. */

   case PIPE_CAP_TEXTURE_BORDER_COLOR_QUIRK: {
      enum pipe_quirk_texture_border_color_swizzle quirk = PIPE_QUIRK_TEXTURE_BORDER_COLOR_SWIZZLE_ALPHA_NOT_W;
      if (!screen->info.border_color_feats.customBorderColorWithoutFormat)
         return quirk | PIPE_QUIRK_TEXTURE_BORDER_COLOR_SWIZZLE_FREEDRENO;
      /* assume that if drivers don't implement this extension they either:
       * - don't support custom border colors
       * - handle things correctly
       * - hate border color accuracy
       */
      if (screen->info.have_EXT_border_color_swizzle &&
          !screen->info.border_swizzle_feats.borderColorSwizzleFromImage)
         return quirk | PIPE_QUIRK_TEXTURE_BORDER_COLOR_SWIZZLE_NV50;
      return quirk;
   }

   case PIPE_CAP_MAX_TEXTURE_2D_SIZE:
      return MIN2(screen->info.props.limits.maxImageDimension1D,
                  screen->info.props.limits.maxImageDimension2D);
   case PIPE_CAP_MAX_TEXTURE_3D_LEVELS:
      return 1 + util_logbase2(screen->info.props.limits.maxImageDimension3D);
   case PIPE_CAP_MAX_TEXTURE_CUBE_LEVELS:
      return 1 + util_logbase2(screen->info.props.limits.maxImageDimensionCube);

   case PIPE_CAP_FRAGMENT_SHADER_TEXTURE_LOD:
   case PIPE_CAP_FRAGMENT_SHADER_DERIVATIVES:
      return 1;

   case PIPE_CAP_BLEND_EQUATION_SEPARATE:
   case PIPE_CAP_INDEP_BLEND_ENABLE:
   case PIPE_CAP_INDEP_BLEND_FUNC:
      return screen->info.feats.features.independentBlend;

   case PIPE_CAP_DITHERING:
      return 0;

   case PIPE_CAP_MAX_STREAM_OUTPUT_BUFFERS:
      return screen->info.have_EXT_transform_feedback ? screen->info.tf_props.maxTransformFeedbackBuffers : 0;
   case PIPE_CAP_STREAM_OUTPUT_PAUSE_RESUME:
   case PIPE_CAP_STREAM_OUTPUT_INTERLEAVE_BUFFERS:
      return screen->info.have_EXT_transform_feedback;

   case PIPE_CAP_MAX_TEXTURE_ARRAY_LAYERS:
      return screen->info.props.limits.maxImageArrayLayers;

   case PIPE_CAP_DEPTH_CLIP_DISABLE:
      return !screen->driver_workarounds.depth_clip_control_missing;

   case PIPE_CAP_SHADER_STENCIL_EXPORT:
      return screen->info.have_EXT_shader_stencil_export;

   case PIPE_CAP_VS_INSTANCEID:
   case PIPE_CAP_SEAMLESS_CUBE_MAP:
      return 1;

   case PIPE_CAP_MIN_TEXEL_OFFSET:
      return screen->info.props.limits.minTexelOffset;
   case PIPE_CAP_MAX_TEXEL_OFFSET:
      return screen->info.props.limits.maxTexelOffset;

   case PIPE_CAP_VERTEX_COLOR_UNCLAMPED:
      return 1;

   case PIPE_CAP_CONDITIONAL_RENDER:
     return 1;

   case PIPE_CAP_GLSL_FEATURE_LEVEL_COMPATIBILITY:
   case PIPE_CAP_GLSL_FEATURE_LEVEL:
      return 460;

   case PIPE_CAP_COMPUTE:
      return 1;

   case PIPE_CAP_CONSTANT_BUFFER_OFFSET_ALIGNMENT:
      return screen->info.props.limits.minUniformBufferOffsetAlignment;

   case PIPE_CAP_QUERY_TIMESTAMP:
      return screen->timestamp_valid_bits > 0;

   case PIPE_CAP_QUERY_TIMESTAMP_BITS:
      return screen->timestamp_valid_bits;

   case PIPE_CAP_MIN_MAP_BUFFER_ALIGNMENT:
      return 1 << MIN_SLAB_ORDER;

   case PIPE_CAP_CUBE_MAP_ARRAY:
      return screen->info.feats.features.imageCubeArray;

   case PIPE_CAP_TEXTURE_BUFFER_OBJECTS:
   case PIPE_CAP_PRIMITIVE_RESTART:
      return 1;

   case PIPE_CAP_BINDLESS_TEXTURE:
      return screen->info.have_EXT_descriptor_indexing;

   case PIPE_CAP_TEXTURE_BUFFER_OFFSET_ALIGNMENT:
      return screen->info.props.limits.minTexelBufferOffsetAlignment;

   case PIPE_CAP_TEXTURE_TRANSFER_MODES: {
      enum pipe_texture_transfer_mode mode = PIPE_TEXTURE_TRANSFER_BLIT;
      if (!screen->is_cpu &&
          /* this needs substantial perf tuning */
          screen->info.driver_props.driverID != VK_DRIVER_ID_MESA_TURNIP &&
          screen->info.have_KHR_8bit_storage &&
          screen->info.have_KHR_16bit_storage &&
          screen->info.have_KHR_shader_float16_int8)
         mode |= PIPE_TEXTURE_TRANSFER_COMPUTE;
      return mode;
   }

   case PIPE_CAP_MAX_TEXEL_BUFFER_ELEMENTS_UINT:
      return MIN2(get_smallest_buffer_heap(screen),
                  screen->info.props.limits.maxTexelBufferElements);

   case PIPE_CAP_ENDIANNESS:
      return PIPE_ENDIAN_NATIVE; /* unsure */

   case PIPE_CAP_MAX_VIEWPORTS:
      return MIN2(screen->info.props.limits.maxViewports, PIPE_MAX_VIEWPORTS);

   case PIPE_CAP_IMAGE_LOAD_FORMATTED:
      return screen->info.feats.features.shaderStorageImageReadWithoutFormat;

   case PIPE_CAP_IMAGE_STORE_FORMATTED:
      return screen->info.feats.features.shaderStorageImageWriteWithoutFormat;

   case PIPE_CAP_MIXED_FRAMEBUFFER_SIZES:
      return 1;

   case PIPE_CAP_MAX_GEOMETRY_OUTPUT_VERTICES:
      return screen->info.props.limits.maxGeometryOutputVertices;
   case PIPE_CAP_MAX_GEOMETRY_TOTAL_OUTPUT_COMPONENTS:
      return screen->info.props.limits.maxGeometryTotalOutputComponents;

   case PIPE_CAP_MAX_TEXTURE_GATHER_COMPONENTS:
      return 4;

   case PIPE_CAP_MIN_TEXTURE_GATHER_OFFSET:
      return screen->info.props.limits.minTexelGatherOffset;
   case PIPE_CAP_MAX_TEXTURE_GATHER_OFFSET:
      return screen->info.props.limits.maxTexelGatherOffset;

   case PIPE_CAP_SAMPLER_REDUCTION_MINMAX_ARB:
      return screen->info.feats12.samplerFilterMinmax || screen->info.have_EXT_sampler_filter_minmax;

   case PIPE_CAP_FS_FINE_DERIVATIVE:
      return 1;

   case PIPE_CAP_VENDOR_ID:
      return screen->info.props.vendorID;
   case PIPE_CAP_DEVICE_ID:
      return screen->info.props.deviceID;

   case PIPE_CAP_ACCELERATED:
      return !screen->is_cpu;
   case PIPE_CAP_VIDEO_MEMORY:
      return get_video_mem(screen) >> 20;
   case PIPE_CAP_UMA:
      return screen->info.props.deviceType == VK_PHYSICAL_DEVICE_TYPE_INTEGRATED_GPU;

   case PIPE_CAP_MAX_VERTEX_ATTRIB_STRIDE:
      return screen->info.props.limits.maxVertexInputBindingStride;

   case PIPE_CAP_SAMPLER_VIEW_TARGET:
      return 1;

   case PIPE_CAP_VS_LAYER_VIEWPORT:
   case PIPE_CAP_TES_LAYER_VIEWPORT:
      return screen->info.have_EXT_shader_viewport_index_layer ||
             (screen->spirv_version >= SPIRV_VERSION(1, 5) &&
              screen->info.feats12.shaderOutputLayer &&
              screen->info.feats12.shaderOutputViewportIndex);

   case PIPE_CAP_TEXTURE_FLOAT_LINEAR:
      return have_fp32_filter_linear(screen);

   case PIPE_CAP_TEXTURE_HALF_FLOAT_LINEAR:
      return 1;

   case PIPE_CAP_SHADER_BUFFER_OFFSET_ALIGNMENT:
      return screen->info.props.limits.minStorageBufferOffsetAlignment;

   case PIPE_CAP_PCI_GROUP:
   case PIPE_CAP_PCI_BUS:
   case PIPE_CAP_PCI_DEVICE:
   case PIPE_CAP_PCI_FUNCTION:
      return 0; /* TODO: figure these out */

   case PIPE_CAP_CULL_DISTANCE:
      return screen->info.feats.features.shaderCullDistance;

   case PIPE_CAP_SPARSE_BUFFER_PAGE_SIZE:
      return screen->info.feats.features.sparseBinding ? ZINK_SPARSE_BUFFER_PAGE_SIZE : 0;

   /* Sparse texture */
   case PIPE_CAP_MAX_SPARSE_TEXTURE_SIZE:
      return screen->info.feats.features.sparseResidencyImage2D ?
         zink_get_param(pscreen, PIPE_CAP_MAX_TEXTURE_2D_SIZE) : 0;
   case PIPE_CAP_MAX_SPARSE_3D_TEXTURE_SIZE:
      return screen->info.feats.features.sparseResidencyImage3D ?
         (1 << (zink_get_param(pscreen, PIPE_CAP_MAX_TEXTURE_3D_LEVELS) - 1)) : 0;
   case PIPE_CAP_MAX_SPARSE_ARRAY_TEXTURE_LAYERS:
      return screen->info.feats.features.sparseResidencyImage2D ?
         zink_get_param(pscreen, PIPE_CAP_MAX_TEXTURE_ARRAY_LAYERS) : 0;
   case PIPE_CAP_SPARSE_TEXTURE_FULL_ARRAY_CUBE_MIPMAPS:
      return screen->info.feats.features.sparseResidencyImage2D ? 1 : 0;
   case PIPE_CAP_QUERY_SPARSE_TEXTURE_RESIDENCY:
   case PIPE_CAP_CLAMP_SPARSE_TEXTURE_LOD:
      return screen->info.feats.features.sparseResidency2Samples ? 1 : 0;

   case PIPE_CAP_VIEWPORT_SUBPIXEL_BITS:
      return screen->info.props.limits.viewportSubPixelBits;

   case PIPE_CAP_MAX_GS_INVOCATIONS:
      return screen->info.props.limits.maxGeometryShaderInvocations;

   case PIPE_CAP_MAX_COMBINED_SHADER_BUFFERS:
      /* gallium handles this automatically */
      return 0;

   case PIPE_CAP_MAX_SHADER_BUFFER_SIZE_UINT:
      /* 1<<27 is required by VK spec */
      assert(screen->info.props.limits.maxStorageBufferRange >= 1 << 27);
      /* clamp to VK spec minimum */
      return MIN2(get_smallest_buffer_heap(screen), screen->info.props.limits.maxStorageBufferRange);

   case PIPE_CAP_FS_COORD_ORIGIN_UPPER_LEFT:
   case PIPE_CAP_FS_COORD_PIXEL_CENTER_HALF_INTEGER:
      return 1;

   case PIPE_CAP_FS_COORD_ORIGIN_LOWER_LEFT:
   case PIPE_CAP_FS_COORD_PIXEL_CENTER_INTEGER:
      return 0;

   case PIPE_CAP_NIR_COMPACT_ARRAYS:
      return 1;

   case PIPE_CAP_FS_FACE_IS_INTEGER_SYSVAL:
      return 1;

   case PIPE_CAP_VIEWPORT_TRANSFORM_LOWERED:
      return 1;

   case PIPE_CAP_FLATSHADE:
   case PIPE_CAP_ALPHA_TEST:
   case PIPE_CAP_CLIP_PLANES:
   case PIPE_CAP_POINT_SIZE_FIXED:
   case PIPE_CAP_TWO_SIDED_COLOR:
      return 0;

   case PIPE_CAP_MAX_SHADER_PATCH_VARYINGS:
      return screen->info.props.limits.maxTessellationControlPerVertexOutputComponents / 4;
   case PIPE_CAP_MAX_VARYINGS:
      /* need to reserve up to 60 of our varying components and 16 slots for streamout */
      return MIN2(screen->info.props.limits.maxVertexOutputComponents / 4 / 2, 16);

   case PIPE_CAP_DMABUF:
      return screen->info.have_KHR_external_memory_fd &&
             screen->info.have_EXT_external_memory_dma_buf &&
             screen->info.have_EXT_queue_family_foreign;

   case PIPE_CAP_DEPTH_BOUNDS_TEST:
      return screen->info.feats.features.depthBounds;

   case PIPE_CAP_POST_DEPTH_COVERAGE:
      return screen->info.have_EXT_post_depth_coverage;

   case PIPE_CAP_STRING_MARKER:
      return screen->instance_info.have_EXT_debug_utils;

   default:
      return u_pipe_screen_get_param_defaults(pscreen, param);
   }
}

static float
zink_get_paramf(struct pipe_screen *pscreen, enum pipe_capf param)
{
   struct zink_screen *screen = zink_screen(pscreen);

   switch (param) {
   case PIPE_CAPF_MIN_LINE_WIDTH:
   case PIPE_CAPF_MIN_LINE_WIDTH_AA:
      if (!screen->info.feats.features.wideLines)
         return 1.0f;
      return MAX2(screen->info.props.limits.lineWidthRange[0], 0.01);

   case PIPE_CAPF_MIN_POINT_SIZE:
   case PIPE_CAPF_MIN_POINT_SIZE_AA:
      if (!screen->info.feats.features.largePoints)
         return 1.0f;
      return MAX2(screen->info.props.limits.pointSizeRange[0], 0.01);


   case PIPE_CAPF_LINE_WIDTH_GRANULARITY:
      if (!screen->info.feats.features.wideLines)
         return 0.1f;
      return screen->info.props.limits.lineWidthGranularity;

   case PIPE_CAPF_POINT_SIZE_GRANULARITY:
      if (!screen->info.feats.features.largePoints)
         return 0.1f;
      return screen->info.props.limits.pointSizeGranularity;


   case PIPE_CAPF_MAX_LINE_WIDTH:
   case PIPE_CAPF_MAX_LINE_WIDTH_AA:
      if (!screen->info.feats.features.wideLines)
         return 1.0f;
      return screen->info.props.limits.lineWidthRange[1];

   case PIPE_CAPF_MAX_POINT_SIZE:
   case PIPE_CAPF_MAX_POINT_SIZE_AA:
      if (!screen->info.feats.features.largePoints)
         return 1.0f;
      return screen->info.props.limits.pointSizeRange[1];

   case PIPE_CAPF_MAX_TEXTURE_ANISOTROPY:
      if (!screen->info.feats.features.samplerAnisotropy)
         return 1.0f;
      return screen->info.props.limits.maxSamplerAnisotropy;

   case PIPE_CAPF_MAX_TEXTURE_LOD_BIAS:
      return screen->info.props.limits.maxSamplerLodBias;

   case PIPE_CAPF_MIN_CONSERVATIVE_RASTER_DILATE:
   case PIPE_CAPF_MAX_CONSERVATIVE_RASTER_DILATE:
   case PIPE_CAPF_CONSERVATIVE_RASTER_DILATE_GRANULARITY:
      return 0.0f; /* not implemented */
   }

   /* should only get here on unhandled cases */
   return 0.0f;
}

static int
zink_get_shader_param(struct pipe_screen *pscreen,
                       gl_shader_stage shader,
                       enum pipe_shader_cap param)
{
   struct zink_screen *screen = zink_screen(pscreen);

   switch (param) {
   case PIPE_SHADER_CAP_MAX_INSTRUCTIONS:
      switch (shader) {
      case MESA_SHADER_FRAGMENT:
      case MESA_SHADER_VERTEX:
         return INT_MAX;
      case MESA_SHADER_TESS_CTRL:
      case MESA_SHADER_TESS_EVAL:
         if (screen->info.feats.features.tessellationShader &&
             screen->info.have_KHR_maintenance2)
            return INT_MAX;
         break;

      case MESA_SHADER_GEOMETRY:
         if (screen->info.feats.features.geometryShader)
            return INT_MAX;
         break;

      case MESA_SHADER_COMPUTE:
         return INT_MAX;
      default:
         break;
      }
      return 0;
   case PIPE_SHADER_CAP_MAX_ALU_INSTRUCTIONS:
   case PIPE_SHADER_CAP_MAX_TEX_INSTRUCTIONS:
   case PIPE_SHADER_CAP_MAX_TEX_INDIRECTIONS:
   case PIPE_SHADER_CAP_MAX_CONTROL_FLOW_DEPTH:
      return INT_MAX;

   case PIPE_SHADER_CAP_MAX_INPUTS: {
      uint32_t max = 0;
      switch (shader) {
      case MESA_SHADER_VERTEX:
         max = MIN2(screen->info.props.limits.maxVertexInputAttributes, PIPE_MAX_ATTRIBS);
         break;
      case MESA_SHADER_TESS_CTRL:
         max = screen->info.props.limits.maxTessellationControlPerVertexInputComponents / 4;
         break;
      case MESA_SHADER_TESS_EVAL:
         max = screen->info.props.limits.maxTessellationEvaluationInputComponents / 4;
         break;
      case MESA_SHADER_GEOMETRY:
         max = screen->info.props.limits.maxGeometryInputComponents / 4;
         break;
      case MESA_SHADER_FRAGMENT:
         /* intel drivers report fewer components, but it's a value that's compatible
          * with what we need for GL, so we can still force a conformant value here
          */
         if (screen->info.driver_props.driverID == VK_DRIVER_ID_INTEL_OPEN_SOURCE_MESA ||
             screen->info.driver_props.driverID == VK_DRIVER_ID_INTEL_PROPRIETARY_WINDOWS)
            return 32;
         max = screen->info.props.limits.maxFragmentInputComponents / 4;
         break;
      default:
         return 0; /* unsupported stage */
      }
      switch (shader) {
      case MESA_SHADER_VERTEX:
      case MESA_SHADER_TESS_EVAL:
      case MESA_SHADER_GEOMETRY:
         /* last vertex stage must support streamout, and this is capped in glsl compiler */
         return MIN2(max, MAX_VARYING);
      default: break;
      }
      return MIN2(max, 64); // prevent overflowing struct shader_info::inputs_read
   }

   case PIPE_SHADER_CAP_MAX_OUTPUTS: {
      uint32_t max = 0;
      switch (shader) {
      case MESA_SHADER_VERTEX:
         max = screen->info.props.limits.maxVertexOutputComponents / 4;
         break;
      case MESA_SHADER_TESS_CTRL:
         max = screen->info.props.limits.maxTessellationControlPerVertexOutputComponents / 4;
         break;
      case MESA_SHADER_TESS_EVAL:
         max = screen->info.props.limits.maxTessellationEvaluationOutputComponents / 4;
         break;
      case MESA_SHADER_GEOMETRY:
         max = screen->info.props.limits.maxGeometryOutputComponents / 4;
         break;
      case MESA_SHADER_FRAGMENT:
         max = screen->info.props.limits.maxColorAttachments;
         break;
      default:
         return 0; /* unsupported stage */
      }
      return MIN2(max, 64); // prevent overflowing struct shader_info::outputs_read/written
   }

   case PIPE_SHADER_CAP_MAX_CONST_BUFFER0_SIZE:
      /* At least 16384 is guaranteed by VK spec */
      assert(screen->info.props.limits.maxUniformBufferRange >= 16384);
      /* but Gallium can't handle values that are too big */
      return MIN3(get_smallest_buffer_heap(screen),
                  screen->info.props.limits.maxUniformBufferRange, BITFIELD_BIT(31));

   case PIPE_SHADER_CAP_MAX_CONST_BUFFERS:
      return  MIN2(screen->info.props.limits.maxPerStageDescriptorUniformBuffers,
                   PIPE_MAX_CONSTANT_BUFFERS);

   case PIPE_SHADER_CAP_MAX_TEMPS:
      return INT_MAX;

   case PIPE_SHADER_CAP_INTEGERS:
      return 1;

   case PIPE_SHADER_CAP_INDIRECT_CONST_ADDR:
   case PIPE_SHADER_CAP_INDIRECT_TEMP_ADDR:
   case PIPE_SHADER_CAP_INDIRECT_INPUT_ADDR:
   case PIPE_SHADER_CAP_INDIRECT_OUTPUT_ADDR:
      return 1;

   case PIPE_SHADER_CAP_SUBROUTINES:
   case PIPE_SHADER_CAP_INT64_ATOMICS:
   case PIPE_SHADER_CAP_GLSL_16BIT_CONSTS:
      return 0; /* not implemented */

   case PIPE_SHADER_CAP_FP16_CONST_BUFFERS:
      //enabling this breaks GTF-GL46.gtf21.GL2Tests.glGetUniform.glGetUniform
      //return screen->info.feats11.uniformAndStorageBuffer16BitAccess ||
             //(screen->info.have_KHR_16bit_storage && screen->info.storage_16bit_feats.uniformAndStorageBuffer16BitAccess);
      return 0;
   case PIPE_SHADER_CAP_FP16_DERIVATIVES:
      return 0; //spirv requires 32bit derivative srcs and dests
   case PIPE_SHADER_CAP_FP16:
      return screen->info.feats12.shaderFloat16 ||
             (screen->info.have_KHR_shader_float16_int8 &&
              screen->info.shader_float16_int8_feats.shaderFloat16);

   case PIPE_SHADER_CAP_INT16:
      return screen->info.feats.features.shaderInt16;

   case PIPE_SHADER_CAP_PREFERRED_IR:
      return PIPE_SHADER_IR_NIR;

   case PIPE_SHADER_CAP_TGSI_SQRT_SUPPORTED:
      return 0; /* not implemented */

   case PIPE_SHADER_CAP_MAX_TEXTURE_SAMPLERS:
   case PIPE_SHADER_CAP_MAX_SAMPLER_VIEWS:
      return MIN2(MIN2(screen->info.props.limits.maxPerStageDescriptorSamplers,
                       screen->info.props.limits.maxPerStageDescriptorSampledImages),
                  PIPE_MAX_SAMPLERS);

   case PIPE_SHADER_CAP_DROUND_SUPPORTED:
   case PIPE_SHADER_CAP_DFRACEXP_DLDEXP_SUPPORTED:
      return 0; /* not implemented */

   case PIPE_SHADER_CAP_TGSI_ANY_INOUT_DECL_RANGE:
      return 0; /* no idea */

   case PIPE_SHADER_CAP_MAX_SHADER_BUFFERS:
      switch (shader) {
      case MESA_SHADER_VERTEX:
      case MESA_SHADER_TESS_CTRL:
      case MESA_SHADER_TESS_EVAL:
      case MESA_SHADER_GEOMETRY:
         if (!screen->info.feats.features.vertexPipelineStoresAndAtomics)
            return 0;
         break;

      case MESA_SHADER_FRAGMENT:
         if (!screen->info.feats.features.fragmentStoresAndAtomics)
            return 0;
         break;

      default:
         break;
      }

      /* TODO: this limitation is dumb, and will need some fixes in mesa */
      return MIN2(screen->info.props.limits.maxPerStageDescriptorStorageBuffers, PIPE_MAX_SHADER_BUFFERS);

   case PIPE_SHADER_CAP_SUPPORTED_IRS:
      return (1 << PIPE_SHADER_IR_NIR) | (1 << PIPE_SHADER_IR_TGSI);

   case PIPE_SHADER_CAP_MAX_SHADER_IMAGES:
      if (screen->info.feats.features.shaderStorageImageExtendedFormats &&
          screen->info.feats.features.shaderStorageImageWriteWithoutFormat)
         return MIN2(screen->info.props.limits.maxPerStageDescriptorStorageImages,
                     ZINK_MAX_SHADER_IMAGES);
      return 0;

   case PIPE_SHADER_CAP_LDEXP_SUPPORTED:
   case PIPE_SHADER_CAP_MAX_HW_ATOMIC_COUNTERS:
   case PIPE_SHADER_CAP_MAX_HW_ATOMIC_COUNTER_BUFFERS:
      return 0; /* not implemented */
   case PIPE_SHADER_CAP_CONT_SUPPORTED:
      return 1;
   }

   /* should only get here on unhandled cases */
   return 0;
}

static VkSampleCountFlagBits
vk_sample_count_flags(uint32_t sample_count)
{
   switch (sample_count) {
   case 1: return VK_SAMPLE_COUNT_1_BIT;
   case 2: return VK_SAMPLE_COUNT_2_BIT;
   case 4: return VK_SAMPLE_COUNT_4_BIT;
   case 8: return VK_SAMPLE_COUNT_8_BIT;
   case 16: return VK_SAMPLE_COUNT_16_BIT;
   case 32: return VK_SAMPLE_COUNT_32_BIT;
   case 64: return VK_SAMPLE_COUNT_64_BIT;
   default:
      return 0;
   }
}

static bool
zink_is_compute_copy_faster(struct pipe_screen *pscreen,
                            enum pipe_format src_format,
                            enum pipe_format dst_format,
                            unsigned width,
                            unsigned height,
                            unsigned depth,
                            bool cpu)
{
   if (cpu)
      /* very basic for now, probably even worse for some cases,
       * but fixes lots of others
       */
      return width * height * depth > 64 * 64;
   return false;
}

static bool
zink_is_format_supported(struct pipe_screen *pscreen,
                         enum pipe_format format,
                         enum pipe_texture_target target,
                         unsigned sample_count,
                         unsigned storage_sample_count,
                         unsigned bind)
{
   struct zink_screen *screen = zink_screen(pscreen);

   if (storage_sample_count && !screen->info.feats.features.shaderStorageImageMultisample && bind & PIPE_BIND_SHADER_IMAGE)
      return false;

   if (format == PIPE_FORMAT_NONE)
      return screen->info.props.limits.framebufferNoAttachmentsSampleCounts &
             vk_sample_count_flags(sample_count);

   if (bind & PIPE_BIND_INDEX_BUFFER) {
      if (format == PIPE_FORMAT_R8_UINT &&
          !screen->info.have_EXT_index_type_uint8)
         return false;
      if (format != PIPE_FORMAT_R8_UINT &&
          format != PIPE_FORMAT_R16_UINT &&
          format != PIPE_FORMAT_R32_UINT)
         return false;
   }

   VkFormat vkformat = zink_get_format(screen, format);
   if (vkformat == VK_FORMAT_UNDEFINED)
      return false;

   if (sample_count >= 1) {
      VkSampleCountFlagBits sample_mask = vk_sample_count_flags(sample_count);
      if (!sample_mask)
         return false;
      const struct util_format_description *desc = util_format_description(format);
      if (util_format_is_depth_or_stencil(format)) {
         if (util_format_has_depth(desc)) {
            if (bind & PIPE_BIND_DEPTH_STENCIL &&
                (screen->info.props.limits.framebufferDepthSampleCounts & sample_mask) != sample_mask)
               return false;
            if (bind & PIPE_BIND_SAMPLER_VIEW &&
                (screen->info.props.limits.sampledImageDepthSampleCounts & sample_mask) != sample_mask)
               return false;
         }
         if (util_format_has_stencil(desc)) {
            if (bind & PIPE_BIND_DEPTH_STENCIL &&
                (screen->info.props.limits.framebufferStencilSampleCounts & sample_mask) != sample_mask)
               return false;
            if (bind & PIPE_BIND_SAMPLER_VIEW &&
                (screen->info.props.limits.sampledImageStencilSampleCounts & sample_mask) != sample_mask)
               return false;
         }
      } else if (util_format_is_pure_integer(format)) {
         if (bind & PIPE_BIND_RENDER_TARGET &&
             !(screen->info.props.limits.framebufferColorSampleCounts & sample_mask))
            return false;
         if (bind & PIPE_BIND_SAMPLER_VIEW &&
             !(screen->info.props.limits.sampledImageIntegerSampleCounts & sample_mask))
            return false;
      } else {
         if (bind & PIPE_BIND_RENDER_TARGET &&
             !(screen->info.props.limits.framebufferColorSampleCounts & sample_mask))
            return false;
         if (bind & PIPE_BIND_SAMPLER_VIEW &&
             !(screen->info.props.limits.sampledImageColorSampleCounts & sample_mask))
            return false;
      }
      if (bind & PIPE_BIND_SHADER_IMAGE) {
          if (!(screen->info.props.limits.storageImageSampleCounts & sample_mask))
             return false;
      }
   }

   VkFormatProperties props = screen->format_props[format];

   if (target == PIPE_BUFFER) {
      if (bind & PIPE_BIND_VERTEX_BUFFER) {
         if (!(props.bufferFeatures & VK_FORMAT_FEATURE_VERTEX_BUFFER_BIT)) {
            enum pipe_format new_format = zink_decompose_vertex_format(format);
            if (!new_format)
               return false;
            if (!(screen->format_props[new_format].bufferFeatures & VK_FORMAT_FEATURE_VERTEX_BUFFER_BIT))
               return false;
         }
      }

      if (bind & PIPE_BIND_SAMPLER_VIEW &&
         !(props.bufferFeatures & VK_FORMAT_FEATURE_UNIFORM_TEXEL_BUFFER_BIT))
            return false;

      if (bind & PIPE_BIND_SHADER_IMAGE &&
          !(props.bufferFeatures & VK_FORMAT_FEATURE_STORAGE_TEXEL_BUFFER_BIT))
         return false;
   } else {
      /* all other targets are texture-targets */
      if (bind & PIPE_BIND_RENDER_TARGET &&
          !(props.optimalTilingFeatures & VK_FORMAT_FEATURE_COLOR_ATTACHMENT_BIT))
         return false;

      if (bind & PIPE_BIND_BLENDABLE &&
         !(props.optimalTilingFeatures & VK_FORMAT_FEATURE_COLOR_ATTACHMENT_BLEND_BIT))
        return false;

      if (bind & PIPE_BIND_SAMPLER_VIEW &&
         !(props.optimalTilingFeatures & VK_FORMAT_FEATURE_SAMPLED_IMAGE_BIT))
            return false;

      if (bind & PIPE_BIND_SAMPLER_REDUCTION_MINMAX &&
          !(props.optimalTilingFeatures & VK_FORMAT_FEATURE_SAMPLED_IMAGE_FILTER_MINMAX_BIT))
         return false;

      if ((bind & PIPE_BIND_SAMPLER_VIEW) || (bind & PIPE_BIND_RENDER_TARGET)) {
         /* if this is a 3-component texture, force gallium to give us 4 components by rejecting this one */
         const struct util_format_description *desc = util_format_description(format);
         if (desc->nr_channels == 3 &&
             (desc->block.bits == 24 || desc->block.bits == 48 || desc->block.bits == 96))
            return false;
      }

      if (bind & PIPE_BIND_DEPTH_STENCIL &&
          !(props.optimalTilingFeatures & VK_FORMAT_FEATURE_DEPTH_STENCIL_ATTACHMENT_BIT))
         return false;

      if (bind & PIPE_BIND_SHADER_IMAGE &&
          !(props.optimalTilingFeatures & VK_FORMAT_FEATURE_STORAGE_IMAGE_BIT))
         return false;
   }

   return true;
}

static void
zink_destroy_screen(struct pipe_screen *pscreen)
{
   struct zink_screen *screen = zink_screen(pscreen);

   hash_table_foreach(&screen->dts, entry)
      zink_kopper_deinit_displaytarget(screen, entry->data);
   simple_mtx_destroy(&screen->dt_lock);

   if (screen->copy_context)
      screen->copy_context->base.destroy(&screen->copy_context->base);

   if (VK_NULL_HANDLE != screen->debugUtilsCallbackHandle) {
      VKSCR(DestroyDebugUtilsMessengerEXT)(screen->instance, screen->debugUtilsCallbackHandle, NULL);
   }

   if (!screen->info.have_KHR_imageless_framebuffer) {
      hash_table_foreach(&screen->framebuffer_cache, entry) {
         struct zink_framebuffer* fb = (struct zink_framebuffer*)entry->data;
         zink_destroy_framebuffer(screen, fb);
      }
      simple_mtx_destroy(&screen->framebuffer_mtx);
   }

   util_vertex_state_cache_deinit(&screen->vertex_state_cache);

   VKSCR(DestroyPipelineLayout)(screen->dev, screen->gfx_push_constant_layout, NULL);

   u_transfer_helper_destroy(pscreen->transfer_helper);
   util_queue_finish(&screen->cache_get_thread);
   util_queue_destroy(&screen->cache_get_thread);
#ifdef ENABLE_SHADER_CACHE
   if (screen->disk_cache) {
      util_queue_finish(&screen->cache_put_thread);
      disk_cache_wait_for_idle(screen->disk_cache);
      util_queue_destroy(&screen->cache_put_thread);
   }
#endif
   disk_cache_destroy(screen->disk_cache);
   zink_bo_deinit(screen);
   util_live_shader_cache_deinit(&screen->shaders);

   zink_descriptor_layouts_deinit(screen);

   if (screen->sem)
      VKSCR(DestroySemaphore)(screen->dev, screen->sem, NULL);

   if (screen->prev_sem)
      VKSCR(DestroySemaphore)(screen->dev, screen->prev_sem, NULL);

   if (screen->fence)
      VKSCR(DestroyFence)(screen->dev, screen->fence, NULL);

   if (screen->threaded)
      util_queue_destroy(&screen->flush_queue);

   simple_mtx_destroy(&screen->queue_lock);
   VKSCR(DestroyDevice)(screen->dev, NULL);
   VKSCR(DestroyInstance)(screen->instance, NULL);
   util_idalloc_mt_fini(&screen->buffer_ids);

   util_dl_close(screen->loader_lib);
   if (screen->drm_fd != -1)
      close(screen->drm_fd);

   slab_destroy_parent(&screen->transfer_pool);
   ralloc_free(screen);
   glsl_type_singleton_decref();
}

static bool
choose_pdev(struct zink_screen *screen)
{
   uint32_t i, pdev_count;
   VkPhysicalDevice *pdevs;
   bool is_cpu = false;
   VkResult result = VKSCR(EnumeratePhysicalDevices)(screen->instance, &pdev_count, NULL);
   if (result != VK_SUCCESS) {
      mesa_loge("ZINK: vkEnumeratePhysicalDevices failed (%s)", vk_Result_to_str(result));
      return is_cpu;
   }

   assert(pdev_count > 0);

   pdevs = malloc(sizeof(*pdevs) * pdev_count);
   result = VKSCR(EnumeratePhysicalDevices)(screen->instance, &pdev_count, pdevs);
   assert(result == VK_SUCCESS);
   assert(pdev_count > 0);

   VkPhysicalDeviceProperties props;
   bool cpu = debug_get_bool_option("LIBGL_ALWAYS_SOFTWARE", false) ||
              debug_get_bool_option("D3D_ALWAYS_SOFTWARE", false);
   /* priority when multiple drivers are available (highest to lowest):
      VK_PHYSICAL_DEVICE_TYPE_VIRTUAL_GPU
      VK_PHYSICAL_DEVICE_TYPE_DISCRETE_GPU
      VK_PHYSICAL_DEVICE_TYPE_INTEGRATED_GPU
      VK_PHYSICAL_DEVICE_TYPE_CPU
      VK_PHYSICAL_DEVICE_TYPE_OTHER

    * users should specify VK_ICD_FILENAMES since this is a standardized variable
    * used by all vulkan applications
    */
   unsigned prio_map[] = {
      [VK_PHYSICAL_DEVICE_TYPE_OTHER] = 0,
      [VK_PHYSICAL_DEVICE_TYPE_CPU] = 1,
      [VK_PHYSICAL_DEVICE_TYPE_INTEGRATED_GPU] = 2,
      [VK_PHYSICAL_DEVICE_TYPE_DISCRETE_GPU] = 3,
      [VK_PHYSICAL_DEVICE_TYPE_VIRTUAL_GPU] = 4,
   };
   unsigned idx = 0;
   int cur_prio = 0;
   for (i = 0; i < pdev_count; ++i) {
      VKSCR(GetPhysicalDeviceProperties)(pdevs[i], &props);

      if (cpu) {
         /* if user wants cpu, only give them cpu */
         if (props.deviceType == VK_PHYSICAL_DEVICE_TYPE_CPU) {
            idx = i;
            cur_prio = prio_map[props.deviceType];
            break;
         }
      } else {
         assert(props.deviceType <= VK_PHYSICAL_DEVICE_TYPE_CPU);
         if (prio_map[props.deviceType] > cur_prio) {
            idx = i;
            cur_prio = prio_map[props.deviceType];
         }
      }
   }
   is_cpu = cur_prio == prio_map[VK_PHYSICAL_DEVICE_TYPE_CPU];
   if (cpu != is_cpu)
      goto out;

   screen->pdev = pdevs[idx];
   VKSCR(GetPhysicalDeviceProperties)(screen->pdev, &screen->info.props);
   screen->info.device_version = screen->info.props.apiVersion;

   /* runtime version is the lesser of the instance version and device version */
   screen->vk_version = MIN2(screen->info.device_version, screen->instance_info.loader_version);

   /* calculate SPIR-V version based on VK version */
   if (screen->vk_version >= VK_MAKE_VERSION(1, 2, 0))
      screen->spirv_version = SPIRV_VERSION(1, 5);
   else if (screen->vk_version >= VK_MAKE_VERSION(1, 1, 0))
      screen->spirv_version = SPIRV_VERSION(1, 3);
   else
      screen->spirv_version = SPIRV_VERSION(1, 0);
out:
   free(pdevs);
   return is_cpu;
}

static void
update_queue_props(struct zink_screen *screen)
{
   uint32_t num_queues;
   VKSCR(GetPhysicalDeviceQueueFamilyProperties)(screen->pdev, &num_queues, NULL);
   assert(num_queues > 0);

   VkQueueFamilyProperties *props = malloc(sizeof(*props) * num_queues);
   VKSCR(GetPhysicalDeviceQueueFamilyProperties)(screen->pdev, &num_queues, props);

   bool found_gfx = false;
   uint32_t sparse_only = UINT32_MAX;
   screen->sparse_queue = UINT32_MAX;
   for (uint32_t i = 0; i < num_queues; i++) {
      if (props[i].queueFlags & VK_QUEUE_GRAPHICS_BIT) {
         if (found_gfx)
            continue;
         screen->sparse_queue = screen->gfx_queue = i;
         screen->max_queues = props[i].queueCount;
         screen->timestamp_valid_bits = props[i].timestampValidBits;
         found_gfx = true;
      } else if (props[i].queueFlags & VK_QUEUE_SPARSE_BINDING_BIT)
         sparse_only = i;
   }
   if (sparse_only != UINT32_MAX)
      screen->sparse_queue = sparse_only;
   free(props);
}

static void
init_queue(struct zink_screen *screen)
{
   simple_mtx_init(&screen->queue_lock, mtx_plain);
   VKSCR(GetDeviceQueue)(screen->dev, screen->gfx_queue, 0, &screen->queue);
   if (screen->sparse_queue != screen->gfx_queue)
      VKSCR(GetDeviceQueue)(screen->dev, screen->sparse_queue, 0, &screen->queue_sparse);
   else
      screen->queue_sparse = screen->queue;
}

static void
zink_flush_frontbuffer(struct pipe_screen *pscreen,
                       struct pipe_context *pctx,
                       struct pipe_resource *pres,
                       unsigned level, unsigned layer,
                       void *winsys_drawable_handle,
                       struct pipe_box *sub_box)
{
   struct zink_screen *screen = zink_screen(pscreen);
   struct zink_resource *res = zink_resource(pres);
   //struct zink_context *ctx = zink_context(pctx);

   /* if the surface is no longer a swapchain, this is a no-op */
   /*if (!zink_is_swapchain(res))
      return;

   ctx = zink_tc_context_unwrap(pctx, screen->threaded);

   if (!zink_kopper_acquired(res->obj->dt, res->obj->dt_idx)) {
      /* swapbuffers to an undefined surface: acquire and present garbage */
      /*zink_kopper_acquire(ctx, res, UINT64_MAX);
      ctx->needs_present = res;
      /* set batch usage to submit acquire semaphore */
      /*zink_batch_resource_usage_set(&ctx->batch, res, true, false);
      /* ensure the resource is set up to present garbage */
      /*ctx->base.flush_resource(&ctx->base, pres);
   }

   /* handle any outstanding acquire submits (not just from above) */
   /*if (ctx->batch.swapchain || ctx->needs_present) {
      ctx->batch.has_work = true;
      pctx->flush(pctx, NULL, PIPE_FLUSH_END_OF_FRAME);
      if (ctx->last_fence && screen->threaded) {
         struct zink_batch_state *bs = zink_batch_state(ctx->last_fence);
         util_queue_fence_wait(&bs->flush_completed);
      }
   }*/

   /* always verify that this was acquired */
   /*assert(zink_kopper_acquired(res->obj->dt, res->obj->dt_idx));
   zink_kopper_present_queue(screen, res);*/

   struct sw_winsys *winsys = screen->winsys;

   if (!winsys)
     return;
   void *map = winsys->displaytarget_map(winsys, res->dt, 0);

   if (map) {
      struct pipe_transfer *transfer = NULL;
      
      // Context hack
      pctx = zink_xlib_context;
      
      void *res_map = pipe_texture_map(pctx, pres, level, layer, PIPE_MAP_READ, 0, 0,
                                        u_minify(pres->width0, level),
                                        u_minify(pres->height0, level),
                                        &transfer);
      if (res_map) {
         util_copy_rect((ubyte*)map, pres->format, res->dt_stride, 0, 0,
                        transfer->box.width, transfer->box.height,
                        (const ubyte*)res_map, transfer->stride, 0, 0);
         pipe_texture_unmap(pctx, transfer);
      }
      winsys->displaytarget_unmap(winsys, res->dt);
   }

   winsys->displaytarget_display(winsys, res->dt, winsys_drawable_handle, sub_box);
}

bool
zink_is_depth_format_supported(struct zink_screen *screen, VkFormat format)
{
   VkFormatProperties props;
   VKSCR(GetPhysicalDeviceFormatProperties)(screen->pdev, format, &props);
   return (props.linearTilingFeatures | props.optimalTilingFeatures) &
          VK_FORMAT_FEATURE_DEPTH_STENCIL_ATTACHMENT_BIT;
}

static enum pipe_format
emulate_x8(enum pipe_format format)
{
   /* convert missing Xn variants to An */
   switch (format) {
   case PIPE_FORMAT_B8G8R8X8_UNORM:
      return PIPE_FORMAT_B8G8R8A8_UNORM;

   case PIPE_FORMAT_B8G8R8X8_SRGB:
      return PIPE_FORMAT_B8G8R8A8_SRGB;
   case PIPE_FORMAT_R8G8B8X8_SRGB:
      return PIPE_FORMAT_R8G8B8A8_SRGB;

   case PIPE_FORMAT_R8G8B8X8_SINT:
      return PIPE_FORMAT_R8G8B8A8_SINT;
   case PIPE_FORMAT_R8G8B8X8_SNORM:
      return PIPE_FORMAT_R8G8B8A8_SNORM;
   case PIPE_FORMAT_R8G8B8X8_UNORM:
      return PIPE_FORMAT_R8G8B8A8_UNORM;

   case PIPE_FORMAT_R16G16B16X16_FLOAT:
      return PIPE_FORMAT_R16G16B16A16_FLOAT;
   case PIPE_FORMAT_R16G16B16X16_SINT:
      return PIPE_FORMAT_R16G16B16A16_SINT;
   case PIPE_FORMAT_R16G16B16X16_SNORM:
      return PIPE_FORMAT_R16G16B16A16_SNORM;
   case PIPE_FORMAT_R16G16B16X16_UNORM:
      return PIPE_FORMAT_R16G16B16A16_UNORM;

   case PIPE_FORMAT_R32G32B32X32_FLOAT:
      return PIPE_FORMAT_R32G32B32A32_FLOAT;
   case PIPE_FORMAT_R32G32B32X32_SINT:
      return PIPE_FORMAT_R32G32B32A32_SINT;

   default:
      return format;
   }
}

VkFormat
zink_get_format(struct zink_screen *screen, enum pipe_format format)
{
   if (!screen->driver_workarounds.broken_l4a4 || format != PIPE_FORMAT_L4A4_UNORM)
      format = zink_format_get_emulated_alpha(format);

   VkFormat ret = zink_pipe_format_to_vk_format(emulate_x8(format));

   if (format == PIPE_FORMAT_X32_S8X24_UINT &&
       screen->have_D32_SFLOAT_S8_UINT)
      return VK_FORMAT_D32_SFLOAT_S8_UINT;

   if (format == PIPE_FORMAT_X24S8_UINT)
      /* valid when using aspects to extract stencil,
       * fails format test because it's emulated */
      ret = VK_FORMAT_D24_UNORM_S8_UINT;

   if (ret == VK_FORMAT_X8_D24_UNORM_PACK32 &&
       !screen->have_X8_D24_UNORM_PACK32) {
      assert(zink_is_depth_format_supported(screen, VK_FORMAT_D32_SFLOAT));
      return VK_FORMAT_D32_SFLOAT;
   }

   if (ret == VK_FORMAT_D24_UNORM_S8_UINT &&
       !screen->have_D24_UNORM_S8_UINT) {
      assert(screen->have_D32_SFLOAT_S8_UINT);
      return VK_FORMAT_D32_SFLOAT_S8_UINT;
   }

   if ((ret == VK_FORMAT_A4B4G4R4_UNORM_PACK16 &&
        !screen->info.format_4444_feats.formatA4B4G4R4) ||
       (ret == VK_FORMAT_A4R4G4B4_UNORM_PACK16 &&
        !screen->info.format_4444_feats.formatA4R4G4B4))
      return VK_FORMAT_UNDEFINED;

   if (format == PIPE_FORMAT_R4A4_UNORM)
      return VK_FORMAT_R4G4_UNORM_PACK8;

   return ret;
}

static bool
check_have_device_time(struct zink_screen *screen)
{
   uint32_t num_domains = 0;
   VkTimeDomainEXT domains[8]; //current max is 4
   VkResult result = VKSCR(GetPhysicalDeviceCalibrateableTimeDomainsEXT)(screen->pdev, &num_domains, NULL);
   if (result != VK_SUCCESS) {
      mesa_loge("ZINK: vkGetPhysicalDeviceCalibrateableTimeDomainsEXT failed (%s)", vk_Result_to_str(result));
   }
   assert(num_domains > 0);
   assert(num_domains < ARRAY_SIZE(domains));

   result = VKSCR(GetPhysicalDeviceCalibrateableTimeDomainsEXT)(screen->pdev, &num_domains, domains);
   if (result != VK_SUCCESS) {
      mesa_loge("ZINK: vkGetPhysicalDeviceCalibrateableTimeDomainsEXT failed (%s)", vk_Result_to_str(result));
   }

   /* VK_TIME_DOMAIN_DEVICE_EXT is used for the ctx->get_timestamp hook and is the only one we really need */
   for (unsigned i = 0; i < num_domains; i++) {
      if (domains[i] == VK_TIME_DOMAIN_DEVICE_EXT) {
         return true;
      }
   }

   return false;
}

static void
zink_error(const char *msg)
{
}

static void
zink_warn(const char *msg)
{
}

static void
zink_info(const char *msg)
{
}

static void
zink_msg(const char *msg)
{
}

static VKAPI_ATTR VkBool32 VKAPI_CALL
zink_debug_util_callback(
    VkDebugUtilsMessageSeverityFlagBitsEXT           messageSeverity,
    VkDebugUtilsMessageTypeFlagsEXT                  messageType,
    const VkDebugUtilsMessengerCallbackDataEXT      *pCallbackData,
    void                                            *pUserData)
{
   // Pick message prefix and color to use.
   // Only MacOS and Linux have been tested for color support
   if (messageSeverity & VK_DEBUG_UTILS_MESSAGE_SEVERITY_ERROR_BIT_EXT) {
      zink_error(pCallbackData->pMessage);
   } else if (messageSeverity & VK_DEBUG_UTILS_MESSAGE_SEVERITY_WARNING_BIT_EXT) {
      zink_warn(pCallbackData->pMessage);
   } else if (messageSeverity & VK_DEBUG_UTILS_MESSAGE_SEVERITY_INFO_BIT_EXT) {
      zink_info(pCallbackData->pMessage);
   } else
      zink_msg(pCallbackData->pMessage);

   return VK_FALSE;
}

static bool
create_debug(struct zink_screen *screen)
{
   VkDebugUtilsMessengerCreateInfoEXT vkDebugUtilsMessengerCreateInfoEXT = {
       VK_STRUCTURE_TYPE_DEBUG_UTILS_MESSENGER_CREATE_INFO_EXT,
       NULL,
       0,  // flags
       VK_DEBUG_UTILS_MESSAGE_SEVERITY_VERBOSE_BIT_EXT |
       VK_DEBUG_UTILS_MESSAGE_SEVERITY_INFO_BIT_EXT |
       VK_DEBUG_UTILS_MESSAGE_SEVERITY_WARNING_BIT_EXT |
       VK_DEBUG_UTILS_MESSAGE_SEVERITY_ERROR_BIT_EXT,
       VK_DEBUG_UTILS_MESSAGE_TYPE_GENERAL_BIT_EXT |
       VK_DEBUG_UTILS_MESSAGE_TYPE_VALIDATION_BIT_EXT |
       VK_DEBUG_UTILS_MESSAGE_TYPE_PERFORMANCE_BIT_EXT,
       zink_debug_util_callback,
       NULL
   };

   VkDebugUtilsMessengerEXT vkDebugUtilsCallbackEXT = VK_NULL_HANDLE;

   VkResult result = VKSCR(CreateDebugUtilsMessengerEXT)(
           screen->instance,
           &vkDebugUtilsMessengerCreateInfoEXT,
           NULL,
           &vkDebugUtilsCallbackEXT);
   if (result != VK_SUCCESS) {
      mesa_loge("ZINK: vkCreateDebugUtilsMessengerEXT failed (%s)", vk_Result_to_str(result));
   }

   screen->debugUtilsCallbackHandle = vkDebugUtilsCallbackEXT;

   return true;
}

static bool
zink_internal_setup_moltenvk(struct zink_screen *screen)
{
#if defined(MVK_VERSION)
   if (!screen->instance_info.have_MVK_moltenvk)
      return true;

   GET_PROC_ADDR_INSTANCE_LOCAL(screen, screen->instance, GetMoltenVKConfigurationMVK);
   GET_PROC_ADDR_INSTANCE_LOCAL(screen, screen->instance, SetMoltenVKConfigurationMVK);
   GET_PROC_ADDR_INSTANCE_LOCAL(screen, screen->instance, GetVersionStringsMVK);

   if (vk_GetVersionStringsMVK) {
      char molten_version[64] = {0};
      char vulkan_version[64] = {0};

      vk_GetVersionStringsMVK(molten_version, sizeof(molten_version) - 1, vulkan_version, sizeof(vulkan_version) - 1);

      printf("zink: MoltenVK %s Vulkan %s \n", molten_version, vulkan_version);
   }

   if (vk_GetMoltenVKConfigurationMVK && vk_SetMoltenVKConfigurationMVK) {
      MVKConfiguration molten_config = {0};
      size_t molten_config_size = sizeof(molten_config);

      VkResult res = vk_GetMoltenVKConfigurationMVK(screen->instance, &molten_config, &molten_config_size);
      if (res == VK_SUCCESS || res == VK_INCOMPLETE) {
         // Needed to allow MoltenVK to accept VkImageView swizzles.
         // Encountered when using VK_FORMAT_R8G8_UNORM
         molten_config.fullImageViewSwizzle = VK_TRUE;
         vk_SetMoltenVKConfigurationMVK(screen->instance, &molten_config, &molten_config_size);
      }
   }
#endif // MVK_VERSION

   return true;
}

static void
check_vertex_formats(struct zink_screen *screen)
{
   /* from vbuf */
   enum pipe_format format_list[] = {
      /* not supported by vk
      PIPE_FORMAT_R32_FIXED,
      PIPE_FORMAT_R32G32_FIXED,
      PIPE_FORMAT_R32G32B32_FIXED,
      PIPE_FORMAT_R32G32B32A32_FIXED,
      */
      PIPE_FORMAT_R16_FLOAT,
      PIPE_FORMAT_R16G16_FLOAT,
      PIPE_FORMAT_R16G16B16_FLOAT,
      PIPE_FORMAT_R16G16B16A16_FLOAT,
      /* not supported by vk
      PIPE_FORMAT_R64_FLOAT,
      PIPE_FORMAT_R64G64_FLOAT,
      PIPE_FORMAT_R64G64B64_FLOAT,
      PIPE_FORMAT_R64G64B64A64_FLOAT,
      PIPE_FORMAT_R32_UNORM,
      PIPE_FORMAT_R32G32_UNORM,
      PIPE_FORMAT_R32G32B32_UNORM,
      PIPE_FORMAT_R32G32B32A32_UNORM,
      PIPE_FORMAT_R32_SNORM,
      PIPE_FORMAT_R32G32_SNORM,
      PIPE_FORMAT_R32G32B32_SNORM,
      PIPE_FORMAT_R32G32B32A32_SNORM,
      PIPE_FORMAT_R32_USCALED,
      PIPE_FORMAT_R32G32_USCALED,
      PIPE_FORMAT_R32G32B32_USCALED,
      PIPE_FORMAT_R32G32B32A32_USCALED,
      PIPE_FORMAT_R32_SSCALED,
      PIPE_FORMAT_R32G32_SSCALED,
      PIPE_FORMAT_R32G32B32_SSCALED,
      PIPE_FORMAT_R32G32B32A32_SSCALED,
      */
      PIPE_FORMAT_R16_UNORM,
      PIPE_FORMAT_R16G16_UNORM,
      PIPE_FORMAT_R16G16B16_UNORM,
      PIPE_FORMAT_R16G16B16A16_UNORM,
      PIPE_FORMAT_R16_SNORM,
      PIPE_FORMAT_R16G16_SNORM,
      PIPE_FORMAT_R16G16B16_SNORM,
      PIPE_FORMAT_R16G16B16_SINT,
      PIPE_FORMAT_R16G16B16_UINT,
      PIPE_FORMAT_R16G16B16A16_SNORM,
      PIPE_FORMAT_R16_USCALED,
      PIPE_FORMAT_R16G16_USCALED,
      PIPE_FORMAT_R16G16B16_USCALED,
      PIPE_FORMAT_R16G16B16A16_USCALED,
      PIPE_FORMAT_R16_SSCALED,
      PIPE_FORMAT_R16G16_SSCALED,
      PIPE_FORMAT_R16G16B16_SSCALED,
      PIPE_FORMAT_R16G16B16A16_SSCALED,
      PIPE_FORMAT_R8_UNORM,
      PIPE_FORMAT_R8G8_UNORM,
      PIPE_FORMAT_R8G8B8_UNORM,
      PIPE_FORMAT_R8G8B8A8_UNORM,
      PIPE_FORMAT_R8_SNORM,
      PIPE_FORMAT_R8G8_SNORM,
      PIPE_FORMAT_R8G8B8_SNORM,
      PIPE_FORMAT_R8G8B8A8_SNORM,
      PIPE_FORMAT_R8_USCALED,
      PIPE_FORMAT_R8G8_USCALED,
      PIPE_FORMAT_R8G8B8_USCALED,
      PIPE_FORMAT_R8G8B8A8_USCALED,
      PIPE_FORMAT_R8_SSCALED,
      PIPE_FORMAT_R8G8_SSCALED,
      PIPE_FORMAT_R8G8B8_SSCALED,
      PIPE_FORMAT_R8G8B8A8_SSCALED,
   };
   for (unsigned i = 0; i < ARRAY_SIZE(format_list); i++) {
      if (zink_is_format_supported(&screen->base, format_list[i], PIPE_BUFFER, 0, 0, PIPE_BIND_VERTEX_BUFFER))
         continue;
      if (util_format_get_nr_components(format_list[i]) == 1)
         continue;
      enum pipe_format decomposed = zink_decompose_vertex_format(format_list[i]);
      if (zink_is_format_supported(&screen->base, decomposed, PIPE_BUFFER, 0, 0, PIPE_BIND_VERTEX_BUFFER)) {
         screen->need_decompose_attrs = true;
         mesa_logw("zink: this application would be much faster if %s supported vertex format %s", screen->info.props.deviceName, util_format_name(format_list[i]));
      }
   }
}

static void
populate_format_props(struct zink_screen *screen)
{
   for (unsigned i = 0; i < PIPE_FORMAT_COUNT; i++) {
      VkFormat format = zink_get_format(screen, i);
      if (!format)
         continue;
      if (VKSCR(GetPhysicalDeviceFormatProperties2)) {
         VkFormatProperties2 props = {0};
         props.sType = VK_STRUCTURE_TYPE_FORMAT_PROPERTIES_2;

         VkDrmFormatModifierPropertiesListEXT mod_props;
         VkDrmFormatModifierPropertiesEXT mods[128];
         if (screen->info.have_EXT_image_drm_format_modifier) {
            mod_props.sType = VK_STRUCTURE_TYPE_DRM_FORMAT_MODIFIER_PROPERTIES_LIST_EXT;
            mod_props.pNext = NULL;
            mod_props.drmFormatModifierCount = ARRAY_SIZE(mods);
            mod_props.pDrmFormatModifierProperties = mods;
            props.pNext = &mod_props;
         }
         VkFormatProperties3 props3 = {0};
         props3.sType = VK_STRUCTURE_TYPE_FORMAT_PROPERTIES_3;
         props3.pNext = props.pNext;
         props.pNext = &props3;
         VKSCR(GetPhysicalDeviceFormatProperties2)(screen->pdev, format, &props);
         screen->format_props[i] = props.formatProperties;
         if (props3.linearTilingFeatures & VK_FORMAT_FEATURE_2_LINEAR_COLOR_ATTACHMENT_BIT_NV)
            screen->format_props[i].linearTilingFeatures |= VK_FORMAT_FEATURE_COLOR_ATTACHMENT_BIT;
         if (screen->info.have_EXT_image_drm_format_modifier && mod_props.drmFormatModifierCount) {
            screen->modifier_props[i].drmFormatModifierCount = mod_props.drmFormatModifierCount;
            screen->modifier_props[i].pDrmFormatModifierProperties = ralloc_array(screen, VkDrmFormatModifierPropertiesEXT, mod_props.drmFormatModifierCount);
            if (mod_props.pDrmFormatModifierProperties) {
               for (unsigned j = 0; j < mod_props.drmFormatModifierCount; j++)
                  screen->modifier_props[i].pDrmFormatModifierProperties[j] = mod_props.pDrmFormatModifierProperties[j];
            }
         }
      } else
         VKSCR(GetPhysicalDeviceFormatProperties)(screen->pdev, format, &screen->format_props[i]);
      if (zink_format_is_emulated_alpha(i)) {
         VkFormatFeatureFlags blocked = VK_FORMAT_FEATURE_COLOR_ATTACHMENT_BIT | VK_FORMAT_FEATURE_STORAGE_IMAGE_BIT;
         screen->format_props[i].linearTilingFeatures &= ~blocked;
         screen->format_props[i].optimalTilingFeatures &= ~blocked;
         screen->format_props[i].bufferFeatures = 0;
      }
   }
   check_vertex_formats(screen);
   VkImageFormatProperties image_props;
   VkResult ret = VKSCR(GetPhysicalDeviceImageFormatProperties)(screen->pdev, VK_FORMAT_D32_SFLOAT,
                                                                VK_IMAGE_TYPE_1D,
                                                                VK_IMAGE_TILING_OPTIMAL,
                                                                VK_IMAGE_USAGE_DEPTH_STENCIL_ATTACHMENT_BIT | VK_IMAGE_USAGE_SAMPLED_BIT,
                                                                0, &image_props);
   if (ret != VK_SUCCESS && ret != VK_ERROR_FORMAT_NOT_SUPPORTED) {
      mesa_loge("ZINK: vkGetPhysicalDeviceImageFormatProperties failed (%s)", vk_Result_to_str(ret));
   }
   screen->need_2D_zs = ret != VK_SUCCESS;

   if (screen->info.feats.features.sparseResidencyImage2D)
      screen->need_2D_sparse = !screen->base.get_sparse_texture_virtual_page_size(&screen->base, PIPE_TEXTURE_1D, false, PIPE_FORMAT_R32_FLOAT, 0, 16, NULL, NULL, NULL);
}

bool
zink_screen_init_semaphore(struct zink_screen *screen)
{
   VkSemaphoreCreateInfo sci = {0};
   VkSemaphoreTypeCreateInfo tci = {0};
   VkSemaphore sem;
   sci.pNext = &tci;
   sci.sType = VK_STRUCTURE_TYPE_SEMAPHORE_CREATE_INFO;
   tci.sType = VK_STRUCTURE_TYPE_SEMAPHORE_TYPE_CREATE_INFO;
   tci.semaphoreType = VK_SEMAPHORE_TYPE_TIMELINE;

   if (VKSCR(CreateSemaphore)(screen->dev, &sci, NULL, &sem) == VK_SUCCESS) {
      /* semaphore signal values can never decrease,
       * so we need a new semaphore anytime we overflow
       */
      if (screen->prev_sem)
         VKSCR(DestroySemaphore)(screen->dev, screen->prev_sem, NULL);
      screen->prev_sem = screen->sem;
      screen->sem = sem;
      return true;
   } else {
      mesa_loge("ZINK: vkCreateSemaphore failed");
   }

   screen->info.have_KHR_timeline_semaphore = false;

   return false;
}

bool
zink_screen_timeline_wait(struct zink_screen *screen, uint64_t batch_id, uint64_t timeout)
{
   VkSemaphoreWaitInfo wi = {0};

   if (zink_screen_check_last_finished(screen, batch_id))
      return true;

   wi.sType = VK_STRUCTURE_TYPE_SEMAPHORE_WAIT_INFO;
   wi.semaphoreCount = 1;
   wi.pSemaphores = &screen->sem;
   wi.pValues = &batch_id;
   bool success = false;
   if (screen->device_lost)
      return true;
   VkResult ret = VKSCR(WaitSemaphores)(screen->dev, &wi, timeout);
   success = zink_screen_handle_vkresult(screen, ret);

   if (success)
      zink_screen_update_last_finished(screen, batch_id);

   return success;
}

struct noop_submit_info {
   struct zink_screen *screen;
   VkFence fence;
};

static void
noop_submit(void *data, void *gdata, int thread_index)
{
   struct noop_submit_info *n = data;
   VkSubmitInfo si = {0};
   si.sType = VK_STRUCTURE_TYPE_SUBMIT_INFO;
   simple_mtx_lock(&n->screen->queue_lock);
   if (n->VKSCR(QueueSubmit)(n->screen->threaded ? n->screen->queue_sparse : n->screen->queue,
                     1, &si, n->fence) != VK_SUCCESS) {
      mesa_loge("ZINK: vkQueueSubmit failed");
      n->screen->device_lost = true;
   }
   simple_mtx_unlock(&n->screen->queue_lock);
}

bool
zink_screen_batch_id_wait(struct zink_screen *screen, uint32_t batch_id, uint64_t timeout)
{
   if (zink_screen_check_last_finished(screen, batch_id))
      return true;

   if (screen->info.have_KHR_timeline_semaphore)
      return zink_screen_timeline_wait(screen, batch_id, timeout);

   if (!timeout)
      return false;

   uint32_t new_id = 0;
   while (!new_id)
      new_id = p_atomic_inc_return(&screen->curr_batch);
   VkResult ret;
   struct noop_submit_info n;
   uint64_t abs_timeout = os_time_get_absolute_timeout(timeout);
   uint64_t remaining = PIPE_TIMEOUT_INFINITE;
   VkFenceCreateInfo fci = {0};
   struct util_queue_fence fence;
   util_queue_fence_init(&fence);
   fci.sType = VK_STRUCTURE_TYPE_FENCE_CREATE_INFO;

   if (VKSCR(CreateFence)(screen->dev, &fci, NULL, &n.fence) != VK_SUCCESS) {
      mesa_loge("ZINK: vkCreateFence failed");
      return false;
   }

   n.screen = screen;
   if (screen->threaded) {
      /* must use thread dispatch for sanity */
      util_queue_add_job(&screen->flush_queue, &n, &fence, noop_submit, NULL, 0);
      util_queue_fence_wait(&fence);
   } else {
      noop_submit(&n, NULL, 0);
   }
   if (timeout != PIPE_TIMEOUT_INFINITE) {
      int64_t time_ns = os_time_get_nano();
      remaining = abs_timeout > time_ns ? abs_timeout - time_ns : 0;
   }

   if (remaining)
      ret = VKSCR(WaitForFences)(screen->dev, 1, &n.fence, VK_TRUE, remaining);
   else
      ret = VKSCR(GetFenceStatus)(screen->dev, n.fence);
   VKSCR(DestroyFence)(screen->dev, n.fence, NULL);
   bool success = zink_screen_handle_vkresult(screen, ret);

   if (success)
      zink_screen_update_last_finished(screen, new_id);

   return success;
}

static uint32_t
zink_get_loader_version(struct zink_screen *screen)
{

   uint32_t loader_version = VK_API_VERSION_1_0;

   // Get the Loader version
   GET_PROC_ADDR_INSTANCE_LOCAL(screen, NULL, EnumerateInstanceVersion);
   if (vk_EnumerateInstanceVersion) {
      uint32_t loader_version_temp = VK_API_VERSION_1_0;
      VkResult result = (*vk_EnumerateInstanceVersion)(&loader_version_temp);
      if (VK_SUCCESS == result) {
         loader_version = loader_version_temp;
      } else {
         mesa_loge("ZINK: vkEnumerateInstanceVersion failed (%s)", vk_Result_to_str(result));
      }
   }

   return loader_version;
}

static void
zink_query_memory_info(struct pipe_screen *pscreen, struct pipe_memory_info *info)
{
   struct zink_screen *screen = zink_screen(pscreen);
   memset(info, 0, sizeof(struct pipe_memory_info));
   if (screen->info.have_EXT_memory_budget && VKSCR(GetPhysicalDeviceMemoryProperties2)) {
      VkPhysicalDeviceMemoryProperties2 mem = {0};
      mem.sType = VK_STRUCTURE_TYPE_PHYSICAL_DEVICE_MEMORY_PROPERTIES_2;

      VkPhysicalDeviceMemoryBudgetPropertiesEXT budget = {0};
      budget.sType = VK_STRUCTURE_TYPE_PHYSICAL_DEVICE_MEMORY_BUDGET_PROPERTIES_EXT;
      mem.pNext = &budget;
      VKSCR(GetPhysicalDeviceMemoryProperties2)(screen->pdev, &mem);

      for (unsigned i = 0; i < mem.memoryProperties.memoryHeapCount; i++) {
         if (mem.memoryProperties.memoryHeaps[i].flags & VK_MEMORY_PROPERTY_DEVICE_LOCAL_BIT) {
            /* VRAM */
            info->total_device_memory += mem.memoryProperties.memoryHeaps[i].size / 1024;
            info->avail_device_memory += (mem.memoryProperties.memoryHeaps[i].size - budget.heapUsage[i]) / 1024;
         } else {
            /* GART */
            info->total_staging_memory += mem.memoryProperties.memoryHeaps[i].size / 1024;
            info->avail_staging_memory += (mem.memoryProperties.memoryHeaps[i].size - budget.heapUsage[i]) / 1024;
         }
      }
      /* evictions not yet supported in vulkan */
   } else {
      for (unsigned i = 0; i < screen->info.mem_props.memoryHeapCount; i++) {
         if (screen->info.mem_props.memoryHeaps[i].flags & VK_MEMORY_PROPERTY_DEVICE_LOCAL_BIT) {
            /* VRAM */
            info->total_device_memory += screen->info.mem_props.memoryHeaps[i].size / 1024;
            /* free real estate! */
            info->avail_device_memory += info->total_device_memory;
         } else {
            /* GART */
            info->total_staging_memory += screen->info.mem_props.memoryHeaps[i].size / 1024;
            /* free real estate! */
            info->avail_staging_memory += info->total_staging_memory;
         }
      }
   }
}

static void
zink_query_dmabuf_modifiers(struct pipe_screen *pscreen, enum pipe_format format, int max, uint64_t *modifiers, unsigned int *external_only, int *count)
{
   struct zink_screen *screen = zink_screen(pscreen);
   *count = screen->modifier_props[format].drmFormatModifierCount;
   for (int i = 0; i < MIN2(max, *count); i++)
      modifiers[i] = screen->modifier_props[format].pDrmFormatModifierProperties[i].drmFormatModifier;
}

static bool
zink_is_dmabuf_modifier_supported(struct pipe_screen *pscreen, uint64_t modifier, enum pipe_format format, bool *external_only)
{
   struct zink_screen *screen = zink_screen(pscreen);
   for (unsigned i = 0; i < screen->modifier_props[format].drmFormatModifierCount; i++)
      if (screen->modifier_props[format].pDrmFormatModifierProperties[i].drmFormatModifier == modifier)
         return true;
   return false;
}

static unsigned
zink_get_dmabuf_modifier_planes(struct pipe_screen *pscreen, uint64_t modifier, enum pipe_format format)
{
   struct zink_screen *screen = zink_screen(pscreen);
   for (unsigned i = 0; i < screen->modifier_props[format].drmFormatModifierCount; i++)
      if (screen->modifier_props[format].pDrmFormatModifierProperties[i].drmFormatModifier == modifier)
         return screen->modifier_props[format].pDrmFormatModifierProperties[i].drmFormatModifierPlaneCount;
   return 0;
}

static int
zink_get_sparse_texture_virtual_page_size(struct pipe_screen *pscreen,
                                          enum pipe_texture_target target,
                                          bool multi_sample,
                                          enum pipe_format pformat,
                                          unsigned offset, unsigned size,
                                          int *x, int *y, int *z)
{
   struct zink_screen *screen = zink_screen(pscreen);
   static const int page_size_2d[][3] = {
      { 256, 256, 1 }, /* 8bpp   */
      { 256, 128, 1 }, /* 16bpp  */
      { 128, 128, 1 }, /* 32bpp  */
      { 128, 64,  1 }, /* 64bpp  */
      { 64,  64,  1 }, /* 128bpp */
   };
   static const int page_size_3d[][3] = {
      { 64,  32,  32 }, /* 8bpp   */
      { 32,  32,  32 }, /* 16bpp  */
      { 32,  32,  16 }, /* 32bpp  */
      { 32,  16,  16 }, /* 64bpp  */
      { 16,  16,  16 }, /* 128bpp */
   };
   /* Only support one type of page size. */
   if (offset != 0)
      return 0;

   /* reject multisample if 2x isn't supported; assume none are */
   if (multi_sample && !screen->info.feats.features.sparseResidency2Samples)
      return 0;

   VkFormat format = zink_get_format(screen, pformat);
   bool is_zs = util_format_is_depth_or_stencil(pformat);
   VkImageType type;
   switch (target) {
   case PIPE_TEXTURE_1D:
   case PIPE_TEXTURE_1D_ARRAY:
      type = (screen->need_2D_sparse || (screen->need_2D_zs && is_zs)) ? VK_IMAGE_TYPE_2D : VK_IMAGE_TYPE_1D;
      break;

   case PIPE_TEXTURE_2D:
   case PIPE_TEXTURE_CUBE:
   case PIPE_TEXTURE_RECT:
   case PIPE_TEXTURE_2D_ARRAY:
   case PIPE_TEXTURE_CUBE_ARRAY:
      type = VK_IMAGE_TYPE_2D;
      break;

   case PIPE_TEXTURE_3D:
      type = VK_IMAGE_TYPE_3D;
      break;

   case PIPE_BUFFER:
      goto hack_it_up;

   default:
      return 0;
   }
   VkImageUsageFlags flags = VK_IMAGE_USAGE_SAMPLED_BIT | VK_IMAGE_USAGE_TRANSFER_DST_BIT | VK_IMAGE_USAGE_TRANSFER_SRC_BIT |
                             VK_IMAGE_USAGE_STORAGE_BIT | VK_IMAGE_USAGE_COLOR_ATTACHMENT_BIT;
   flags |= is_zs ? VK_IMAGE_USAGE_DEPTH_STENCIL_ATTACHMENT_BIT : VK_IMAGE_USAGE_COLOR_ATTACHMENT_BIT;
   VkSparseImageFormatProperties props[4]; //planar?
   unsigned prop_count = ARRAY_SIZE(props);
   VKSCR(GetPhysicalDeviceSparseImageFormatProperties)(screen->pdev, format, type,
                                                       multi_sample ? VK_SAMPLE_COUNT_2_BIT : VK_SAMPLE_COUNT_1_BIT,
                                                       flags,
                                                       VK_IMAGE_TILING_OPTIMAL,
                                                       &prop_count, props);
   if (!prop_count) {
      if (pformat == PIPE_FORMAT_R9G9B9E5_FLOAT) {
         screen->faked_e5sparse = true;
         goto hack_it_up;
      }
      return 0;
   }

   if (size) {
      if (x)
         *x = props[0].imageGranularity.width;
      if (y)
         *y = props[0].imageGranularity.height;
      if (z)
         *z = props[0].imageGranularity.depth;
   }

   return 1;
hack_it_up:
   {
      const int (*page_sizes)[3] = target == PIPE_TEXTURE_3D ? page_size_3d : page_size_2d;
      int blk_size = util_format_get_blocksize(pformat);

      if (size) {
         unsigned index = util_logbase2(blk_size);
         if (x) *x = page_sizes[index][0];
         if (y) *y = page_sizes[index][1];
         if (z) *z = page_sizes[index][2];
      }
   }
   return 1;
}

static VkDevice
zink_create_logical_device(struct zink_screen *screen)
{
   VkDevice dev = VK_NULL_HANDLE;

   VkDeviceQueueCreateInfo qci[2] = {0};
   uint32_t queues[3] = {
      screen->gfx_queue,
      screen->sparse_queue,
   };
   float dummy = 0.0f;
   for (unsigned i = 0; i < ARRAY_SIZE(qci); i++) {
      qci[i].sType = VK_STRUCTURE_TYPE_DEVICE_QUEUE_CREATE_INFO;
      qci[i].queueFamilyIndex = queues[i];
      qci[i].queueCount = 1;
      qci[i].pQueuePriorities = &dummy;
   }

   unsigned num_queues = 1;
   if (screen->sparse_queue != screen->gfx_queue)
      num_queues++;

   VkDeviceCreateInfo dci = {0};
   dci.sType = VK_STRUCTURE_TYPE_DEVICE_CREATE_INFO;
   dci.queueCreateInfoCount = num_queues;
   dci.pQueueCreateInfos = qci;
   /* extensions don't have bool members in pEnabledFeatures.
    * this requires us to pass the whole VkPhysicalDeviceFeatures2 struct
    */
   if (screen->info.feats.sType == VK_STRUCTURE_TYPE_PHYSICAL_DEVICE_FEATURES_2) {
      dci.pNext = &screen->info.feats;
   } else {
      dci.pEnabledFeatures = &screen->info.feats.features;
   }

   dci.ppEnabledExtensionNames = screen->info.extensions;
   dci.enabledExtensionCount = screen->info.num_extensions;

   VkResult result = VKSCR(CreateDevice)(screen->pdev, &dci, NULL, &dev);
   if (result != VK_SUCCESS)
      mesa_loge("ZINK: vkCreateDevice failed (%s)", vk_Result_to_str(result));
   
   return dev;
}

static void
check_base_requirements(struct zink_screen *screen)
{
   if (!screen->info.feats.features.logicOp ||
       !screen->info.feats.features.fillModeNonSolid ||
       !screen->info.feats.features.shaderClipDistance ||
       !(screen->info.feats12.scalarBlockLayout ||
         screen->info.have_EXT_scalar_block_layout) ||
       !screen->info.have_KHR_maintenance1 ||
       !screen->info.have_EXT_custom_border_color ||
       !screen->info.have_EXT_line_rasterization) {
      fprintf(stderr, "WARNING: Some incorrect rendering "
              "might occur because the selected Vulkan device (%s) doesn't support "
              "base Zink requirements: ", screen->info.props.deviceName);
#define CHECK_OR_PRINT(X) \
      if (!screen->info.X) \
         fprintf(stderr, "%s ", #X)
      CHECK_OR_PRINT(feats.features.logicOp);
      CHECK_OR_PRINT(feats.features.fillModeNonSolid);
      CHECK_OR_PRINT(feats.features.shaderClipDistance);
      if (!screen->info.feats12.scalarBlockLayout && !screen->info.have_EXT_scalar_block_layout)
         printf("scalarBlockLayout OR EXT_scalar_block_layout ");
      CHECK_OR_PRINT(have_KHR_maintenance1);
      CHECK_OR_PRINT(have_EXT_custom_border_color);
      CHECK_OR_PRINT(have_EXT_line_rasterization);
      fprintf(stderr, "\n");
   }
}

static void
zink_get_sample_pixel_grid(struct pipe_screen *pscreen, unsigned sample_count,
                           unsigned *width, unsigned *height)
{
   struct zink_screen *screen = zink_screen(pscreen);
   unsigned idx = util_logbase2_ceil(MAX2(sample_count, 1));
   assert(idx < ARRAY_SIZE(screen->maxSampleLocationGridSize));
   *width = screen->maxSampleLocationGridSize[idx].width;
   *height = screen->maxSampleLocationGridSize[idx].height;
}

static void
init_driver_workarounds(struct zink_screen *screen)
{
   /* enable implicit sync for all non-mesa drivers */
   screen->driver_workarounds.implicit_sync = true;
   switch (screen->info.driver_props.driverID) {
   case VK_DRIVER_ID_MESA_RADV:
   case VK_DRIVER_ID_INTEL_OPEN_SOURCE_MESA:
   case VK_DRIVER_ID_MESA_LLVMPIPE:
   case VK_DRIVER_ID_MESA_TURNIP:
   case VK_DRIVER_ID_MESA_V3DV:
   case VK_DRIVER_ID_MESA_PANVK:
   case VK_DRIVER_ID_MESA_VENUS:
      screen->driver_workarounds.implicit_sync = false;
      break;
   default:
      break;
   }
   if (screen->info.line_rast_feats.stippledRectangularLines &&
       screen->info.line_rast_feats.stippledBresenhamLines &&
       screen->info.line_rast_feats.stippledSmoothLines &&
       !screen->info.dynamic_state3_feats.extendedDynamicState3LineStippleEnable)
      screen->info.have_EXT_extended_dynamic_state3 = false;
   if (!screen->info.dynamic_state3_feats.extendedDynamicState3PolygonMode ||
       !screen->info.dynamic_state3_feats.extendedDynamicState3DepthClampEnable ||
       !screen->info.dynamic_state3_feats.extendedDynamicState3DepthClipEnable ||
       !screen->info.dynamic_state3_feats.extendedDynamicState3ProvokingVertexMode ||
       !screen->info.dynamic_state3_feats.extendedDynamicState3LineRasterizationMode)
      screen->info.have_EXT_extended_dynamic_state3 = false;
   else if (screen->info.dynamic_state3_feats.extendedDynamicState3SampleMask &&
            screen->info.dynamic_state3_feats.extendedDynamicState3AlphaToCoverageEnable &&
            (!screen->info.feats.features.alphaToOne || screen->info.dynamic_state3_feats.extendedDynamicState3AlphaToOneEnable) &&
            screen->info.dynamic_state3_feats.extendedDynamicState3ColorBlendEnable &&
            screen->info.dynamic_state3_feats.extendedDynamicState3RasterizationSamples &&
            screen->info.dynamic_state3_feats.extendedDynamicState3ColorWriteMask &&
            screen->info.dynamic_state3_feats.extendedDynamicState3ColorBlendEquation &&
            screen->info.dynamic_state3_feats.extendedDynamicState3LogicOpEnable &&
            screen->info.dynamic_state2_feats.extendedDynamicState2LogicOp)
      screen->have_full_ds3 = true;
   if (screen->info.have_EXT_graphics_pipeline_library)
      screen->info.have_EXT_graphics_pipeline_library = screen->info.have_EXT_extended_dynamic_state &&
                                                        screen->info.have_EXT_extended_dynamic_state2 &&
                                                        ((zink_debug & ZINK_DEBUG_GPL) ||
                                                         screen->info.dynamic_state2_feats.extendedDynamicState2PatchControlPoints) &&
                                                        screen->info.have_EXT_extended_dynamic_state3 &&
                                                        screen->info.have_KHR_dynamic_rendering &&
                                                        screen->info.have_EXT_non_seamless_cube_map &&
                                                        (!(zink_debug & ZINK_DEBUG_GPL) ||
                                                         screen->info.gpl_props.graphicsPipelineLibraryFastLinking ||
                                                         screen->is_cpu);
   screen->driver_workarounds.broken_l4a4 = screen->info.driver_props.driverID == VK_DRIVER_ID_NVIDIA_PROPRIETARY;
   screen->driver_workarounds.depth_clip_control_missing = !screen->info.have_EXT_depth_clip_control;
   if (screen->info.driver_props.driverID == VK_DRIVER_ID_AMD_PROPRIETARY)
      /* this completely breaks xfb somehow */
      screen->info.have_EXT_extended_dynamic_state2 = false;
   if (screen->info.driver_props.driverID == VK_DRIVER_ID_MESA_TURNIP) {
      /* performance */
      screen->info.border_color_feats.customBorderColorWithoutFormat = VK_FALSE;
   }

   if ((!screen->info.have_EXT_line_rasterization ||
        !screen->info.line_rast_feats.stippledBresenhamLines) &&
       screen->info.feats.features.geometryShader &&
       screen->info.feats.features.sampleRateShading) {
      /* we're using stippledBresenhamLines as a proxy for all of these, to
       * avoid accidentally changing behavior on VK-drivers where we don't
       * want to add emulation.
       */
      screen->driver_workarounds.no_linestipple = true;
   }

   if (screen->info.driver_props.driverID ==
       VK_DRIVER_ID_IMAGINATION_PROPRIETARY) {
      assert(screen->info.feats.features.geometryShader);
      screen->driver_workarounds.no_linesmooth = true;
   }

   /* This is a workarround for the lack of
    * gl_PointSize + glPolygonMode(..., GL_LINE), in the imagination
    * proprietary driver.
    */
   switch (screen->info.driver_props.driverID) {
   case VK_DRIVER_ID_IMAGINATION_PROPRIETARY:
      screen->driver_workarounds.no_hw_gl_point = true;
      break;
   default:
      screen->driver_workarounds.no_hw_gl_point = false;
      break;
   }

   if (screen->info.driver_props.driverID == VK_DRIVER_ID_AMD_OPEN_SOURCE || 
       screen->info.driver_props.driverID == VK_DRIVER_ID_AMD_PROPRIETARY || 
       screen->info.driver_props.driverID == VK_DRIVER_ID_NVIDIA_PROPRIETARY || 
       screen->info.driver_props.driverID == VK_DRIVER_ID_MESA_RADV)
      screen->driver_workarounds.z24_unscaled_bias = 1<<23;
   else
      screen->driver_workarounds.z24_unscaled_bias = 1<<24;
   if (screen->info.driver_props.driverID == VK_DRIVER_ID_NVIDIA_PROPRIETARY)
      screen->driver_workarounds.z16_unscaled_bias = 1<<15;
   else
      screen->driver_workarounds.z16_unscaled_bias = 1<<16;
   /* these drivers don't use VK_PIPELINE_CREATE_COLOR_ATTACHMENT_FEEDBACK_LOOP_BIT_EXT, so it can always be set */
   switch (screen->info.driver_props.driverID) {
   case VK_DRIVER_ID_MESA_RADV:
   case VK_DRIVER_ID_INTEL_OPEN_SOURCE_MESA:
   case VK_DRIVER_ID_MESA_LLVMPIPE:
   case VK_DRIVER_ID_MESA_VENUS:
   case VK_DRIVER_ID_NVIDIA_PROPRIETARY:
   case VK_DRIVER_ID_INTEL_PROPRIETARY_WINDOWS:
   case VK_DRIVER_ID_IMAGINATION_PROPRIETARY:
      screen->driver_workarounds.always_feedback_loop = screen->info.have_EXT_attachment_feedback_loop_layout;
      break;
   default:
      break;
   }
   /* these drivers don't use VK_PIPELINE_CREATE_DEPTH_STENCIL_ATTACHMENT_FEEDBACK_LOOP_BIT_EXT, so it can always be set */
   switch (screen->info.driver_props.driverID) {
   case VK_DRIVER_ID_MESA_RADV:
   case VK_DRIVER_ID_MESA_LLVMPIPE:
   case VK_DRIVER_ID_MESA_VENUS:
   case VK_DRIVER_ID_NVIDIA_PROPRIETARY:
   case VK_DRIVER_ID_IMAGINATION_PROPRIETARY:
      screen->driver_workarounds.always_feedback_loop_zs = screen->info.have_EXT_attachment_feedback_loop_layout;
      break;
   default:
      break;
   }
   /* these drivers cannot handle OOB gl_Layer values, and therefore need clamping in shader.
    * TODO: Vulkan extension that details whether vulkan driver can handle OOB layer values
    */
   switch (screen->info.driver_props.driverID) {
   case VK_DRIVER_ID_IMAGINATION_PROPRIETARY:
      screen->driver_workarounds.needs_sanitised_layer = true;
      break;
   default:
      screen->driver_workarounds.needs_sanitised_layer = false;
      break;
   }

   /* once more testing has been done, use the #if 0 block */
   if (zink_debug & ZINK_DEBUG_RP)
      screen->driver_workarounds.track_renderpasses = true;
#if 0
   /* these drivers benefit from renderpass optimization */
   switch (screen->info.driver_props.driverID) {
   //* llvmpipe is broken: #7489
   // case VK_DRIVER_ID_MESA_LLVMPIPE:
   case VK_DRIVER_ID_MESA_TURNIP:
   case VK_DRIVER_ID_MESA_PANVK:
   case VK_DRIVER_ID_MESA_VENUS:
   case VK_DRIVER_ID_MESA_V3DV:
   case VK_DRIVER_ID_IMAGINATION_PROPRIETARY:
   case VK_DRIVER_ID_QUALCOMM_PROPRIETARY:
   case VK_DRIVER_ID_BROADCOM_PROPRIETARY:
   case VK_DRIVER_ID_ARM_PROPRIETARY:
      screen->driver_workarounds.track_renderpasses = true;
      break;
   default:
      break;
   }
#endif
}

static struct disk_cache *
zink_get_disk_shader_cache(struct pipe_screen *_screen)
{
   struct zink_screen *screen = zink_screen(_screen);

   return screen->disk_cache;
}

static struct zink_screen *
zink_internal_create_screen(const struct pipe_screen_config *config)
{
   if (getenv("ZINK_USE_LAVAPIPE")) {
      mesa_loge("ZINK_USE_LAVAPIPE is obsolete. Use LIBGL_ALWAYS_SOFTWARE\n");
      return NULL;
   }

   struct zink_screen *screen = rzalloc(NULL, struct zink_screen);
   if (!screen)
      return NULL;

   screen->threaded = util_get_cpu_caps()->nr_cpus > 1 && debug_get_bool_option("GALLIUM_THREAD", util_get_cpu_caps()->nr_cpus > 1);
   screen->abort_on_hang = debug_get_bool_option("ZINK_HANG_ABORT", false);

   zink_debug = debug_get_option_zink_debug();
   zink_descriptor_mode = debug_get_option_zink_descriptor_mode();

   screen->loader_lib = util_dl_open(VK_LIBNAME);
   if (!screen->loader_lib)
      goto fail;

   screen->vk_GetInstanceProcAddr = (PFN_vkGetInstanceProcAddr)util_dl_get_proc_address(screen->loader_lib, "vkGetInstanceProcAddr");
   screen->vk_GetDeviceProcAddr = (PFN_vkGetDeviceProcAddr)util_dl_get_proc_address(screen->loader_lib, "vkGetDeviceProcAddr");
   if (!screen->vk_GetInstanceProcAddr ||
       !screen->vk_GetDeviceProcAddr)
      goto fail;

   screen->instance_info.loader_version = zink_get_loader_version(screen);
   if (config) {
      driParseConfigFiles(config->options, config->options_info, 0, "zink",
                          NULL, NULL, NULL, 0, NULL, 0);
      screen->driconf.dual_color_blend_by_location = driQueryOptionb(config->options, "dual_color_blend_by_location");
      screen->driconf.glsl_correct_derivatives_after_discard = driQueryOptionb(config->options, "glsl_correct_derivatives_after_discard");
      //screen->driconf.inline_uniforms = driQueryOptionb(config->options, "radeonsi_inline_uniforms");
      screen->instance_info.disable_xcb_surface = driQueryOptionb(config->options, "disable_xcb_surface");
   }

   if (!zink_create_instance(screen))
      goto fail;

   vk_instance_dispatch_table_load(&screen->vk.instance,
                                   screen->vk_GetInstanceProcAddr,
                                   screen->instance);
   vk_physical_device_dispatch_table_load(&screen->vk.physical_device,
                                          screen->vk_GetInstanceProcAddr,
                                          screen->instance);

   zink_verify_instance_extensions(screen);

   if (screen->instance_info.have_EXT_debug_utils &&
      (zink_debug & ZINK_DEBUG_VALIDATION) && !create_debug(screen))
      debug_printf("ZINK: failed to setup debug utils\n");

   screen->is_cpu = choose_pdev(screen);
   if (screen->pdev == VK_NULL_HANDLE)
      goto fail;

   update_queue_props(screen);

   screen->have_X8_D24_UNORM_PACK32 = zink_is_depth_format_supported(screen,
                                              VK_FORMAT_X8_D24_UNORM_PACK32);
   screen->have_D24_UNORM_S8_UINT = zink_is_depth_format_supported(screen,
                                              VK_FORMAT_D24_UNORM_S8_UINT);
   screen->have_D32_SFLOAT_S8_UINT = zink_is_depth_format_supported(screen,
                                              VK_FORMAT_D32_SFLOAT_S8_UINT);

   if (!zink_get_physical_device_info(screen)) {
      debug_printf("ZINK: failed to detect features\n");
      goto fail;
   }

   if (screen->threaded && !util_queue_init(&screen->flush_queue, "zfq", 8, 1, UTIL_QUEUE_INIT_RESIZE_IF_FULL, screen)) {
      mesa_loge("zink: Failed to create flush queue.\n");
      goto fail;
   }

   zink_internal_setup_moltenvk(screen);
   /*if (!screen->info.have_KHR_timeline_semaphore) {
      mesa_loge("zink: KHR_timeline_semaphore is required");
      goto fail;
   }*/

   init_driver_workarounds(screen);

   screen->dev = zink_create_logical_device(screen);
   if (!screen->dev)
      goto fail;

   vk_device_dispatch_table_load(&screen->vk.device,
                                 screen->vk_GetDeviceProcAddr,
                                 screen->dev);

   init_queue(screen);
   if (screen->info.driver_props.driverID == VK_DRIVER_ID_MESA_RADV ||
       screen->info.driver_props.driverID == VK_DRIVER_ID_AMD_OPEN_SOURCE ||
       screen->info.driver_props.driverID == VK_DRIVER_ID_AMD_PROPRIETARY)
      /* this has bad perf on AMD */
      screen->info.have_KHR_push_descriptor = false;

   zink_verify_device_extensions(screen);

   /* descriptor set indexing is determined by 'compact' descriptor mode:
    * by default, 6 sets are used to provide more granular updating
    * in compact mode, a maximum of 4 sets are used, with like-types combined
    */
   if ((zink_debug & ZINK_DEBUG_COMPACT) ||
       screen->info.props.limits.maxBoundDescriptorSets < ZINK_MAX_DESCRIPTOR_SETS) {
      screen->desc_set_id[ZINK_DESCRIPTOR_TYPE_UNIFORMS] = 0;
      screen->desc_set_id[ZINK_DESCRIPTOR_TYPE_UBO] = 1;
      screen->desc_set_id[ZINK_DESCRIPTOR_TYPE_SSBO] = 1;
      screen->desc_set_id[ZINK_DESCRIPTOR_TYPE_SAMPLER_VIEW] = 2;
      screen->desc_set_id[ZINK_DESCRIPTOR_TYPE_IMAGE] = 2;
      screen->desc_set_id[ZINK_DESCRIPTOR_BINDLESS] = 3;
      screen->compact_descriptors = true;
   } else {
      screen->desc_set_id[ZINK_DESCRIPTOR_TYPE_UNIFORMS] = 0;
      screen->desc_set_id[ZINK_DESCRIPTOR_TYPE_UBO] = 1;
      screen->desc_set_id[ZINK_DESCRIPTOR_TYPE_SAMPLER_VIEW] = 2;
      screen->desc_set_id[ZINK_DESCRIPTOR_TYPE_SSBO] = 3;
      screen->desc_set_id[ZINK_DESCRIPTOR_TYPE_IMAGE] = 4;
      screen->desc_set_id[ZINK_DESCRIPTOR_BINDLESS] = 5;
   }
   if (zink_descriptor_mode == ZINK_DESCRIPTOR_MODE_AUTO) {
      zink_descriptor_mode = ZINK_DESCRIPTOR_MODE_LAZY;
   }

   if (screen->info.have_EXT_calibrated_timestamps && !check_have_device_time(screen))
      goto fail;

   screen->have_triangle_fans = true;
#if defined(VK_KHR_PORTABILITY_SUBSET_EXTENSION_NAME)
   if (screen->info.have_KHR_portability_subset) {
      screen->have_triangle_fans = (VK_TRUE == screen->info.portability_subset_feats.triangleFans);
   }
#endif // VK_KHR_PORTABILITY_SUBSET_EXTENSION_NAME

   check_base_requirements(screen);
   util_live_shader_cache_init(&screen->shaders, zink_create_gfx_shader_state, zink_delete_shader_state);

   screen->base.get_name = zink_get_name;
   if (screen->instance_info.have_KHR_external_memory_capabilities) {
      screen->base.get_device_uuid = zink_get_device_uuid;
      screen->base.get_driver_uuid = zink_get_driver_uuid;
   }
   if (screen->info.have_KHR_external_memory_win32) {
      screen->base.get_device_luid = zink_get_device_luid;
      screen->base.get_device_node_mask = zink_get_device_node_mask;
   }
   screen->base.set_max_shader_compiler_threads = zink_set_max_shader_compiler_threads;
   screen->base.is_parallel_shader_compilation_finished = zink_is_parallel_shader_compilation_finished;
   screen->base.get_vendor = zink_get_vendor;
   screen->base.get_device_vendor = zink_get_device_vendor;
   screen->base.get_compute_param = zink_get_compute_param;
   screen->base.get_timestamp = zink_get_timestamp;
   screen->base.query_memory_info = zink_query_memory_info;
   screen->base.get_param = zink_get_param;
   screen->base.get_paramf = zink_get_paramf;
   screen->base.get_shader_param = zink_get_shader_param;
   screen->base.get_compiler_options = zink_get_compiler_options;
   screen->base.get_sample_pixel_grid = zink_get_sample_pixel_grid;
   screen->base.is_compute_copy_faster = zink_is_compute_copy_faster;
   screen->base.is_format_supported = zink_is_format_supported;
   screen->base.driver_thread_add_job = zink_driver_thread_add_job;
   if (screen->info.have_EXT_image_drm_format_modifier && screen->info.have_EXT_external_memory_dma_buf) {
      screen->base.query_dmabuf_modifiers = zink_query_dmabuf_modifiers;
      screen->base.is_dmabuf_modifier_supported = zink_is_dmabuf_modifier_supported;
      screen->base.get_dmabuf_modifier_planes = zink_get_dmabuf_modifier_planes;
   }
#if defined(_WIN32)
   if (screen->info.have_KHR_external_memory_win32)
      screen->base.create_fence_win32 = zink_create_fence_win32;
#endif
   screen->base.context_create = zink_context_create;
   screen->base.flush_frontbuffer = zink_flush_frontbuffer;
   screen->base.destroy = zink_destroy_screen;
   screen->base.finalize_nir = zink_shader_finalize;
   screen->base.get_disk_shader_cache = zink_get_disk_shader_cache;
   screen->base.get_sparse_texture_virtual_page_size = zink_get_sparse_texture_virtual_page_size;

   if (screen->info.have_EXT_sample_locations) {
      VkMultisamplePropertiesEXT prop;
      prop.sType = VK_STRUCTURE_TYPE_MULTISAMPLE_PROPERTIES_EXT;
      prop.pNext = NULL;
      for (unsigned i = 0; i < ARRAY_SIZE(screen->maxSampleLocationGridSize); i++) {
         if (screen->info.sample_locations_props.sampleLocationSampleCounts & (1 << i)) {
            VKSCR(GetPhysicalDeviceMultisamplePropertiesEXT)(screen->pdev, 1 << i, &prop);
            screen->maxSampleLocationGridSize[i] = prop.maxSampleLocationGridSize;
         }
      }
   }

   if (!zink_screen_resource_init(&screen->base))
      goto fail;
   zink_bo_init(screen);
   zink_screen_fence_init(&screen->base);

   zink_screen_init_compiler(screen);
   if (!disk_cache_init(screen))
      goto fail;
   if (!util_queue_init(&screen->cache_get_thread, "zcfq", 8, 4,
                        UTIL_QUEUE_INIT_RESIZE_IF_FULL | UTIL_QUEUE_INIT_SCALE_THREADS, screen))
      goto fail;
   populate_format_props(screen);

   slab_create_parent(&screen->transfer_pool, sizeof(struct zink_transfer), 16);

   screen->driconf.inline_uniforms = debug_get_bool_option("ZINK_INLINE_UNIFORMS", screen->is_cpu);

   screen->total_video_mem = get_video_mem(screen);
   screen->clamp_video_mem = screen->total_video_mem * 0.8;
   if (!os_get_total_physical_memory(&screen->total_mem))
      goto fail;

   /*if (!zink_screen_init_semaphore(screen)) {
      mesa_loge("zink: failed to create timeline semaphore");
      goto fail;
   }*/
   
   switch (screen->info.driver_props.driverID) {
   case VK_DRIVER_ID_NVIDIA_PROPRIETARY:
      screen->max_fences = 500;
      break;
   default:
      screen->max_fences = 5000;
      break;
   }
   if (debug_get_bool_option("ZINK_NO_TIMELINES", false))
      screen->info.have_KHR_timeline_semaphore = false;
   if (screen->info.have_KHR_timeline_semaphore)
      zink_screen_init_semaphore(screen);

   memset(&screen->heap_map, UINT8_MAX, sizeof(screen->heap_map));
   for (enum zink_heap i = 0; i < ZINK_HEAP_MAX; i++) {
      for (unsigned j = 0; j < screen->info.mem_props.memoryTypeCount; j++) {
         VkMemoryPropertyFlags domains = vk_domain_from_heap(i);
         if ((screen->info.mem_props.memoryTypes[j].propertyFlags & domains) == domains) {
            screen->heap_map[i][screen->heap_count[i]++] = j;
         }
      }
   }
   /* iterate again to check for missing heaps */
   for (enum zink_heap i = 0; i < ZINK_HEAP_MAX; i++) {
      /* not found: use compatible heap */
      if (screen->heap_map[i][0] == UINT8_MAX) {
         /* only cached mem has a failure case for now */
         assert(i == ZINK_HEAP_HOST_VISIBLE_CACHED || i == ZINK_HEAP_DEVICE_LOCAL_LAZY ||
                i == ZINK_HEAP_DEVICE_LOCAL_VISIBLE);
         if (i == ZINK_HEAP_HOST_VISIBLE_CACHED) {
            memcpy(screen->heap_map[i], screen->heap_map[ZINK_HEAP_HOST_VISIBLE_COHERENT], screen->heap_count[ZINK_HEAP_HOST_VISIBLE_COHERENT]);
            screen->heap_count[i] = screen->heap_count[ZINK_HEAP_HOST_VISIBLE_COHERENT];
         } else {
            memcpy(screen->heap_map[i], screen->heap_map[ZINK_HEAP_DEVICE_LOCAL], screen->heap_count[ZINK_HEAP_DEVICE_LOCAL]);
            screen->heap_count[i] = screen->heap_count[ZINK_HEAP_DEVICE_LOCAL];
         }
      }
   }
   {
      uint64_t biggest_vis_vram = 0;
      for (unsigned i = 0; i < screen->heap_count[ZINK_HEAP_DEVICE_LOCAL_VISIBLE]; i++)
         biggest_vis_vram = MAX2(biggest_vis_vram, screen->info.mem_props.memoryHeaps[screen->info.mem_props.memoryTypes[i].heapIndex].size);
      uint64_t biggest_vram = 0;
      for (unsigned i = 0; i < screen->heap_count[ZINK_HEAP_DEVICE_LOCAL]; i++)
         biggest_vram = MAX2(biggest_vis_vram, screen->info.mem_props.memoryHeaps[screen->info.mem_props.memoryTypes[i].heapIndex].size);
      /* determine if vis vram is roughly equal to total vram */
      if (biggest_vis_vram > biggest_vram * 0.9)
         screen->resizable_bar = true;
   }

<<<<<<< HEAD
   if (!screen->info.have_KHR_imageless_framebuffer) {
      simple_mtx_init(&screen->framebuffer_mtx, mtx_plain);
      _mesa_hash_table_init(&screen->framebuffer_cache, screen, hash_framebuffer_state, equals_framebuffer_state);
=======
   if (zink_descriptor_mode == ZINK_DESCRIPTOR_MODE_DB) {
      if (!screen->info.have_EXT_descriptor_buffer) {
         mesa_loge("Cannot use db descriptor mode without EXT_descriptor_buffer");
         goto fail;
      }
      if (!screen->resizable_bar) {
         mesa_loge("Cannot use db descriptor mode without resizable bar");
         goto fail;
      }
      if (!screen->info.have_EXT_non_seamless_cube_map) {
         mesa_loge("Cannot use db descriptor mode without EXT_non_seamless_cube_map");
         goto fail;
      }
      if (!screen->info.rb2_feats.nullDescriptor) {
         mesa_loge("Cannot use db descriptor mode without robustness2.nullDescriptor");
         goto fail;
      }
      if (screen->compact_descriptors) {
         /* TODO: bindless */
         if (screen->info.db_props.maxDescriptorBufferBindings < 3) {
            mesa_loge("Cannot use db descriptor mode with compact descriptors with maxDescriptorBufferBindings < 3");
            goto fail;
         }
      } else {
         if (screen->info.db_props.maxDescriptorBufferBindings < 5) {
            mesa_loge("Cannot use db descriptor mode with maxDescriptorBufferBindings < 5");
            goto fail;
         }
      }
      const uint32_t sampler_size = MAX2(screen->info.db_props.combinedImageSamplerDescriptorSize, screen->info.db_props.robustUniformTexelBufferDescriptorSize);
      const uint32_t image_size = MAX2(screen->info.db_props.storageImageDescriptorSize, screen->info.db_props.robustStorageTexelBufferDescriptorSize);
      if (screen->compact_descriptors) {
         screen->db_size[ZINK_DESCRIPTOR_TYPE_UBO] = screen->info.db_props.robustUniformBufferDescriptorSize +
                                                     screen->info.db_props.robustStorageBufferDescriptorSize;
         screen->db_size[ZINK_DESCRIPTOR_TYPE_SAMPLER_VIEW] = sampler_size + image_size;
      } else {
         screen->db_size[ZINK_DESCRIPTOR_TYPE_UBO] = screen->info.db_props.robustUniformBufferDescriptorSize;
         screen->db_size[ZINK_DESCRIPTOR_TYPE_SAMPLER_VIEW] = sampler_size;
         screen->db_size[ZINK_DESCRIPTOR_TYPE_SSBO] = screen->info.db_props.robustStorageBufferDescriptorSize;
         screen->db_size[ZINK_DESCRIPTOR_TYPE_IMAGE] = image_size;
      }
      screen->db_size[ZINK_DESCRIPTOR_TYPE_UNIFORMS] = screen->info.db_props.robustUniformBufferDescriptorSize;
      screen->info.have_KHR_push_descriptor = false;
>>>>>>> 7ab5c5d3
   }

   simple_mtx_init(&screen->dt_lock, mtx_plain);

   util_idalloc_mt_init_tc(&screen->buffer_ids);

   util_vertex_state_cache_init(&screen->vertex_state_cache,
                                zink_create_vertex_state, zink_vertex_state_destroy);
   screen->base.create_vertex_state = zink_cache_create_vertex_state;
   screen->base.vertex_state_destroy = zink_cache_vertex_state_destroy;
   glsl_type_singleton_init_or_ref();

   if (screen->info.have_vulkan13 || screen->info.have_KHR_synchronization2) {
      screen->image_barrier = zink_resource_image_barrier2;
      screen->buffer_barrier = zink_resource_buffer_barrier2;
   } else {
      screen->image_barrier = zink_resource_image_barrier;
      screen->buffer_barrier = zink_resource_buffer_barrier;
   }

   screen->gfx_push_constant_layout = zink_pipeline_layout_create(screen, NULL, 0, false);
   if (screen->gfx_push_constant_layout == VK_NULL_HANDLE)
      goto fail;

   if (!zink_descriptor_layouts_init(screen))
      goto fail;


   screen->copy_context = zink_context(screen->base.context_create(&screen->base, NULL, ZINK_CONTEXT_COPY_ONLY));
   if (!screen->copy_context) {
      mesa_loge("zink: failed to create copy context");
      goto fail;
   }

   screen->optimal_keys = !screen->need_decompose_attrs &&
                          screen->info.have_EXT_non_seamless_cube_map &&
                          !screen->driconf.inline_uniforms &&
                          !screen->driver_workarounds.no_linestipple &&
                          !screen->driver_workarounds.no_linesmooth &&
                          !screen->driver_workarounds.no_hw_gl_point;
   if (!screen->optimal_keys)
      screen->info.have_EXT_graphics_pipeline_library = false;

   return screen;

fail:
   if (screen->loader_lib)
      util_dl_close(screen->loader_lib);
   if (screen->threaded)
      util_queue_destroy(&screen->flush_queue);

   ralloc_free(screen);
   return NULL;
}

struct pipe_screen *
zink_create_screen(struct sw_winsys *winsys, const struct pipe_screen_config *config)
{
   struct zink_screen *ret = zink_internal_create_screen(config);
   if (ret) {
      ret->winsys = winsys;
      ret->drm_fd = -1;
   }

   return &ret->base;
}

struct pipe_screen *
zink_drm_create_screen(int fd, const struct pipe_screen_config *config)
{
   struct zink_screen *ret = zink_internal_create_screen(config);

   if (ret)
      ret->drm_fd = os_dupfd_cloexec(fd);
   if (ret && !ret->info.have_KHR_external_memory_fd) {
      debug_printf("ZINK: KHR_external_memory_fd required!\n");
      zink_destroy_screen(&ret->base);
      return NULL;
   }

   return &ret->base;
}

void zink_stub_function_not_loaded()
{
   /* this will be used by the zink_verify_*_extensions() functions on a
    * release build
    */
   mesa_loge("ZINK: a Vulkan function was called without being loaded");
   abort();
}<|MERGE_RESOLUTION|>--- conflicted
+++ resolved
@@ -2878,11 +2878,11 @@
          screen->resizable_bar = true;
    }
 
-<<<<<<< HEAD
    if (!screen->info.have_KHR_imageless_framebuffer) {
       simple_mtx_init(&screen->framebuffer_mtx, mtx_plain);
       _mesa_hash_table_init(&screen->framebuffer_cache, screen, hash_framebuffer_state, equals_framebuffer_state);
-=======
+   }
+   
    if (zink_descriptor_mode == ZINK_DESCRIPTOR_MODE_DB) {
       if (!screen->info.have_EXT_descriptor_buffer) {
          mesa_loge("Cannot use db descriptor mode without EXT_descriptor_buffer");
@@ -2926,7 +2926,6 @@
       }
       screen->db_size[ZINK_DESCRIPTOR_TYPE_UNIFORMS] = screen->info.db_props.robustUniformBufferDescriptorSize;
       screen->info.have_KHR_push_descriptor = false;
->>>>>>> 7ab5c5d3
    }
 
    simple_mtx_init(&screen->dt_lock, mtx_plain);
