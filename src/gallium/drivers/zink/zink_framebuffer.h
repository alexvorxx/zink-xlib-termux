--- conflicted
+++ resolved
@@ -24,49 +24,7 @@
 #ifndef ZINK_FRAMEBUFFER_H
 #define ZINK_FRAMEBUFFER_H
 
-<<<<<<< HEAD
-#include "pipe/p_state.h"
-#include <vulkan/vulkan.h>
-
-#include "util/hash_table.h"
-#include "util/u_inlines.h"
-
-struct zink_context;
-struct zink_screen;
-struct zink_render_pass;
-
-struct zink_framebuffer_state {
-   uint32_t width;
-   uint16_t height;
-   uint32_t layers:6;
-   uint32_t samples:6;
-   uint32_t num_attachments:4;
-   //struct zink_surface_info infos[PIPE_MAX_COLOR_BUFS + 1];
-   union {
-      VkImageView attachments[PIPE_MAX_COLOR_BUFS + 1];
-      struct zink_surface_info infos[PIPE_MAX_COLOR_BUFS + 1];
-   };
-};
-
-struct zink_framebuffer {
-   struct pipe_reference reference;
-
-   /* current objects */
-   VkFramebuffer fb;
-   struct zink_render_pass *rp;
-
-   struct zink_framebuffer_state state;
-   //VkFramebufferAttachmentImageInfo infos[PIPE_MAX_COLOR_BUFS + 1];
-   union {
-      struct pipe_surface *surfaces[PIPE_MAX_COLOR_BUFS + 1];
-      VkFramebufferAttachmentImageInfo infos[PIPE_MAX_COLOR_BUFS + 1];
-   };
-   
-   struct hash_table objects;
-};
-=======
 #include "zink_types.h"
->>>>>>> 0b81ff01
 
 void
 zink_init_framebuffer(struct zink_screen *screen, struct zink_framebuffer *fb, struct zink_render_pass *rp);
