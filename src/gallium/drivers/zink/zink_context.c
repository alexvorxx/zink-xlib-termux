--- conflicted
+++ resolved
@@ -4976,13 +4976,6 @@
    zink_select_draw_vbo(ctx);
    zink_select_launch_grid(ctx);
 
-<<<<<<< HEAD
-   /* set on startup just to avoid validation errors if a draw comes through without
-    * a tess shader later
-    */
-   if (screen->info.dynamic_state2_feats.extendedDynamicState2PatchControlPoints)
-      VKCTX(CmdSetPatchControlPointsEXT)(ctx->batch.state->cmdbuf, 1);
-
    /* ZINK_CONTEXT_MODE 
     * Options:
     * threaded - force threaded context selection (default option)
@@ -5018,8 +5011,6 @@
       return &ctx->base;
    }
 
-=======
->>>>>>> b9e08f2f
    if (!is_copy_only && zink_debug & ZINK_DEBUG_SHADERDB) {
       if (!screen->info.have_EXT_vertex_input_dynamic_state) {
          struct pipe_vertex_element velems[32] = {0};
