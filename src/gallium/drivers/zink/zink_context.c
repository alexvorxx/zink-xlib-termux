--- conflicted
+++ resolved
@@ -58,19 +58,8 @@
 #define XXH_INLINE_ALL
 #include "util/xxhash.h"
 
-<<<<<<< HEAD
 struct pipe_context* zink_xlib_context;
 
-static void
-calc_descriptor_hash_sampler_state(struct zink_sampler_state *sampler_state)
-{
-   void *hash_data = &sampler_state->sampler;
-   size_t data_size = sizeof(VkSampler);
-   sampler_state->hash = XXH32(hash_data, data_size, 0);
-}
-
-=======
->>>>>>> 4f143a69
 void
 debug_describe_zink_buffer_view(char *buf, const struct zink_buffer_view *ptr)
 {
