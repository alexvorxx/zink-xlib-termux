/*
 * Copyright 2018 Collabora Ltd.
 *
 * Permission is hereby granted, free of charge, to any person obtaining a
 * copy of this software and associated documentation files (the "Software"),
 * to deal in the Software without restriction, including without limitation
 * on the rights to use, copy, modify, merge, publish, distribute, sub
 * license, and/or sell copies of the Software, and to permit persons to whom
 * the Software is furnished to do so, subject to the following conditions:
 *
 * The above copyright notice and this permission notice (including the next
 * paragraph) shall be included in all copies or substantial portions of the
 * Software.
 *
 * THE SOFTWARE IS PROVIDED "AS IS", WITHOUT WARRANTY OF ANY KIND, EXPRESS OR
 * IMPLIED, INCLUDING BUT NOT LIMITED TO THE WARRANTIES OF MERCHANTABILITY,
 * FITNESS FOR A PARTICULAR PURPOSE AND NON-INFRINGEMENT. IN NO EVENT SHALL
 * THE AUTHOR(S) AND/OR THEIR SUPPLIERS BE LIABLE FOR ANY CLAIM,
 * DAMAGES OR OTHER LIABILITY, WHETHER IN AN ACTION OF CONTRACT, TORT OR
 * OTHERWISE, ARISING FROM, OUT OF OR IN CONNECTION WITH THE SOFTWARE OR THE
 * USE OR OTHER DEALINGS IN THE SOFTWARE.
 */

#include "zink_screen.h"

#include "zink_kopper.h"
#include "zink_compiler.h"
#include "zink_context.h"
#include "zink_descriptors.h"
#include "zink_fence.h"
#include "zink_format.h"
#include "zink_framebuffer.h"
#include "zink_program.h"
#include "zink_public.h"
#include "zink_query.h"
#include "zink_resource.h"
#include "zink_state.h"
#include "nir_to_spirv/nir_to_spirv.h" // for SPIRV_VERSION

#include "os/os_process.h"
#include "util/u_debug.h"
#include "util/u_dl.h"
#include "util/os_file.h"
#include "util/u_memory.h"
#include "util/u_screen.h"
#include "util/u_string.h"
#include "util/u_transfer_helper.h"
#include "util/xmlconfig.h"

#include "util/u_cpu_detect.h"

#include "driver_trace/tr_context.h"

#include "frontend/sw_winsys.h"

extern struct pipe_context* zink_xlib_context;

#if DETECT_OS_WINDOWS
#include <io.h>
#define VK_LIBNAME "vulkan-1.dll"
#else
#include <unistd.h>
#if DETECT_OS_APPLE
#define VK_LIBNAME "libvulkan.1.dylib"
#elif DETECT_OS_ANDROID
#define VK_LIBNAME "libvulkan.so"
#else
#define VK_LIBNAME "libvulkan.so.1"
#endif
#endif

#if defined(__APPLE__)
// Source of MVK_VERSION
#include "MoltenVK/vk_mvk_moltenvk.h"
#endif

static const struct debug_named_value
zink_debug_options[] = {
   { "nir", ZINK_DEBUG_NIR, "Dump NIR during program compile" },
   { "spirv", ZINK_DEBUG_SPIRV, "Dump SPIR-V during program compile" },
   { "tgsi", ZINK_DEBUG_TGSI, "Dump TGSI during program compile" },
   { "validation", ZINK_DEBUG_VALIDATION, "Dump Validation layer output" },
   { "sync", ZINK_DEBUG_SYNC, "Force synchronization before draws/dispatches" },
   { "compact", ZINK_DEBUG_COMPACT, "Use only 4 descriptor sets" },
   { "noreorder", ZINK_DEBUG_NOREORDER, "Do not reorder command streams" },
   { "gpl", ZINK_DEBUG_GPL, "Force using Graphics Pipeline Library for all shaders" },
   { "shaderdb", ZINK_DEBUG_SHADERDB, "Do stuff to make shader-db work" },
   { "rp", ZINK_DEBUG_RP, "Enable renderpass tracking/optimizations" },
   DEBUG_NAMED_VALUE_END
};

DEBUG_GET_ONCE_FLAGS_OPTION(zink_debug, "ZINK_DEBUG", zink_debug_options, 0)

uint32_t
zink_debug;


static const char *
zink_get_vendor(struct pipe_screen *pscreen)
{
   return "Collabora Ltd";
}

static const char *
zink_get_device_vendor(struct pipe_screen *pscreen)
{
   struct zink_screen *screen = zink_screen(pscreen);
   static char buf[1000];
   snprintf(buf, sizeof(buf), "Unknown (vendor-id: 0x%04x)", screen->info.props.vendorID);
   return buf;
}

static const char *
zink_get_name(struct pipe_screen *pscreen)
{
   struct zink_screen *screen = zink_screen(pscreen);
   static char buf[1000];
   snprintf(buf, sizeof(buf), "zink (%s)", screen->info.props.deviceName);
   return buf;
}

static void
zink_get_driver_uuid(struct pipe_screen *pscreen, char *uuid)
{
   struct zink_screen *screen = zink_screen(pscreen);
   if (screen->vk_version >= VK_MAKE_VERSION(1,2,0)) {
      memcpy(uuid, screen->info.props11.driverUUID, VK_UUID_SIZE);
   } else {
      memcpy(uuid, screen->info.deviceid_props.driverUUID, VK_UUID_SIZE);
   }
}

static void
zink_get_device_uuid(struct pipe_screen *pscreen, char *uuid)
{
   struct zink_screen *screen = zink_screen(pscreen);
   if (screen->vk_version >= VK_MAKE_VERSION(1,2,0)) {
      memcpy(uuid, screen->info.props11.deviceUUID, VK_UUID_SIZE);
   } else {
      memcpy(uuid, screen->info.deviceid_props.deviceUUID, VK_UUID_SIZE);
   }
}

static uint32_t
hash_framebuffer_state(const void *key)
{
   struct zink_framebuffer_state* s = (struct zink_framebuffer_state*)key;
   return _mesa_hash_data(key, offsetof(struct zink_framebuffer_state, attachments) + sizeof(s->attachments[0]) * s->num_attachments);
}

static bool
equals_framebuffer_state(const void *a, const void *b)
{
   struct zink_framebuffer_state *s = (struct zink_framebuffer_state*)a;
   return memcmp(a, b, offsetof(struct zink_framebuffer_state, attachments) + sizeof(s->attachments[0]) * s->num_attachments) == 0;
}

static void
zink_get_device_luid(struct pipe_screen *pscreen, char *luid)
{
   struct zink_screen *screen = zink_screen(pscreen);
   if (screen->info.have_vulkan12) {
      memcpy(luid, screen->info.props11.deviceLUID, VK_LUID_SIZE);
   } else {
      memcpy(luid, screen->info.deviceid_props.deviceLUID, VK_LUID_SIZE);
   }
}

static uint32_t
zink_get_device_node_mask(struct pipe_screen *pscreen)
{
   struct zink_screen *screen = zink_screen(pscreen);
   if (screen->info.have_vulkan12) {
      return screen->info.props11.deviceNodeMask;
   } else {
      return screen->info.deviceid_props.deviceNodeMask;
   }
}

static void
zink_set_max_shader_compiler_threads(struct pipe_screen *pscreen, unsigned max_threads)
{
   struct zink_screen *screen = zink_screen(pscreen);
   util_queue_adjust_num_threads(&screen->cache_get_thread, max_threads);
}

static bool
zink_is_parallel_shader_compilation_finished(struct pipe_screen *screen, void *shader, enum pipe_shader_type shader_type)
{
   if (shader_type == MESA_SHADER_COMPUTE) {
      struct zink_program *pg = shader;
      return !pg->can_precompile || util_queue_fence_is_signalled(&pg->cache_fence);
   }

   struct zink_shader *zs = shader;
   bool finished = true;
   set_foreach(zs->programs, entry) {
      struct zink_gfx_program *prog = (void*)entry->key;
      finished &= util_queue_fence_is_signalled(&prog->base.cache_fence);
   }
   return finished;
}

static VkDeviceSize
get_video_mem(struct zink_screen *screen)
{
   VkDeviceSize size = 0;
   for (uint32_t i = 0; i < screen->info.mem_props.memoryHeapCount; ++i) {
      if (screen->info.mem_props.memoryHeaps[i].flags &
          VK_MEMORY_HEAP_DEVICE_LOCAL_BIT)
         size += screen->info.mem_props.memoryHeaps[i].size;
   }
   return size;
}

/**
 * Creates the disk cache used by mesa/st frontend for caching the GLSL -> NIR
 * path.
 *
 * The output that gets stored in the frontend's cache is the result of
 * zink_shader_finalize().  So, our sha1 cache key here needs to include
 * everything that would change the NIR we generate from a given set of GLSL
 * source, including our driver build, the Vulkan device and driver (which could
 * affect the pipe caps we show the frontend), and any debug flags that change
 * codegen.
 *
 * This disk cache also gets used by zink itself for storing its output from NIR
 * -> SPIRV translation.
 */
static bool
disk_cache_init(struct zink_screen *screen)
{
   if (zink_debug & ZINK_DEBUG_SHADERDB)
      return true;

#ifdef ENABLE_SHADER_CACHE
   struct mesa_sha1 ctx;
   _mesa_sha1_init(&ctx);

#ifdef HAVE_DL_ITERATE_PHDR
   /* Hash in the zink driver build. */
   //const struct build_id_note *note =
       build_id_find_nhdr_for_addr(disk_cache_init);
<<<<<<< HEAD
   //unsigned build_id_len = build_id_length(note);
   //assert(note && build_id_len == 20); /* sha1 */
   //_mesa_sha1_update(&ctx, build_id_data(note), build_id_len);
=======
   unsigned build_id_len = build_id_length(note);
   assert(note && build_id_len == 20); /* sha1 */
   _mesa_sha1_update(&ctx, build_id_data(note), build_id_len);
#endif
>>>>>>> d25fa88c

   /* Hash in the Vulkan pipeline cache UUID to identify the combination of
   *  vulkan device and driver (or any inserted layer that would invalidate our
   *  cached pipelines).
   *
   * "Although they have identical descriptions, VkPhysicalDeviceIDProperties
   *  ::deviceUUID may differ from
   *  VkPhysicalDeviceProperties2::pipelineCacheUUID. The former is intended to
   *  identify and correlate devices across API and driver boundaries, while the
   *  latter is used to identify a compatible device and driver combination to
   *  use when serializing and de-serializing pipeline state."
   */
   _mesa_sha1_update(&ctx, screen->info.props.pipelineCacheUUID, VK_UUID_SIZE);

   /* Hash in our debug flags that affect NIR generation as of finalize_nir */
   unsigned shader_debug_flags = zink_debug & ZINK_DEBUG_COMPACT;
   _mesa_sha1_update(&ctx, &shader_debug_flags, sizeof(shader_debug_flags));

   /* Some of the driconf options change shaders.  Let's just hash the whole
    * thing to not forget any (especially as options get added).
    */
   _mesa_sha1_update(&ctx, &screen->driconf, sizeof(screen->driconf));

   /* Finish the sha1 and format it as text. */
   unsigned char sha1[20];
   _mesa_sha1_final(&ctx, sha1);

   char cache_id[20 * 2 + 1];
   disk_cache_format_hex_id(cache_id, sha1, 20 * 2);

   screen->disk_cache = disk_cache_create("zink", cache_id, 0);

   if (!screen->disk_cache)
      return true;

   if (!util_queue_init(&screen->cache_put_thread, "zcq", 8, 1, UTIL_QUEUE_INIT_RESIZE_IF_FULL, screen)) {
      mesa_loge("zink: Failed to create disk cache queue\n");

      disk_cache_destroy(screen->disk_cache);
      screen->disk_cache = NULL;

      util_queue_destroy(&screen->cache_put_thread);

      return false;
   }
#endif

   return true;
}


static void
cache_put_job(void *data, void *gdata, int thread_index)
{
   struct zink_program *pg = data;
   struct zink_screen *screen = gdata;
   size_t size = 0;
   VkResult result = VKSCR(GetPipelineCacheData)(screen->dev, pg->pipeline_cache, &size, NULL);
   if (result != VK_SUCCESS) {
      mesa_loge("ZINK: vkGetPipelineCacheData failed (%s)", vk_Result_to_str(result));
      return;
   }
   if (pg->pipeline_cache_size == size)
      return;
   void *pipeline_data = malloc(size);
   if (!pipeline_data)
      return;
   result = VKSCR(GetPipelineCacheData)(screen->dev, pg->pipeline_cache, &size, pipeline_data);
   if (result == VK_SUCCESS) {
      pg->pipeline_cache_size = size;

      cache_key key;
      disk_cache_compute_key(screen->disk_cache, pg->sha1, sizeof(pg->sha1), key);
      disk_cache_put_nocopy(screen->disk_cache, key, pipeline_data, size, NULL);
   } else {
      mesa_loge("ZINK: vkGetPipelineCacheData failed (%s)", vk_Result_to_str(result));
   }
}

void
zink_screen_update_pipeline_cache(struct zink_screen *screen, struct zink_program *pg, bool in_thread)
{
   if (!screen->disk_cache)
      return;

   if (in_thread)
      cache_put_job(pg, screen, 0);
   else
      util_queue_add_job(&screen->cache_put_thread, pg, &pg->cache_fence, cache_put_job, NULL, 0);
}

static void
cache_get_job(void *data, void *gdata, int thread_index)
{
   struct zink_program *pg = data;
   struct zink_screen *screen = gdata;

   VkPipelineCacheCreateInfo pcci;
   pcci.sType = VK_STRUCTURE_TYPE_PIPELINE_CACHE_CREATE_INFO;
   pcci.pNext = NULL;
   pcci.flags = screen->info.have_EXT_pipeline_creation_cache_control || screen->info.feats13.pipelineCreationCacheControl ?
                VK_PIPELINE_CACHE_CREATE_EXTERNALLY_SYNCHRONIZED_BIT : 0;
   pcci.initialDataSize = 0;
   pcci.pInitialData = NULL;

   cache_key key;
   disk_cache_compute_key(screen->disk_cache, pg->sha1, sizeof(pg->sha1), key);
   pcci.pInitialData = disk_cache_get(screen->disk_cache, key, &pg->pipeline_cache_size);
   pcci.initialDataSize = pg->pipeline_cache_size;

   VkResult res = VKSCR(CreatePipelineCache)(screen->dev, &pcci, NULL, &pg->pipeline_cache);
   if (res != VK_SUCCESS) {
      mesa_loge("ZINK: vkCreatePipelineCache failed (%s)", vk_Result_to_str(res));
   }
   free((void*)pcci.pInitialData);
}

void
zink_screen_get_pipeline_cache(struct zink_screen *screen, struct zink_program *pg, bool in_thread)
{
   if (!screen->disk_cache)
      return;

   if (in_thread)
      cache_get_job(pg, screen, 0);
   else
      util_queue_add_job(&screen->cache_get_thread, pg, &pg->cache_fence, cache_get_job, NULL, 0);
}

static int
zink_get_compute_param(struct pipe_screen *pscreen, enum pipe_shader_ir ir_type,
                       enum pipe_compute_cap param, void *ret)
{
   struct zink_screen *screen = zink_screen(pscreen);
#define RET(x) do {                  \
   if (ret)                          \
      memcpy(ret, x, sizeof(x));     \
   return sizeof(x);                 \
} while (0)

   switch (param) {
   case PIPE_COMPUTE_CAP_ADDRESS_BITS:
      RET((uint32_t []){ 32 });

   case PIPE_COMPUTE_CAP_IR_TARGET:
      if (ret)
         strcpy(ret, "nir");
      return 4;

   case PIPE_COMPUTE_CAP_GRID_DIMENSION:
      RET((uint64_t []) { 3 });

   case PIPE_COMPUTE_CAP_MAX_GRID_SIZE:
      RET(((uint64_t []) { screen->info.props.limits.maxComputeWorkGroupCount[0],
                           screen->info.props.limits.maxComputeWorkGroupCount[1],
                           screen->info.props.limits.maxComputeWorkGroupCount[2] }));

   case PIPE_COMPUTE_CAP_MAX_BLOCK_SIZE:
      /* MaxComputeWorkGroupSize[0..2] */
      RET(((uint64_t []) {screen->info.props.limits.maxComputeWorkGroupSize[0],
                          screen->info.props.limits.maxComputeWorkGroupSize[1],
                          screen->info.props.limits.maxComputeWorkGroupSize[2]}));

   case PIPE_COMPUTE_CAP_MAX_THREADS_PER_BLOCK:
   case PIPE_COMPUTE_CAP_MAX_VARIABLE_THREADS_PER_BLOCK:
      RET((uint64_t []) { screen->info.props.limits.maxComputeWorkGroupInvocations });

   case PIPE_COMPUTE_CAP_MAX_LOCAL_SIZE:
      RET((uint64_t []) { screen->info.props.limits.maxComputeSharedMemorySize });

   case PIPE_COMPUTE_CAP_IMAGES_SUPPORTED:
      RET((uint32_t []) { 1 });

   case PIPE_COMPUTE_CAP_SUBGROUP_SIZE:
      RET((uint32_t []) { screen->info.props11.subgroupSize });

   case PIPE_COMPUTE_CAP_MAX_MEM_ALLOC_SIZE:
   case PIPE_COMPUTE_CAP_MAX_CLOCK_FREQUENCY:
   case PIPE_COMPUTE_CAP_MAX_COMPUTE_UNITS:
   case PIPE_COMPUTE_CAP_MAX_GLOBAL_SIZE:
   case PIPE_COMPUTE_CAP_MAX_PRIVATE_SIZE:
   case PIPE_COMPUTE_CAP_MAX_INPUT_SIZE:
      // XXX: I think these are for Clover...
      return 0;

   default:
      unreachable("unknown compute param");
   }
}

static uint32_t
get_smallest_buffer_heap(struct zink_screen *screen)
{
   enum zink_heap heaps[] = {
      ZINK_HEAP_DEVICE_LOCAL,
      ZINK_HEAP_DEVICE_LOCAL_VISIBLE,
      ZINK_HEAP_HOST_VISIBLE_COHERENT,
      ZINK_HEAP_HOST_VISIBLE_COHERENT
   };
   unsigned size = UINT32_MAX;
   for (unsigned i = 0; i < ARRAY_SIZE(heaps); i++) {
      for (unsigned j = 0; j < screen->heap_count[i]; j++) {
         unsigned heap_idx = screen->info.mem_props.memoryTypes[screen->heap_map[i][j]].heapIndex;
         size = MIN2(screen->info.mem_props.memoryHeaps[heap_idx].size, size);
      }
   }
   return size;
}

static inline bool
have_fp32_filter_linear(struct zink_screen *screen)
{
   const VkFormat fp32_formats[] = {
      VK_FORMAT_R32_SFLOAT,
      VK_FORMAT_R32G32_SFLOAT,
      VK_FORMAT_R32G32B32_SFLOAT,
      VK_FORMAT_R32G32B32A32_SFLOAT,
      VK_FORMAT_D32_SFLOAT,
   };
   for (int i = 0; i < ARRAY_SIZE(fp32_formats); ++i) {
      VkFormatProperties props;
      VKSCR(GetPhysicalDeviceFormatProperties)(screen->pdev,
                                               fp32_formats[i],
                                               &props);
      if (((props.linearTilingFeatures | props.optimalTilingFeatures) &
           (VK_FORMAT_FEATURE_SAMPLED_IMAGE_BIT |
            VK_FORMAT_FEATURE_SAMPLED_IMAGE_FILTER_LINEAR_BIT)) ==
          VK_FORMAT_FEATURE_SAMPLED_IMAGE_BIT) {
         return false;
      }
   }
   return true;
}

static int
zink_get_param(struct pipe_screen *pscreen, enum pipe_cap param)
{
   struct zink_screen *screen = zink_screen(pscreen);

   switch (param) {
   case PIPE_CAP_TEXRECT:
   case PIPE_CAP_MULTI_DRAW_INDIRECT_PARTIAL_STRIDE:
      return 0;
   case PIPE_CAP_ANISOTROPIC_FILTER:
      return screen->info.feats.features.samplerAnisotropy;
   case PIPE_CAP_EMULATE_NONFIXED_PRIMITIVE_RESTART:
      return 1;
   case PIPE_CAP_SUPPORTED_PRIM_MODES_WITH_RESTART: {
      uint32_t modes = BITFIELD_BIT(PIPE_PRIM_LINE_STRIP) |
                       BITFIELD_BIT(PIPE_PRIM_TRIANGLE_STRIP) |
                       BITFIELD_BIT(PIPE_PRIM_LINE_STRIP_ADJACENCY) |
                       BITFIELD_BIT(PIPE_PRIM_TRIANGLE_STRIP_ADJACENCY);
      if (screen->have_triangle_fans)
         modes |= BITFIELD_BIT(PIPE_PRIM_TRIANGLE_FAN);
      if (screen->info.have_EXT_primitive_topology_list_restart) {
         modes |= BITFIELD_BIT(PIPE_PRIM_POINTS) |
                  BITFIELD_BIT(PIPE_PRIM_LINES) |
                  BITFIELD_BIT(PIPE_PRIM_LINES_ADJACENCY) |
                  BITFIELD_BIT(PIPE_PRIM_TRIANGLES) |
                  BITFIELD_BIT(PIPE_PRIM_TRIANGLES_ADJACENCY);
         if (screen->info.list_restart_feats.primitiveTopologyPatchListRestart)
            modes |= BITFIELD_BIT(PIPE_PRIM_PATCHES);
      }
      return modes;
   }
   case PIPE_CAP_SUPPORTED_PRIM_MODES: {
      uint32_t modes = BITFIELD_MASK(PIPE_PRIM_MAX);
      modes &= ~BITFIELD_BIT(PIPE_PRIM_QUADS);
      modes &= ~BITFIELD_BIT(PIPE_PRIM_QUAD_STRIP);
      modes &= ~BITFIELD_BIT(PIPE_PRIM_POLYGON);
      modes &= ~BITFIELD_BIT(PIPE_PRIM_LINE_LOOP);
      if (!screen->have_triangle_fans)
         modes &= ~BITFIELD_BIT(PIPE_PRIM_TRIANGLE_FAN);
      return modes;
   }

   case PIPE_CAP_FBFETCH:
      return 1;
   case PIPE_CAP_FBFETCH_COHERENT:
      return screen->info.have_EXT_rasterization_order_attachment_access;

   case PIPE_CAP_MEMOBJ:
      return screen->instance_info.have_KHR_external_memory_capabilities && (screen->info.have_KHR_external_memory_fd || screen->info.have_KHR_external_memory_win32);
   case PIPE_CAP_FENCE_SIGNAL:
      return screen->info.have_KHR_external_semaphore_fd || screen->info.have_KHR_external_semaphore_win32;
   case PIPE_CAP_NATIVE_FENCE_FD:
      return screen->instance_info.have_KHR_external_semaphore_capabilities && screen->info.have_KHR_external_semaphore_fd;

   case PIPE_CAP_ALLOW_MAPPED_BUFFERS_DURING_EXECUTION:
   case PIPE_CAP_MAP_UNSYNCHRONIZED_THREAD_SAFE:
   case PIPE_CAP_SHAREABLE_SHADERS:
   case PIPE_CAP_DEVICE_RESET_STATUS_QUERY:
   case PIPE_CAP_QUERY_MEMORY_INFO:
   case PIPE_CAP_NPOT_TEXTURES:
   case PIPE_CAP_TGSI_TEXCOORD:
   case PIPE_CAP_DRAW_INDIRECT:
   case PIPE_CAP_TEXTURE_QUERY_LOD:
   case PIPE_CAP_GLSL_TESS_LEVELS_AS_INPUTS:
   case PIPE_CAP_CLEAR_TEXTURE:
   case PIPE_CAP_COPY_BETWEEN_COMPRESSED_AND_PLAIN_FORMATS:
   case PIPE_CAP_FORCE_PERSAMPLE_INTERP:
   case PIPE_CAP_FRAMEBUFFER_NO_ATTACHMENT:
   case PIPE_CAP_SHADER_ARRAY_COMPONENTS:
   case PIPE_CAP_QUERY_BUFFER_OBJECT:
   case PIPE_CAP_CONDITIONAL_RENDER_INVERTED:
   case PIPE_CAP_CLIP_HALFZ:
   case PIPE_CAP_TEXTURE_QUERY_SAMPLES:
   case PIPE_CAP_TEXTURE_BARRIER:
   case PIPE_CAP_QUERY_SO_OVERFLOW:
   case PIPE_CAP_GL_SPIRV:
   case PIPE_CAP_CLEAR_SCISSORED:
   case PIPE_CAP_INVALIDATE_BUFFER:
   case PIPE_CAP_PREFER_REAL_BUFFER_IN_CONSTBUF0:
   case PIPE_CAP_PACKED_UNIFORMS:
   case PIPE_CAP_SHADER_PACK_HALF_FLOAT:
   case PIPE_CAP_CULL_DISTANCE_NOCOMBINE:
   case PIPE_CAP_SEAMLESS_CUBE_MAP_PER_TEXTURE:
   case PIPE_CAP_LOAD_CONSTBUF:
   case PIPE_CAP_MULTISAMPLE_Z_RESOLVE:
   case PIPE_CAP_RGB_OVERRIDE_DST_ALPHA_BLEND:
      return 1;

   case PIPE_CAP_DRAW_VERTEX_STATE:
      return screen->info.have_EXT_vertex_input_dynamic_state;

   case PIPE_CAP_SURFACE_SAMPLE_COUNT:
      return screen->vk_version >= VK_MAKE_VERSION(1,2,0);

   case PIPE_CAP_SHADER_GROUP_VOTE:
      if (screen->info.have_vulkan11 &&
          (screen->info.subgroup.supportedOperations & VK_SUBGROUP_FEATURE_VOTE_BIT) &&
          (screen->info.subgroup.supportedStages & VK_SHADER_STAGE_COMPUTE_BIT))
         return true;
      if (screen->info.have_EXT_shader_subgroup_vote)
         return true;
      return false;
   case PIPE_CAP_QUADS_FOLLOW_PROVOKING_VERTEX_CONVENTION:
      return screen->info.have_EXT_provoking_vertex;

   case PIPE_CAP_TEXTURE_MIRROR_CLAMP_TO_EDGE:
      return screen->info.have_KHR_sampler_mirror_clamp_to_edge;

   case PIPE_CAP_POLYGON_OFFSET_UNITS_UNSCALED:
      return 1;

   case PIPE_CAP_POLYGON_OFFSET_CLAMP:
      return screen->info.feats.features.depthBiasClamp;

   case PIPE_CAP_QUERY_PIPELINE_STATISTICS_SINGLE:
      return screen->info.feats.features.pipelineStatisticsQuery;

   case PIPE_CAP_ROBUST_BUFFER_ACCESS_BEHAVIOR:
      return screen->info.feats.features.robustBufferAccess;

   case PIPE_CAP_MULTI_DRAW_INDIRECT:
      return screen->info.feats.features.multiDrawIndirect;

   case PIPE_CAP_IMAGE_ATOMIC_FLOAT_ADD:
      return screen->info.have_EXT_shader_atomic_float;
   case PIPE_CAP_SHADER_ATOMIC_INT64:
      return screen->info.have_KHR_shader_atomic_int64;

   case PIPE_CAP_MULTI_DRAW_INDIRECT_PARAMS:
      return screen->info.have_KHR_draw_indirect_count;

   case PIPE_CAP_START_INSTANCE:
   case PIPE_CAP_DRAW_PARAMETERS:
      return (screen->info.have_vulkan12 && screen->info.feats11.shaderDrawParameters) ||
              screen->info.have_KHR_shader_draw_parameters;

   case PIPE_CAP_VERTEX_ELEMENT_INSTANCE_DIVISOR:
      return screen->info.have_EXT_vertex_attribute_divisor;

   case PIPE_CAP_MAX_VERTEX_STREAMS:
      return screen->info.tf_props.maxTransformFeedbackStreams;

   case PIPE_CAP_INT64:
   case PIPE_CAP_INT64_DIVMOD:
   case PIPE_CAP_DOUBLES:
      return 1;

   case PIPE_CAP_MAX_DUAL_SOURCE_RENDER_TARGETS:
      if (!screen->info.feats.features.dualSrcBlend)
         return 0;
      return screen->info.props.limits.maxFragmentDualSrcAttachments;

   case PIPE_CAP_MAX_RENDER_TARGETS:
      return screen->info.props.limits.maxColorAttachments;

   case PIPE_CAP_OCCLUSION_QUERY:
      return screen->info.feats.features.occlusionQueryPrecise;

   case PIPE_CAP_PROGRAMMABLE_SAMPLE_LOCATIONS:
      return screen->info.have_EXT_sample_locations && screen->info.have_EXT_extended_dynamic_state;

   case PIPE_CAP_QUERY_TIME_ELAPSED:
      return screen->timestamp_valid_bits > 0;

   case PIPE_CAP_TEXTURE_MULTISAMPLE:
      return 1;

   case PIPE_CAP_FRAGMENT_SHADER_INTERLOCK:
      return screen->info.have_EXT_fragment_shader_interlock;

   case PIPE_CAP_SHADER_CLOCK:
      return screen->info.have_KHR_shader_clock;

   case PIPE_CAP_SHADER_BALLOT:
      if (screen->info.props11.subgroupSize > 64)
         return false;
      if (screen->info.have_vulkan11 &&
          screen->info.subgroup.supportedOperations & VK_SUBGROUP_FEATURE_BALLOT_BIT)
         return true;
      if (screen->info.have_EXT_shader_subgroup_ballot)
         return true;
      return false;

   case PIPE_CAP_DEMOTE_TO_HELPER_INVOCATION:
      return screen->info.have_EXT_shader_demote_to_helper_invocation;

   case PIPE_CAP_SAMPLE_SHADING:
      return screen->info.feats.features.sampleRateShading;

   case PIPE_CAP_TEXTURE_SWIZZLE:
      return 1;

   case PIPE_CAP_VERTEX_ATTRIB_ELEMENT_ALIGNED_ONLY:
      return 1;

   case PIPE_CAP_GL_CLAMP:
      return 0;

   case PIPE_CAP_PREFER_IMM_ARRAYS_AS_CONSTBUF:
      return 0; /* Assume that the vk driver is capable of moving imm arrays to some sort of constant storage on its own. */

   case PIPE_CAP_TEXTURE_BORDER_COLOR_QUIRK: {
      enum pipe_quirk_texture_border_color_swizzle quirk = PIPE_QUIRK_TEXTURE_BORDER_COLOR_SWIZZLE_ALPHA_NOT_W;
      if (!screen->info.border_color_feats.customBorderColorWithoutFormat)
         return quirk | PIPE_QUIRK_TEXTURE_BORDER_COLOR_SWIZZLE_FREEDRENO;
      /* assume that if drivers don't implement this extension they either:
       * - don't support custom border colors
       * - handle things correctly
       * - hate border color accuracy
       */
      if (screen->info.have_EXT_border_color_swizzle &&
          !screen->info.border_swizzle_feats.borderColorSwizzleFromImage)
         return quirk | PIPE_QUIRK_TEXTURE_BORDER_COLOR_SWIZZLE_NV50;
      return quirk;
   }

   case PIPE_CAP_MAX_TEXTURE_2D_SIZE:
      return MIN2(screen->info.props.limits.maxImageDimension1D,
                  screen->info.props.limits.maxImageDimension2D);
   case PIPE_CAP_MAX_TEXTURE_3D_LEVELS:
      return 1 + util_logbase2(screen->info.props.limits.maxImageDimension3D);
   case PIPE_CAP_MAX_TEXTURE_CUBE_LEVELS:
      return 1 + util_logbase2(screen->info.props.limits.maxImageDimensionCube);

   case PIPE_CAP_FRAGMENT_SHADER_TEXTURE_LOD:
   case PIPE_CAP_FRAGMENT_SHADER_DERIVATIVES:
      return 1;

   case PIPE_CAP_BLEND_EQUATION_SEPARATE:
   case PIPE_CAP_INDEP_BLEND_ENABLE:
   case PIPE_CAP_INDEP_BLEND_FUNC:
      return screen->info.feats.features.independentBlend;

   case PIPE_CAP_DITHERING:
      return 0;

   case PIPE_CAP_MAX_STREAM_OUTPUT_BUFFERS:
      return screen->info.have_EXT_transform_feedback ? screen->info.tf_props.maxTransformFeedbackBuffers : 0;
   case PIPE_CAP_STREAM_OUTPUT_PAUSE_RESUME:
   case PIPE_CAP_STREAM_OUTPUT_INTERLEAVE_BUFFERS:
      return screen->info.have_EXT_transform_feedback;

   case PIPE_CAP_MAX_TEXTURE_ARRAY_LAYERS:
      return screen->info.props.limits.maxImageArrayLayers;

   case PIPE_CAP_DEPTH_CLIP_DISABLE:
      return !screen->driver_workarounds.depth_clip_control_missing;

   case PIPE_CAP_SHADER_STENCIL_EXPORT:
      return screen->info.have_EXT_shader_stencil_export;

   case PIPE_CAP_VS_INSTANCEID:
   case PIPE_CAP_SEAMLESS_CUBE_MAP:
      return 1;

   case PIPE_CAP_MIN_TEXEL_OFFSET:
      return screen->info.props.limits.minTexelOffset;
   case PIPE_CAP_MAX_TEXEL_OFFSET:
      return screen->info.props.limits.maxTexelOffset;

   case PIPE_CAP_VERTEX_COLOR_UNCLAMPED:
      return 1;

   case PIPE_CAP_CONDITIONAL_RENDER:
     return 1;

   case PIPE_CAP_GLSL_FEATURE_LEVEL_COMPATIBILITY:
   case PIPE_CAP_GLSL_FEATURE_LEVEL:
      return 460;

   case PIPE_CAP_COMPUTE:
      return 1;

   case PIPE_CAP_CONSTANT_BUFFER_OFFSET_ALIGNMENT:
      return screen->info.props.limits.minUniformBufferOffsetAlignment;

   case PIPE_CAP_QUERY_TIMESTAMP:
      return screen->timestamp_valid_bits > 0;

   case PIPE_CAP_QUERY_TIMESTAMP_BITS:
      return screen->timestamp_valid_bits;

   case PIPE_CAP_MIN_MAP_BUFFER_ALIGNMENT:
      return 1 << MIN_SLAB_ORDER;

   case PIPE_CAP_CUBE_MAP_ARRAY:
      return screen->info.feats.features.imageCubeArray;

   case PIPE_CAP_TEXTURE_BUFFER_OBJECTS:
   case PIPE_CAP_PRIMITIVE_RESTART:
      return 1;

   case PIPE_CAP_BINDLESS_TEXTURE:
      return screen->info.have_EXT_descriptor_indexing;

   case PIPE_CAP_TEXTURE_BUFFER_OFFSET_ALIGNMENT:
      return screen->info.props.limits.minTexelBufferOffsetAlignment;

   case PIPE_CAP_TEXTURE_TRANSFER_MODES: {
      enum pipe_texture_transfer_mode mode = PIPE_TEXTURE_TRANSFER_BLIT;
      if (!screen->is_cpu &&
          /* this needs substantial perf tuning */
          screen->info.driver_props.driverID != VK_DRIVER_ID_MESA_TURNIP &&
          screen->info.have_KHR_8bit_storage &&
          screen->info.have_KHR_16bit_storage &&
          screen->info.have_KHR_shader_float16_int8)
         mode |= PIPE_TEXTURE_TRANSFER_COMPUTE;
      return mode;
   }

   case PIPE_CAP_MAX_TEXEL_BUFFER_ELEMENTS_UINT:
      return MIN2(get_smallest_buffer_heap(screen),
                  screen->info.props.limits.maxTexelBufferElements);

   case PIPE_CAP_ENDIANNESS:
      return PIPE_ENDIAN_NATIVE; /* unsure */

   case PIPE_CAP_MAX_VIEWPORTS:
      return MIN2(screen->info.props.limits.maxViewports, PIPE_MAX_VIEWPORTS);

   case PIPE_CAP_IMAGE_LOAD_FORMATTED:
      return screen->info.feats.features.shaderStorageImageReadWithoutFormat;

   case PIPE_CAP_IMAGE_STORE_FORMATTED:
      return screen->info.feats.features.shaderStorageImageWriteWithoutFormat;

   case PIPE_CAP_MIXED_FRAMEBUFFER_SIZES:
      return 1;

   case PIPE_CAP_MAX_GEOMETRY_OUTPUT_VERTICES:
      return screen->info.props.limits.maxGeometryOutputVertices;
   case PIPE_CAP_MAX_GEOMETRY_TOTAL_OUTPUT_COMPONENTS:
      return screen->info.props.limits.maxGeometryTotalOutputComponents;

   case PIPE_CAP_MAX_TEXTURE_GATHER_COMPONENTS:
      return 4;

   case PIPE_CAP_MIN_TEXTURE_GATHER_OFFSET:
      return screen->info.props.limits.minTexelGatherOffset;
   case PIPE_CAP_MAX_TEXTURE_GATHER_OFFSET:
      return screen->info.props.limits.maxTexelGatherOffset;

   case PIPE_CAP_SAMPLER_REDUCTION_MINMAX_ARB:
      return screen->info.feats12.samplerFilterMinmax || screen->info.have_EXT_sampler_filter_minmax;

   case PIPE_CAP_FS_FINE_DERIVATIVE:
      return 1;

   case PIPE_CAP_VENDOR_ID:
      return screen->info.props.vendorID;
   case PIPE_CAP_DEVICE_ID:
      return screen->info.props.deviceID;

   case PIPE_CAP_ACCELERATED:
      return !screen->is_cpu;
   case PIPE_CAP_VIDEO_MEMORY:
      return get_video_mem(screen) >> 20;
   case PIPE_CAP_UMA:
      return screen->info.props.deviceType == VK_PHYSICAL_DEVICE_TYPE_INTEGRATED_GPU;

   case PIPE_CAP_MAX_VERTEX_ATTRIB_STRIDE:
      return screen->info.props.limits.maxVertexInputBindingStride;

   case PIPE_CAP_SAMPLER_VIEW_TARGET:
      return 1;

   case PIPE_CAP_VS_LAYER_VIEWPORT:
   case PIPE_CAP_TES_LAYER_VIEWPORT:
      return screen->info.have_EXT_shader_viewport_index_layer ||
             (screen->spirv_version >= SPIRV_VERSION(1, 5) &&
              screen->info.feats12.shaderOutputLayer &&
              screen->info.feats12.shaderOutputViewportIndex);

   case PIPE_CAP_TEXTURE_FLOAT_LINEAR:
      return have_fp32_filter_linear(screen);

   case PIPE_CAP_TEXTURE_HALF_FLOAT_LINEAR:
      return 1;

   case PIPE_CAP_SHADER_BUFFER_OFFSET_ALIGNMENT:
      return screen->info.props.limits.minStorageBufferOffsetAlignment;

   case PIPE_CAP_PCI_GROUP:
   case PIPE_CAP_PCI_BUS:
   case PIPE_CAP_PCI_DEVICE:
   case PIPE_CAP_PCI_FUNCTION:
      return 0; /* TODO: figure these out */

   case PIPE_CAP_CULL_DISTANCE:
      return screen->info.feats.features.shaderCullDistance;

   case PIPE_CAP_SPARSE_BUFFER_PAGE_SIZE:
      return screen->info.feats.features.sparseBinding ? ZINK_SPARSE_BUFFER_PAGE_SIZE : 0;

   /* Sparse texture */
   case PIPE_CAP_MAX_SPARSE_TEXTURE_SIZE:
      return screen->info.feats.features.sparseResidencyImage2D ?
         zink_get_param(pscreen, PIPE_CAP_MAX_TEXTURE_2D_SIZE) : 0;
   case PIPE_CAP_MAX_SPARSE_3D_TEXTURE_SIZE:
      return screen->info.feats.features.sparseResidencyImage3D ?
         (1 << (zink_get_param(pscreen, PIPE_CAP_MAX_TEXTURE_3D_LEVELS) - 1)) : 0;
   case PIPE_CAP_MAX_SPARSE_ARRAY_TEXTURE_LAYERS:
      return screen->info.feats.features.sparseResidencyImage2D ?
         zink_get_param(pscreen, PIPE_CAP_MAX_TEXTURE_ARRAY_LAYERS) : 0;
   case PIPE_CAP_SPARSE_TEXTURE_FULL_ARRAY_CUBE_MIPMAPS:
      return screen->info.feats.features.sparseResidencyImage2D ? 1 : 0;
   case PIPE_CAP_QUERY_SPARSE_TEXTURE_RESIDENCY:
   case PIPE_CAP_CLAMP_SPARSE_TEXTURE_LOD:
      return screen->info.feats.features.sparseResidency2Samples ? 1 : 0;

   case PIPE_CAP_VIEWPORT_SUBPIXEL_BITS:
      return screen->info.props.limits.viewportSubPixelBits;

   case PIPE_CAP_MAX_GS_INVOCATIONS:
      return screen->info.props.limits.maxGeometryShaderInvocations;

   case PIPE_CAP_MAX_COMBINED_SHADER_BUFFERS:
      /* gallium handles this automatically */
      return 0;

   case PIPE_CAP_MAX_SHADER_BUFFER_SIZE_UINT:
      /* 1<<27 is required by VK spec */
      assert(screen->info.props.limits.maxStorageBufferRange >= 1 << 27);
      /* clamp to VK spec minimum */
      return MIN2(get_smallest_buffer_heap(screen), screen->info.props.limits.maxStorageBufferRange);

   case PIPE_CAP_FS_COORD_ORIGIN_UPPER_LEFT:
   case PIPE_CAP_FS_COORD_PIXEL_CENTER_HALF_INTEGER:
      return 1;

   case PIPE_CAP_FS_COORD_ORIGIN_LOWER_LEFT:
   case PIPE_CAP_FS_COORD_PIXEL_CENTER_INTEGER:
      return 0;

   case PIPE_CAP_NIR_COMPACT_ARRAYS:
      return 1;

   case PIPE_CAP_FS_FACE_IS_INTEGER_SYSVAL:
      return 1;

   case PIPE_CAP_VIEWPORT_TRANSFORM_LOWERED:
      return 1;

   case PIPE_CAP_FLATSHADE:
   case PIPE_CAP_ALPHA_TEST:
   case PIPE_CAP_CLIP_PLANES:
   case PIPE_CAP_POINT_SIZE_FIXED:
   case PIPE_CAP_TWO_SIDED_COLOR:
      return 0;

   case PIPE_CAP_MAX_SHADER_PATCH_VARYINGS:
      return screen->info.props.limits.maxTessellationControlPerVertexOutputComponents / 4;
   case PIPE_CAP_MAX_VARYINGS:
      /* need to reserve up to 60 of our varying components and 16 slots for streamout */
      return MIN2(screen->info.props.limits.maxVertexOutputComponents / 4 / 2, 16);

   case PIPE_CAP_DMABUF:
      return screen->info.have_KHR_external_memory_fd &&
             screen->info.have_EXT_external_memory_dma_buf &&
             screen->info.have_EXT_queue_family_foreign;

   case PIPE_CAP_DEPTH_BOUNDS_TEST:
      return screen->info.feats.features.depthBounds;

   case PIPE_CAP_POST_DEPTH_COVERAGE:
      return screen->info.have_EXT_post_depth_coverage;

   case PIPE_CAP_STRING_MARKER:
      return screen->instance_info.have_EXT_debug_utils;

   default:
      return u_pipe_screen_get_param_defaults(pscreen, param);
   }
}

static float
zink_get_paramf(struct pipe_screen *pscreen, enum pipe_capf param)
{
   struct zink_screen *screen = zink_screen(pscreen);

   switch (param) {
   case PIPE_CAPF_MIN_LINE_WIDTH:
   case PIPE_CAPF_MIN_LINE_WIDTH_AA:
      if (!screen->info.feats.features.wideLines)
         return 1.0f;
      return MAX2(screen->info.props.limits.lineWidthRange[0], 0.01);

   case PIPE_CAPF_MIN_POINT_SIZE:
   case PIPE_CAPF_MIN_POINT_SIZE_AA:
      if (!screen->info.feats.features.largePoints)
         return 1.0f;
      return MAX2(screen->info.props.limits.pointSizeRange[0], 0.01);


   case PIPE_CAPF_LINE_WIDTH_GRANULARITY:
      if (!screen->info.feats.features.wideLines)
         return 0.1f;
      return screen->info.props.limits.lineWidthGranularity;

   case PIPE_CAPF_POINT_SIZE_GRANULARITY:
      if (!screen->info.feats.features.largePoints)
         return 0.1f;
      return screen->info.props.limits.pointSizeGranularity;


   case PIPE_CAPF_MAX_LINE_WIDTH:
   case PIPE_CAPF_MAX_LINE_WIDTH_AA:
      if (!screen->info.feats.features.wideLines)
         return 1.0f;
      return screen->info.props.limits.lineWidthRange[1];

   case PIPE_CAPF_MAX_POINT_SIZE:
   case PIPE_CAPF_MAX_POINT_SIZE_AA:
      if (!screen->info.feats.features.largePoints)
         return 1.0f;
      return screen->info.props.limits.pointSizeRange[1];

   case PIPE_CAPF_MAX_TEXTURE_ANISOTROPY:
      if (!screen->info.feats.features.samplerAnisotropy)
         return 1.0f;
      return screen->info.props.limits.maxSamplerAnisotropy;

   case PIPE_CAPF_MAX_TEXTURE_LOD_BIAS:
      return screen->info.props.limits.maxSamplerLodBias;

   case PIPE_CAPF_MIN_CONSERVATIVE_RASTER_DILATE:
   case PIPE_CAPF_MAX_CONSERVATIVE_RASTER_DILATE:
   case PIPE_CAPF_CONSERVATIVE_RASTER_DILATE_GRANULARITY:
      return 0.0f; /* not implemented */
   }

   /* should only get here on unhandled cases */
   return 0.0f;
}

static int
zink_get_shader_param(struct pipe_screen *pscreen,
                       gl_shader_stage shader,
                       enum pipe_shader_cap param)
{
   struct zink_screen *screen = zink_screen(pscreen);

   switch (param) {
   case PIPE_SHADER_CAP_MAX_INSTRUCTIONS:
      switch (shader) {
      case MESA_SHADER_FRAGMENT:
      case MESA_SHADER_VERTEX:
         return INT_MAX;
      case MESA_SHADER_TESS_CTRL:
      case MESA_SHADER_TESS_EVAL:
         if (screen->info.feats.features.tessellationShader &&
             screen->info.have_KHR_maintenance2)
            return INT_MAX;
         break;

      case MESA_SHADER_GEOMETRY:
         if (screen->info.feats.features.geometryShader)
            return INT_MAX;
         break;

      case MESA_SHADER_COMPUTE:
         return INT_MAX;
      default:
         break;
      }
      return 0;
   case PIPE_SHADER_CAP_MAX_ALU_INSTRUCTIONS:
   case PIPE_SHADER_CAP_MAX_TEX_INSTRUCTIONS:
   case PIPE_SHADER_CAP_MAX_TEX_INDIRECTIONS:
   case PIPE_SHADER_CAP_MAX_CONTROL_FLOW_DEPTH:
      return INT_MAX;

   case PIPE_SHADER_CAP_MAX_INPUTS: {
      uint32_t max = 0;
      switch (shader) {
      case MESA_SHADER_VERTEX:
         max = MIN2(screen->info.props.limits.maxVertexInputAttributes, PIPE_MAX_ATTRIBS);
         break;
      case MESA_SHADER_TESS_CTRL:
         max = screen->info.props.limits.maxTessellationControlPerVertexInputComponents / 4;
         break;
      case MESA_SHADER_TESS_EVAL:
         max = screen->info.props.limits.maxTessellationEvaluationInputComponents / 4;
         break;
      case MESA_SHADER_GEOMETRY:
         max = screen->info.props.limits.maxGeometryInputComponents / 4;
         break;
      case MESA_SHADER_FRAGMENT:
         /* intel drivers report fewer components, but it's a value that's compatible
          * with what we need for GL, so we can still force a conformant value here
          */
         if (screen->info.driver_props.driverID == VK_DRIVER_ID_INTEL_OPEN_SOURCE_MESA ||
             screen->info.driver_props.driverID == VK_DRIVER_ID_INTEL_PROPRIETARY_WINDOWS)
            return 32;
         max = screen->info.props.limits.maxFragmentInputComponents / 4;
         break;
      default:
         return 0; /* unsupported stage */
      }
      switch (shader) {
      case MESA_SHADER_VERTEX:
      case MESA_SHADER_TESS_EVAL:
      case MESA_SHADER_GEOMETRY:
         /* last vertex stage must support streamout, and this is capped in glsl compiler */
         return MIN2(max, MAX_VARYING);
      default: break;
      }
      return MIN2(max, 64); // prevent overflowing struct shader_info::inputs_read
   }

   case PIPE_SHADER_CAP_MAX_OUTPUTS: {
      uint32_t max = 0;
      switch (shader) {
      case MESA_SHADER_VERTEX:
         max = screen->info.props.limits.maxVertexOutputComponents / 4;
         break;
      case MESA_SHADER_TESS_CTRL:
         max = screen->info.props.limits.maxTessellationControlPerVertexOutputComponents / 4;
         break;
      case MESA_SHADER_TESS_EVAL:
         max = screen->info.props.limits.maxTessellationEvaluationOutputComponents / 4;
         break;
      case MESA_SHADER_GEOMETRY:
         max = screen->info.props.limits.maxGeometryOutputComponents / 4;
         break;
      case MESA_SHADER_FRAGMENT:
         max = screen->info.props.limits.maxColorAttachments;
         break;
      default:
         return 0; /* unsupported stage */
      }
      return MIN2(max, 64); // prevent overflowing struct shader_info::outputs_read/written
   }

   case PIPE_SHADER_CAP_MAX_CONST_BUFFER0_SIZE:
      /* At least 16384 is guaranteed by VK spec */
      assert(screen->info.props.limits.maxUniformBufferRange >= 16384);
      /* but Gallium can't handle values that are too big */
      return MIN3(get_smallest_buffer_heap(screen),
                  screen->info.props.limits.maxUniformBufferRange, BITFIELD_BIT(31));

   case PIPE_SHADER_CAP_MAX_CONST_BUFFERS:
      return  MIN2(screen->info.props.limits.maxPerStageDescriptorUniformBuffers,
                   PIPE_MAX_CONSTANT_BUFFERS);

   case PIPE_SHADER_CAP_MAX_TEMPS:
      return INT_MAX;

   case PIPE_SHADER_CAP_INTEGERS:
      return 1;

   case PIPE_SHADER_CAP_INDIRECT_CONST_ADDR:
   case PIPE_SHADER_CAP_INDIRECT_TEMP_ADDR:
   case PIPE_SHADER_CAP_INDIRECT_INPUT_ADDR:
   case PIPE_SHADER_CAP_INDIRECT_OUTPUT_ADDR:
      return 1;

   case PIPE_SHADER_CAP_SUBROUTINES:
   case PIPE_SHADER_CAP_INT64_ATOMICS:
   case PIPE_SHADER_CAP_GLSL_16BIT_CONSTS:
      return 0; /* not implemented */

   case PIPE_SHADER_CAP_FP16_CONST_BUFFERS:
      //enabling this breaks GTF-GL46.gtf21.GL2Tests.glGetUniform.glGetUniform
      //return screen->info.feats11.uniformAndStorageBuffer16BitAccess ||
             //(screen->info.have_KHR_16bit_storage && screen->info.storage_16bit_feats.uniformAndStorageBuffer16BitAccess);
      return 0;
   case PIPE_SHADER_CAP_FP16_DERIVATIVES:
      return 0; //spirv requires 32bit derivative srcs and dests
   case PIPE_SHADER_CAP_FP16:
      return screen->info.feats12.shaderFloat16 ||
             (screen->info.have_KHR_shader_float16_int8 &&
              screen->info.shader_float16_int8_feats.shaderFloat16);

   case PIPE_SHADER_CAP_INT16:
      return screen->info.feats.features.shaderInt16;

   case PIPE_SHADER_CAP_PREFERRED_IR:
      return PIPE_SHADER_IR_NIR;

   case PIPE_SHADER_CAP_TGSI_SQRT_SUPPORTED:
      return 0; /* not implemented */

   case PIPE_SHADER_CAP_MAX_TEXTURE_SAMPLERS:
   case PIPE_SHADER_CAP_MAX_SAMPLER_VIEWS:
      return MIN2(MIN2(screen->info.props.limits.maxPerStageDescriptorSamplers,
                       screen->info.props.limits.maxPerStageDescriptorSampledImages),
                  PIPE_MAX_SAMPLERS);

   case PIPE_SHADER_CAP_DROUND_SUPPORTED:
   case PIPE_SHADER_CAP_DFRACEXP_DLDEXP_SUPPORTED:
      return 0; /* not implemented */

   case PIPE_SHADER_CAP_TGSI_ANY_INOUT_DECL_RANGE:
      return 0; /* no idea */

   case PIPE_SHADER_CAP_MAX_SHADER_BUFFERS:
      switch (shader) {
      case MESA_SHADER_VERTEX:
      case MESA_SHADER_TESS_CTRL:
      case MESA_SHADER_TESS_EVAL:
      case MESA_SHADER_GEOMETRY:
         if (!screen->info.feats.features.vertexPipelineStoresAndAtomics)
            return 0;
         break;

      case MESA_SHADER_FRAGMENT:
         if (!screen->info.feats.features.fragmentStoresAndAtomics)
            return 0;
         break;

      default:
         break;
      }

      /* TODO: this limitation is dumb, and will need some fixes in mesa */
      return MIN2(screen->info.props.limits.maxPerStageDescriptorStorageBuffers, PIPE_MAX_SHADER_BUFFERS);

   case PIPE_SHADER_CAP_SUPPORTED_IRS:
      return (1 << PIPE_SHADER_IR_NIR) | (1 << PIPE_SHADER_IR_TGSI);

   case PIPE_SHADER_CAP_MAX_SHADER_IMAGES:
      if (screen->info.feats.features.shaderStorageImageExtendedFormats &&
          screen->info.feats.features.shaderStorageImageWriteWithoutFormat)
         return MIN2(screen->info.props.limits.maxPerStageDescriptorStorageImages,
                     ZINK_MAX_SHADER_IMAGES);
      return 0;

   case PIPE_SHADER_CAP_LDEXP_SUPPORTED:
   case PIPE_SHADER_CAP_MAX_HW_ATOMIC_COUNTERS:
   case PIPE_SHADER_CAP_MAX_HW_ATOMIC_COUNTER_BUFFERS:
      return 0; /* not implemented */
   case PIPE_SHADER_CAP_CONT_SUPPORTED:
      return 1;
   }

   /* should only get here on unhandled cases */
   return 0;
}

static VkSampleCountFlagBits
vk_sample_count_flags(uint32_t sample_count)
{
   switch (sample_count) {
   case 1: return VK_SAMPLE_COUNT_1_BIT;
   case 2: return VK_SAMPLE_COUNT_2_BIT;
   case 4: return VK_SAMPLE_COUNT_4_BIT;
   case 8: return VK_SAMPLE_COUNT_8_BIT;
   case 16: return VK_SAMPLE_COUNT_16_BIT;
   case 32: return VK_SAMPLE_COUNT_32_BIT;
   case 64: return VK_SAMPLE_COUNT_64_BIT;
   default:
      return 0;
   }
}

static bool
zink_is_compute_copy_faster(struct pipe_screen *pscreen,
                            enum pipe_format src_format,
                            enum pipe_format dst_format,
                            unsigned width,
                            unsigned height,
                            unsigned depth,
                            bool cpu)
{
   if (cpu)
      /* very basic for now, probably even worse for some cases,
       * but fixes lots of others
       */
      return width * height * depth > 64 * 64;
   return false;
}

static bool
zink_is_format_supported(struct pipe_screen *pscreen,
                         enum pipe_format format,
                         enum pipe_texture_target target,
                         unsigned sample_count,
                         unsigned storage_sample_count,
                         unsigned bind)
{
   struct zink_screen *screen = zink_screen(pscreen);

   if (storage_sample_count && !screen->info.feats.features.shaderStorageImageMultisample && bind & PIPE_BIND_SHADER_IMAGE)
      return false;

   if (format == PIPE_FORMAT_NONE)
      return screen->info.props.limits.framebufferNoAttachmentsSampleCounts &
             vk_sample_count_flags(sample_count);

   if (bind & PIPE_BIND_INDEX_BUFFER) {
      if (format == PIPE_FORMAT_R8_UINT &&
          !screen->info.have_EXT_index_type_uint8)
         return false;
      if (format != PIPE_FORMAT_R8_UINT &&
          format != PIPE_FORMAT_R16_UINT &&
          format != PIPE_FORMAT_R32_UINT)
         return false;
   }

   VkFormat vkformat = zink_get_format(screen, format);
   if (vkformat == VK_FORMAT_UNDEFINED)
      return false;

   if (sample_count >= 1) {
      VkSampleCountFlagBits sample_mask = vk_sample_count_flags(sample_count);
      if (!sample_mask)
         return false;
      const struct util_format_description *desc = util_format_description(format);
      if (util_format_is_depth_or_stencil(format)) {
         if (util_format_has_depth(desc)) {
            if (bind & PIPE_BIND_DEPTH_STENCIL &&
                (screen->info.props.limits.framebufferDepthSampleCounts & sample_mask) != sample_mask)
               return false;
            if (bind & PIPE_BIND_SAMPLER_VIEW &&
                (screen->info.props.limits.sampledImageDepthSampleCounts & sample_mask) != sample_mask)
               return false;
         }
         if (util_format_has_stencil(desc)) {
            if (bind & PIPE_BIND_DEPTH_STENCIL &&
                (screen->info.props.limits.framebufferStencilSampleCounts & sample_mask) != sample_mask)
               return false;
            if (bind & PIPE_BIND_SAMPLER_VIEW &&
                (screen->info.props.limits.sampledImageStencilSampleCounts & sample_mask) != sample_mask)
               return false;
         }
      } else if (util_format_is_pure_integer(format)) {
         if (bind & PIPE_BIND_RENDER_TARGET &&
             !(screen->info.props.limits.framebufferColorSampleCounts & sample_mask))
            return false;
         if (bind & PIPE_BIND_SAMPLER_VIEW &&
             !(screen->info.props.limits.sampledImageIntegerSampleCounts & sample_mask))
            return false;
      } else {
         if (bind & PIPE_BIND_RENDER_TARGET &&
             !(screen->info.props.limits.framebufferColorSampleCounts & sample_mask))
            return false;
         if (bind & PIPE_BIND_SAMPLER_VIEW &&
             !(screen->info.props.limits.sampledImageColorSampleCounts & sample_mask))
            return false;
      }
      if (bind & PIPE_BIND_SHADER_IMAGE) {
          if (!(screen->info.props.limits.storageImageSampleCounts & sample_mask))
             return false;
      }
   }

   VkFormatProperties props = screen->format_props[format];

   if (target == PIPE_BUFFER) {
      if (bind & PIPE_BIND_VERTEX_BUFFER) {
         if (!(props.bufferFeatures & VK_FORMAT_FEATURE_VERTEX_BUFFER_BIT)) {
            enum pipe_format new_format = zink_decompose_vertex_format(format);
            if (!new_format)
               return false;
            if (!(screen->format_props[new_format].bufferFeatures & VK_FORMAT_FEATURE_VERTEX_BUFFER_BIT))
               return false;
         }
      }

      if (bind & PIPE_BIND_SAMPLER_VIEW &&
         !(props.bufferFeatures & VK_FORMAT_FEATURE_UNIFORM_TEXEL_BUFFER_BIT))
            return false;

      if (bind & PIPE_BIND_SHADER_IMAGE &&
          !(props.bufferFeatures & VK_FORMAT_FEATURE_STORAGE_TEXEL_BUFFER_BIT))
         return false;
   } else {
      /* all other targets are texture-targets */
      if (bind & PIPE_BIND_RENDER_TARGET &&
          !(props.optimalTilingFeatures & VK_FORMAT_FEATURE_COLOR_ATTACHMENT_BIT))
         return false;

      if (bind & PIPE_BIND_BLENDABLE &&
         !(props.optimalTilingFeatures & VK_FORMAT_FEATURE_COLOR_ATTACHMENT_BLEND_BIT))
        return false;

      if (bind & PIPE_BIND_SAMPLER_VIEW &&
         !(props.optimalTilingFeatures & VK_FORMAT_FEATURE_SAMPLED_IMAGE_BIT))
            return false;

      if (bind & PIPE_BIND_SAMPLER_REDUCTION_MINMAX &&
          !(props.optimalTilingFeatures & VK_FORMAT_FEATURE_SAMPLED_IMAGE_FILTER_MINMAX_BIT))
         return false;

      if ((bind & PIPE_BIND_SAMPLER_VIEW) || (bind & PIPE_BIND_RENDER_TARGET)) {
         /* if this is a 3-component texture, force gallium to give us 4 components by rejecting this one */
         const struct util_format_description *desc = util_format_description(format);
         if (desc->nr_channels == 3 &&
             (desc->block.bits == 24 || desc->block.bits == 48 || desc->block.bits == 96))
            return false;
      }

      if (bind & PIPE_BIND_DEPTH_STENCIL &&
          !(props.optimalTilingFeatures & VK_FORMAT_FEATURE_DEPTH_STENCIL_ATTACHMENT_BIT))
         return false;

      if (bind & PIPE_BIND_SHADER_IMAGE &&
          !(props.optimalTilingFeatures & VK_FORMAT_FEATURE_STORAGE_IMAGE_BIT))
         return false;
   }

   return true;
}

static void
zink_destroy_screen(struct pipe_screen *pscreen)
{
   struct zink_screen *screen = zink_screen(pscreen);

   hash_table_foreach(&screen->dts, entry)
      zink_kopper_deinit_displaytarget(screen, entry->data);
   simple_mtx_destroy(&screen->dt_lock);

   if (screen->copy_context)
      screen->copy_context->base.destroy(&screen->copy_context->base);

   if (VK_NULL_HANDLE != screen->debugUtilsCallbackHandle) {
      VKSCR(DestroyDebugUtilsMessengerEXT)(screen->instance, screen->debugUtilsCallbackHandle, NULL);
   }

   if (!screen->info.have_KHR_imageless_framebuffer) {
      hash_table_foreach(&screen->framebuffer_cache, entry) {
         struct zink_framebuffer* fb = (struct zink_framebuffer*)entry->data;
         zink_destroy_framebuffer(screen, fb);
      }
      simple_mtx_destroy(&screen->framebuffer_mtx);
   }

   util_vertex_state_cache_deinit(&screen->vertex_state_cache);

   VKSCR(DestroyPipelineLayout)(screen->dev, screen->gfx_push_constant_layout, NULL);

   u_transfer_helper_destroy(pscreen->transfer_helper);
   util_queue_finish(&screen->cache_get_thread);
   util_queue_destroy(&screen->cache_get_thread);
#ifdef ENABLE_SHADER_CACHE
   if (screen->disk_cache) {
      util_queue_finish(&screen->cache_put_thread);
      disk_cache_wait_for_idle(screen->disk_cache);
      util_queue_destroy(&screen->cache_put_thread);
   }
#endif
   disk_cache_destroy(screen->disk_cache);
   zink_bo_deinit(screen);
   util_live_shader_cache_deinit(&screen->shaders);

   zink_descriptor_layouts_deinit(screen);

   if (screen->sem)
      VKSCR(DestroySemaphore)(screen->dev, screen->sem, NULL);

   if (screen->prev_sem)
      VKSCR(DestroySemaphore)(screen->dev, screen->prev_sem, NULL);

   if (screen->fence)
      VKSCR(DestroyFence)(screen->dev, screen->fence, NULL);

   if (screen->threaded)
      util_queue_destroy(&screen->flush_queue);

   simple_mtx_destroy(&screen->queue_lock);
   VKSCR(DestroyDevice)(screen->dev, NULL);
   VKSCR(DestroyInstance)(screen->instance, NULL);
   util_idalloc_mt_fini(&screen->buffer_ids);

   util_dl_close(screen->loader_lib);
   if (screen->drm_fd != -1)
      close(screen->drm_fd);

   slab_destroy_parent(&screen->transfer_pool);
   ralloc_free(screen);
   glsl_type_singleton_decref();
}

static bool
choose_pdev(struct zink_screen *screen)
{
   uint32_t i, pdev_count;
   VkPhysicalDevice *pdevs;
   bool is_cpu = false;
   VkResult result = VKSCR(EnumeratePhysicalDevices)(screen->instance, &pdev_count, NULL);
   if (result != VK_SUCCESS) {
      mesa_loge("ZINK: vkEnumeratePhysicalDevices failed (%s)", vk_Result_to_str(result));
      return is_cpu;
   }

   assert(pdev_count > 0);

   pdevs = malloc(sizeof(*pdevs) * pdev_count);
   result = VKSCR(EnumeratePhysicalDevices)(screen->instance, &pdev_count, pdevs);
   assert(result == VK_SUCCESS);
   assert(pdev_count > 0);

   VkPhysicalDeviceProperties props;
   bool cpu = debug_get_bool_option("LIBGL_ALWAYS_SOFTWARE", false) ||
              debug_get_bool_option("D3D_ALWAYS_SOFTWARE", false);
   /* priority when multiple drivers are available (highest to lowest):
      VK_PHYSICAL_DEVICE_TYPE_VIRTUAL_GPU
      VK_PHYSICAL_DEVICE_TYPE_DISCRETE_GPU
      VK_PHYSICAL_DEVICE_TYPE_INTEGRATED_GPU
      VK_PHYSICAL_DEVICE_TYPE_CPU
      VK_PHYSICAL_DEVICE_TYPE_OTHER

    * users should specify VK_ICD_FILENAMES since this is a standardized variable
    * used by all vulkan applications
    */
   unsigned prio_map[] = {
      [VK_PHYSICAL_DEVICE_TYPE_OTHER] = 0,
      [VK_PHYSICAL_DEVICE_TYPE_CPU] = 1,
      [VK_PHYSICAL_DEVICE_TYPE_INTEGRATED_GPU] = 2,
      [VK_PHYSICAL_DEVICE_TYPE_DISCRETE_GPU] = 3,
      [VK_PHYSICAL_DEVICE_TYPE_VIRTUAL_GPU] = 4,
   };
   unsigned idx = 0;
   int cur_prio = 0;
   for (i = 0; i < pdev_count; ++i) {
      VKSCR(GetPhysicalDeviceProperties)(pdevs[i], &props);

      if (cpu) {
         /* if user wants cpu, only give them cpu */
         if (props.deviceType == VK_PHYSICAL_DEVICE_TYPE_CPU) {
            idx = i;
            cur_prio = prio_map[props.deviceType];
            break;
         }
      } else {
         assert(props.deviceType <= VK_PHYSICAL_DEVICE_TYPE_CPU);
         if (prio_map[props.deviceType] > cur_prio) {
            idx = i;
            cur_prio = prio_map[props.deviceType];
         }
      }
   }
   is_cpu = cur_prio == prio_map[VK_PHYSICAL_DEVICE_TYPE_CPU];
   if (cpu != is_cpu)
      goto out;

   screen->pdev = pdevs[idx];
   VKSCR(GetPhysicalDeviceProperties)(screen->pdev, &screen->info.props);
   screen->info.device_version = screen->info.props.apiVersion;

   /* runtime version is the lesser of the instance version and device version */
   screen->vk_version = MIN2(screen->info.device_version, screen->instance_info.loader_version);

   /* calculate SPIR-V version based on VK version */
   if (screen->vk_version >= VK_MAKE_VERSION(1, 2, 0))
      screen->spirv_version = SPIRV_VERSION(1, 5);
   else if (screen->vk_version >= VK_MAKE_VERSION(1, 1, 0))
      screen->spirv_version = SPIRV_VERSION(1, 3);
   else
      screen->spirv_version = SPIRV_VERSION(1, 0);
out:
   free(pdevs);
   return is_cpu;
}

static void
update_queue_props(struct zink_screen *screen)
{
   uint32_t num_queues;
   VKSCR(GetPhysicalDeviceQueueFamilyProperties)(screen->pdev, &num_queues, NULL);
   assert(num_queues > 0);

   VkQueueFamilyProperties *props = malloc(sizeof(*props) * num_queues);
   VKSCR(GetPhysicalDeviceQueueFamilyProperties)(screen->pdev, &num_queues, props);

   bool found_gfx = false;
   uint32_t sparse_only = UINT32_MAX;
   screen->sparse_queue = UINT32_MAX;
   for (uint32_t i = 0; i < num_queues; i++) {
      if (props[i].queueFlags & VK_QUEUE_GRAPHICS_BIT) {
         if (found_gfx)
            continue;
         screen->sparse_queue = screen->gfx_queue = i;
         screen->max_queues = props[i].queueCount;
         screen->timestamp_valid_bits = props[i].timestampValidBits;
         found_gfx = true;
      } else if (props[i].queueFlags & VK_QUEUE_SPARSE_BINDING_BIT)
         sparse_only = i;
   }
   if (sparse_only != UINT32_MAX)
      screen->sparse_queue = sparse_only;
   free(props);
}

static void
init_queue(struct zink_screen *screen)
{
   simple_mtx_init(&screen->queue_lock, mtx_plain);
   VKSCR(GetDeviceQueue)(screen->dev, screen->gfx_queue, 0, &screen->queue);
   if (screen->sparse_queue != screen->gfx_queue)
      VKSCR(GetDeviceQueue)(screen->dev, screen->sparse_queue, 0, &screen->queue_sparse);
   else
      screen->queue_sparse = screen->queue;
}

static void
zink_flush_frontbuffer(struct pipe_screen *pscreen,
                       struct pipe_context *pctx,
                       struct pipe_resource *pres,
                       unsigned level, unsigned layer,
                       void *winsys_drawable_handle,
                       struct pipe_box *sub_box)
{
   struct zink_screen *screen = zink_screen(pscreen);
   struct zink_resource *res = zink_resource(pres);
   //struct zink_context *ctx = zink_context(pctx);

   /* if the surface is no longer a swapchain, this is a no-op */
   /*if (!zink_is_swapchain(res))
      return;

   ctx = zink_tc_context_unwrap(pctx, screen->threaded);

   if (!zink_kopper_acquired(res->obj->dt, res->obj->dt_idx)) {
      /* swapbuffers to an undefined surface: acquire and present garbage */
      /*zink_kopper_acquire(ctx, res, UINT64_MAX);
      ctx->needs_present = res;
      /* set batch usage to submit acquire semaphore */
      /*zink_batch_resource_usage_set(&ctx->batch, res, true, false);
      /* ensure the resource is set up to present garbage */
      /*ctx->base.flush_resource(&ctx->base, pres);
   }

   /* handle any outstanding acquire submits (not just from above) */
   /*if (ctx->batch.swapchain || ctx->needs_present) {
      ctx->batch.has_work = true;
      pctx->flush(pctx, NULL, PIPE_FLUSH_END_OF_FRAME);
      if (ctx->last_fence && screen->threaded) {
         struct zink_batch_state *bs = zink_batch_state(ctx->last_fence);
         util_queue_fence_wait(&bs->flush_completed);
      }
   }*/

   /* always verify that this was acquired */
   /*assert(zink_kopper_acquired(res->obj->dt, res->obj->dt_idx));
   zink_kopper_present_queue(screen, res);*/

   struct sw_winsys *winsys = screen->winsys;

   if (!winsys)
     return;
   void *map = winsys->displaytarget_map(winsys, res->dt, 0);

   if (map) {
      struct pipe_transfer *transfer = NULL;
      
      // Context hack
      pctx = zink_xlib_context;
      
      void *res_map = pipe_texture_map(pctx, pres, level, layer, PIPE_MAP_READ, 0, 0,
                                        u_minify(pres->width0, level),
                                        u_minify(pres->height0, level),
                                        &transfer);
      if (res_map) {
         util_copy_rect((ubyte*)map, pres->format, res->dt_stride, 0, 0,
                        transfer->box.width, transfer->box.height,
                        (const ubyte*)res_map, transfer->stride, 0, 0);
         pipe_texture_unmap(pctx, transfer);
      }
      winsys->displaytarget_unmap(winsys, res->dt);
   }

   winsys->displaytarget_display(winsys, res->dt, winsys_drawable_handle, sub_box);
}

bool
zink_is_depth_format_supported(struct zink_screen *screen, VkFormat format)
{
   VkFormatProperties props;
   VKSCR(GetPhysicalDeviceFormatProperties)(screen->pdev, format, &props);
   return (props.linearTilingFeatures | props.optimalTilingFeatures) &
          VK_FORMAT_FEATURE_DEPTH_STENCIL_ATTACHMENT_BIT;
}

static enum pipe_format
emulate_x8(enum pipe_format format)
{
   /* convert missing Xn variants to An */
   switch (format) {
   case PIPE_FORMAT_B8G8R8X8_UNORM:
      return PIPE_FORMAT_B8G8R8A8_UNORM;

   case PIPE_FORMAT_B8G8R8X8_SRGB:
      return PIPE_FORMAT_B8G8R8A8_SRGB;
   case PIPE_FORMAT_R8G8B8X8_SRGB:
      return PIPE_FORMAT_R8G8B8A8_SRGB;

   case PIPE_FORMAT_R8G8B8X8_SINT:
      return PIPE_FORMAT_R8G8B8A8_SINT;
   case PIPE_FORMAT_R8G8B8X8_SNORM:
      return PIPE_FORMAT_R8G8B8A8_SNORM;
   case PIPE_FORMAT_R8G8B8X8_UNORM:
      return PIPE_FORMAT_R8G8B8A8_UNORM;

   case PIPE_FORMAT_R16G16B16X16_FLOAT:
      return PIPE_FORMAT_R16G16B16A16_FLOAT;
   case PIPE_FORMAT_R16G16B16X16_SINT:
      return PIPE_FORMAT_R16G16B16A16_SINT;
   case PIPE_FORMAT_R16G16B16X16_SNORM:
      return PIPE_FORMAT_R16G16B16A16_SNORM;
   case PIPE_FORMAT_R16G16B16X16_UNORM:
      return PIPE_FORMAT_R16G16B16A16_UNORM;

   case PIPE_FORMAT_R32G32B32X32_FLOAT:
      return PIPE_FORMAT_R32G32B32A32_FLOAT;
   case PIPE_FORMAT_R32G32B32X32_SINT:
      return PIPE_FORMAT_R32G32B32A32_SINT;

   default:
      return format;
   }
}

VkFormat
zink_get_format(struct zink_screen *screen, enum pipe_format format)
{
   if (!screen->driver_workarounds.broken_l4a4 || format != PIPE_FORMAT_L4A4_UNORM)
      format = zink_format_get_emulated_alpha(format);

   VkFormat ret = zink_pipe_format_to_vk_format(emulate_x8(format));

   if (format == PIPE_FORMAT_X32_S8X24_UINT &&
       screen->have_D32_SFLOAT_S8_UINT)
      return VK_FORMAT_D32_SFLOAT_S8_UINT;

   if (format == PIPE_FORMAT_X24S8_UINT)
      /* valid when using aspects to extract stencil,
       * fails format test because it's emulated */
      ret = VK_FORMAT_D24_UNORM_S8_UINT;

   if (ret == VK_FORMAT_X8_D24_UNORM_PACK32 &&
       !screen->have_X8_D24_UNORM_PACK32) {
      assert(zink_is_depth_format_supported(screen, VK_FORMAT_D32_SFLOAT));
      return VK_FORMAT_D32_SFLOAT;
   }

   if (ret == VK_FORMAT_D24_UNORM_S8_UINT &&
       !screen->have_D24_UNORM_S8_UINT) {
      assert(screen->have_D32_SFLOAT_S8_UINT);
      return VK_FORMAT_D32_SFLOAT_S8_UINT;
   }

   if ((ret == VK_FORMAT_A4B4G4R4_UNORM_PACK16 &&
        !screen->info.format_4444_feats.formatA4B4G4R4) ||
       (ret == VK_FORMAT_A4R4G4B4_UNORM_PACK16 &&
        !screen->info.format_4444_feats.formatA4R4G4B4))
      return VK_FORMAT_UNDEFINED;

   if (format == PIPE_FORMAT_R4A4_UNORM)
      return VK_FORMAT_R4G4_UNORM_PACK8;

   return ret;
}

static bool
check_have_device_time(struct zink_screen *screen)
{
   uint32_t num_domains = 0;
   VkTimeDomainEXT domains[8]; //current max is 4
   VkResult result = VKSCR(GetPhysicalDeviceCalibrateableTimeDomainsEXT)(screen->pdev, &num_domains, NULL);
   if (result != VK_SUCCESS) {
      mesa_loge("ZINK: vkGetPhysicalDeviceCalibrateableTimeDomainsEXT failed (%s)", vk_Result_to_str(result));
   }
   assert(num_domains > 0);
   assert(num_domains < ARRAY_SIZE(domains));

   result = VKSCR(GetPhysicalDeviceCalibrateableTimeDomainsEXT)(screen->pdev, &num_domains, domains);
   if (result != VK_SUCCESS) {
      mesa_loge("ZINK: vkGetPhysicalDeviceCalibrateableTimeDomainsEXT failed (%s)", vk_Result_to_str(result));
   }

   /* VK_TIME_DOMAIN_DEVICE_EXT is used for the ctx->get_timestamp hook and is the only one we really need */
   for (unsigned i = 0; i < num_domains; i++) {
      if (domains[i] == VK_TIME_DOMAIN_DEVICE_EXT) {
         return true;
      }
   }

   return false;
}

static void
zink_error(const char *msg)
{
}

static void
zink_warn(const char *msg)
{
}

static void
zink_info(const char *msg)
{
}

static void
zink_msg(const char *msg)
{
}

static VKAPI_ATTR VkBool32 VKAPI_CALL
zink_debug_util_callback(
    VkDebugUtilsMessageSeverityFlagBitsEXT           messageSeverity,
    VkDebugUtilsMessageTypeFlagsEXT                  messageType,
    const VkDebugUtilsMessengerCallbackDataEXT      *pCallbackData,
    void                                            *pUserData)
{
   // Pick message prefix and color to use.
   // Only MacOS and Linux have been tested for color support
   if (messageSeverity & VK_DEBUG_UTILS_MESSAGE_SEVERITY_ERROR_BIT_EXT) {
      zink_error(pCallbackData->pMessage);
   } else if (messageSeverity & VK_DEBUG_UTILS_MESSAGE_SEVERITY_WARNING_BIT_EXT) {
      zink_warn(pCallbackData->pMessage);
   } else if (messageSeverity & VK_DEBUG_UTILS_MESSAGE_SEVERITY_INFO_BIT_EXT) {
      zink_info(pCallbackData->pMessage);
   } else
      zink_msg(pCallbackData->pMessage);

   return VK_FALSE;
}

static bool
create_debug(struct zink_screen *screen)
{
   VkDebugUtilsMessengerCreateInfoEXT vkDebugUtilsMessengerCreateInfoEXT = {
       VK_STRUCTURE_TYPE_DEBUG_UTILS_MESSENGER_CREATE_INFO_EXT,
       NULL,
       0,  // flags
       VK_DEBUG_UTILS_MESSAGE_SEVERITY_VERBOSE_BIT_EXT |
       VK_DEBUG_UTILS_MESSAGE_SEVERITY_INFO_BIT_EXT |
       VK_DEBUG_UTILS_MESSAGE_SEVERITY_WARNING_BIT_EXT |
       VK_DEBUG_UTILS_MESSAGE_SEVERITY_ERROR_BIT_EXT,
       VK_DEBUG_UTILS_MESSAGE_TYPE_GENERAL_BIT_EXT |
       VK_DEBUG_UTILS_MESSAGE_TYPE_VALIDATION_BIT_EXT |
       VK_DEBUG_UTILS_MESSAGE_TYPE_PERFORMANCE_BIT_EXT,
       zink_debug_util_callback,
       NULL
   };

   VkDebugUtilsMessengerEXT vkDebugUtilsCallbackEXT = VK_NULL_HANDLE;

   VkResult result = VKSCR(CreateDebugUtilsMessengerEXT)(
           screen->instance,
           &vkDebugUtilsMessengerCreateInfoEXT,
           NULL,
           &vkDebugUtilsCallbackEXT);
   if (result != VK_SUCCESS) {
      mesa_loge("ZINK: vkCreateDebugUtilsMessengerEXT failed (%s)", vk_Result_to_str(result));
   }

   screen->debugUtilsCallbackHandle = vkDebugUtilsCallbackEXT;

   return true;
}

static bool
zink_internal_setup_moltenvk(struct zink_screen *screen)
{
#if defined(MVK_VERSION)
   if (!screen->instance_info.have_MVK_moltenvk)
      return true;

   GET_PROC_ADDR_INSTANCE_LOCAL(screen, screen->instance, GetMoltenVKConfigurationMVK);
   GET_PROC_ADDR_INSTANCE_LOCAL(screen, screen->instance, SetMoltenVKConfigurationMVK);
   GET_PROC_ADDR_INSTANCE_LOCAL(screen, screen->instance, GetVersionStringsMVK);

   if (vk_GetVersionStringsMVK) {
      char molten_version[64] = {0};
      char vulkan_version[64] = {0};

      vk_GetVersionStringsMVK(molten_version, sizeof(molten_version) - 1, vulkan_version, sizeof(vulkan_version) - 1);

      printf("zink: MoltenVK %s Vulkan %s \n", molten_version, vulkan_version);
   }

   if (vk_GetMoltenVKConfigurationMVK && vk_SetMoltenVKConfigurationMVK) {
      MVKConfiguration molten_config = {0};
      size_t molten_config_size = sizeof(molten_config);

      VkResult res = vk_GetMoltenVKConfigurationMVK(screen->instance, &molten_config, &molten_config_size);
      if (res == VK_SUCCESS || res == VK_INCOMPLETE) {
         // Needed to allow MoltenVK to accept VkImageView swizzles.
         // Encountered when using VK_FORMAT_R8G8_UNORM
         molten_config.fullImageViewSwizzle = VK_TRUE;
         vk_SetMoltenVKConfigurationMVK(screen->instance, &molten_config, &molten_config_size);
      }
   }
#endif // MVK_VERSION

   return true;
}

static void
check_vertex_formats(struct zink_screen *screen)
{
   /* from vbuf */
   enum pipe_format format_list[] = {
      /* not supported by vk
      PIPE_FORMAT_R32_FIXED,
      PIPE_FORMAT_R32G32_FIXED,
      PIPE_FORMAT_R32G32B32_FIXED,
      PIPE_FORMAT_R32G32B32A32_FIXED,
      */
      PIPE_FORMAT_R16_FLOAT,
      PIPE_FORMAT_R16G16_FLOAT,
      PIPE_FORMAT_R16G16B16_FLOAT,
      PIPE_FORMAT_R16G16B16A16_FLOAT,
      /* not supported by vk
      PIPE_FORMAT_R64_FLOAT,
      PIPE_FORMAT_R64G64_FLOAT,
      PIPE_FORMAT_R64G64B64_FLOAT,
      PIPE_FORMAT_R64G64B64A64_FLOAT,
      PIPE_FORMAT_R32_UNORM,
      PIPE_FORMAT_R32G32_UNORM,
      PIPE_FORMAT_R32G32B32_UNORM,
      PIPE_FORMAT_R32G32B32A32_UNORM,
      PIPE_FORMAT_R32_SNORM,
      PIPE_FORMAT_R32G32_SNORM,
      PIPE_FORMAT_R32G32B32_SNORM,
      PIPE_FORMAT_R32G32B32A32_SNORM,
      PIPE_FORMAT_R32_USCALED,
      PIPE_FORMAT_R32G32_USCALED,
      PIPE_FORMAT_R32G32B32_USCALED,
      PIPE_FORMAT_R32G32B32A32_USCALED,
      PIPE_FORMAT_R32_SSCALED,
      PIPE_FORMAT_R32G32_SSCALED,
      PIPE_FORMAT_R32G32B32_SSCALED,
      PIPE_FORMAT_R32G32B32A32_SSCALED,
      */
      PIPE_FORMAT_R16_UNORM,
      PIPE_FORMAT_R16G16_UNORM,
      PIPE_FORMAT_R16G16B16_UNORM,
      PIPE_FORMAT_R16G16B16A16_UNORM,
      PIPE_FORMAT_R16_SNORM,
      PIPE_FORMAT_R16G16_SNORM,
      PIPE_FORMAT_R16G16B16_SNORM,
      PIPE_FORMAT_R16G16B16_SINT,
      PIPE_FORMAT_R16G16B16_UINT,
      PIPE_FORMAT_R16G16B16A16_SNORM,
      PIPE_FORMAT_R16_USCALED,
      PIPE_FORMAT_R16G16_USCALED,
      PIPE_FORMAT_R16G16B16_USCALED,
      PIPE_FORMAT_R16G16B16A16_USCALED,
      PIPE_FORMAT_R16_SSCALED,
      PIPE_FORMAT_R16G16_SSCALED,
      PIPE_FORMAT_R16G16B16_SSCALED,
      PIPE_FORMAT_R16G16B16A16_SSCALED,
      PIPE_FORMAT_R8_UNORM,
      PIPE_FORMAT_R8G8_UNORM,
      PIPE_FORMAT_R8G8B8_UNORM,
      PIPE_FORMAT_R8G8B8A8_UNORM,
      PIPE_FORMAT_R8_SNORM,
      PIPE_FORMAT_R8G8_SNORM,
      PIPE_FORMAT_R8G8B8_SNORM,
      PIPE_FORMAT_R8G8B8A8_SNORM,
      PIPE_FORMAT_R8_USCALED,
      PIPE_FORMAT_R8G8_USCALED,
      PIPE_FORMAT_R8G8B8_USCALED,
      PIPE_FORMAT_R8G8B8A8_USCALED,
      PIPE_FORMAT_R8_SSCALED,
      PIPE_FORMAT_R8G8_SSCALED,
      PIPE_FORMAT_R8G8B8_SSCALED,
      PIPE_FORMAT_R8G8B8A8_SSCALED,
   };
   for (unsigned i = 0; i < ARRAY_SIZE(format_list); i++) {
      if (zink_is_format_supported(&screen->base, format_list[i], PIPE_BUFFER, 0, 0, PIPE_BIND_VERTEX_BUFFER))
         continue;
      if (util_format_get_nr_components(format_list[i]) == 1)
         continue;
      enum pipe_format decomposed = zink_decompose_vertex_format(format_list[i]);
      if (zink_is_format_supported(&screen->base, decomposed, PIPE_BUFFER, 0, 0, PIPE_BIND_VERTEX_BUFFER)) {
         screen->need_decompose_attrs = true;
         mesa_logw("zink: this application would be much faster if %s supported vertex format %s", screen->info.props.deviceName, util_format_name(format_list[i]));
      }
   }
}

static void
populate_format_props(struct zink_screen *screen)
{
   for (unsigned i = 0; i < PIPE_FORMAT_COUNT; i++) {
      VkFormat format = zink_get_format(screen, i);
      if (!format)
         continue;
      if (VKSCR(GetPhysicalDeviceFormatProperties2)) {
         VkFormatProperties2 props = {0};
         props.sType = VK_STRUCTURE_TYPE_FORMAT_PROPERTIES_2;

         VkDrmFormatModifierPropertiesListEXT mod_props;
         VkDrmFormatModifierPropertiesEXT mods[128];
         if (screen->info.have_EXT_image_drm_format_modifier) {
            mod_props.sType = VK_STRUCTURE_TYPE_DRM_FORMAT_MODIFIER_PROPERTIES_LIST_EXT;
            mod_props.pNext = NULL;
            mod_props.drmFormatModifierCount = ARRAY_SIZE(mods);
            mod_props.pDrmFormatModifierProperties = mods;
            props.pNext = &mod_props;
         }
         VkFormatProperties3 props3 = {0};
         props3.sType = VK_STRUCTURE_TYPE_FORMAT_PROPERTIES_3;
         props3.pNext = props.pNext;
         props.pNext = &props3;
         VKSCR(GetPhysicalDeviceFormatProperties2)(screen->pdev, format, &props);
         screen->format_props[i] = props.formatProperties;
         if (props3.linearTilingFeatures & VK_FORMAT_FEATURE_2_LINEAR_COLOR_ATTACHMENT_BIT_NV)
            screen->format_props[i].linearTilingFeatures |= VK_FORMAT_FEATURE_COLOR_ATTACHMENT_BIT;
         if (screen->info.have_EXT_image_drm_format_modifier && mod_props.drmFormatModifierCount) {
            screen->modifier_props[i].drmFormatModifierCount = mod_props.drmFormatModifierCount;
            screen->modifier_props[i].pDrmFormatModifierProperties = ralloc_array(screen, VkDrmFormatModifierPropertiesEXT, mod_props.drmFormatModifierCount);
            if (mod_props.pDrmFormatModifierProperties) {
               for (unsigned j = 0; j < mod_props.drmFormatModifierCount; j++)
                  screen->modifier_props[i].pDrmFormatModifierProperties[j] = mod_props.pDrmFormatModifierProperties[j];
            }
         }
      } else
         VKSCR(GetPhysicalDeviceFormatProperties)(screen->pdev, format, &screen->format_props[i]);
      if (zink_format_is_emulated_alpha(i)) {
         VkFormatFeatureFlags blocked = VK_FORMAT_FEATURE_COLOR_ATTACHMENT_BIT | VK_FORMAT_FEATURE_STORAGE_IMAGE_BIT;
         screen->format_props[i].linearTilingFeatures &= ~blocked;
         screen->format_props[i].optimalTilingFeatures &= ~blocked;
         screen->format_props[i].bufferFeatures = 0;
      }
   }
   check_vertex_formats(screen);
   VkImageFormatProperties image_props;
   VkResult ret = VKSCR(GetPhysicalDeviceImageFormatProperties)(screen->pdev, VK_FORMAT_D32_SFLOAT,
                                                                VK_IMAGE_TYPE_1D,
                                                                VK_IMAGE_TILING_OPTIMAL,
                                                                VK_IMAGE_USAGE_DEPTH_STENCIL_ATTACHMENT_BIT | VK_IMAGE_USAGE_SAMPLED_BIT,
                                                                0, &image_props);
   if (ret != VK_SUCCESS && ret != VK_ERROR_FORMAT_NOT_SUPPORTED) {
      mesa_loge("ZINK: vkGetPhysicalDeviceImageFormatProperties failed (%s)", vk_Result_to_str(ret));
   }
   screen->need_2D_zs = ret != VK_SUCCESS;

   if (screen->info.feats.features.sparseResidencyImage2D)
      screen->need_2D_sparse = !screen->base.get_sparse_texture_virtual_page_size(&screen->base, PIPE_TEXTURE_1D, false, PIPE_FORMAT_R32_FLOAT, 0, 16, NULL, NULL, NULL);
}

bool
zink_screen_init_semaphore(struct zink_screen *screen)
{
   VkSemaphoreCreateInfo sci = {0};
   VkSemaphoreTypeCreateInfo tci = {0};
   VkSemaphore sem;
   sci.pNext = &tci;
   sci.sType = VK_STRUCTURE_TYPE_SEMAPHORE_CREATE_INFO;
   tci.sType = VK_STRUCTURE_TYPE_SEMAPHORE_TYPE_CREATE_INFO;
   tci.semaphoreType = VK_SEMAPHORE_TYPE_TIMELINE;

   if (VKSCR(CreateSemaphore)(screen->dev, &sci, NULL, &sem) == VK_SUCCESS) {
      /* semaphore signal values can never decrease,
       * so we need a new semaphore anytime we overflow
       */
      if (screen->prev_sem)
         VKSCR(DestroySemaphore)(screen->dev, screen->prev_sem, NULL);
      screen->prev_sem = screen->sem;
      screen->sem = sem;
      return true;
   } else {
      mesa_loge("ZINK: vkCreateSemaphore failed");
   }

   screen->info.have_KHR_timeline_semaphore = false;

   return false;
}

bool
zink_screen_timeline_wait(struct zink_screen *screen, uint64_t batch_id, uint64_t timeout)
{
   VkSemaphoreWaitInfo wi = {0};

   if (zink_screen_check_last_finished(screen, batch_id))
      return true;

   wi.sType = VK_STRUCTURE_TYPE_SEMAPHORE_WAIT_INFO;
   wi.semaphoreCount = 1;
   wi.pSemaphores = &screen->sem;
   wi.pValues = &batch_id;
   bool success = false;
   if (screen->device_lost)
      return true;
   VkResult ret = VKSCR(WaitSemaphores)(screen->dev, &wi, timeout);
   success = zink_screen_handle_vkresult(screen, ret);

   if (success)
      zink_screen_update_last_finished(screen, batch_id);

   return success;
}

struct noop_submit_info {
   struct zink_screen *screen;
   VkFence fence;
};

static void
noop_submit(void *data, void *gdata, int thread_index)
{
   struct noop_submit_info *n = data;
   VkSubmitInfo si = {0};
   si.sType = VK_STRUCTURE_TYPE_SUBMIT_INFO;
   simple_mtx_lock(&n->screen->queue_lock);
   if (n->VKSCR(QueueSubmit)(n->screen->threaded ? n->screen->queue_sparse : n->screen->queue,
                     1, &si, n->fence) != VK_SUCCESS) {
      mesa_loge("ZINK: vkQueueSubmit failed");
      n->screen->device_lost = true;
   }
   simple_mtx_unlock(&n->screen->queue_lock);
}

bool
zink_screen_batch_id_wait(struct zink_screen *screen, uint32_t batch_id, uint64_t timeout)
{
   if (zink_screen_check_last_finished(screen, batch_id))
      return true;

   if (screen->info.have_KHR_timeline_semaphore)
      return zink_screen_timeline_wait(screen, batch_id, timeout);

   if (!timeout)
      return false;

   uint32_t new_id = 0;
   while (!new_id)
      new_id = p_atomic_inc_return(&screen->curr_batch);
   VkResult ret;
   struct noop_submit_info n;
   uint64_t abs_timeout = os_time_get_absolute_timeout(timeout);
   uint64_t remaining = PIPE_TIMEOUT_INFINITE;
   VkFenceCreateInfo fci = {0};
   struct util_queue_fence fence;
   util_queue_fence_init(&fence);
   fci.sType = VK_STRUCTURE_TYPE_FENCE_CREATE_INFO;

   if (VKSCR(CreateFence)(screen->dev, &fci, NULL, &n.fence) != VK_SUCCESS) {
      mesa_loge("ZINK: vkCreateFence failed");
      return false;
   }

   n.screen = screen;
   if (screen->threaded) {
      /* must use thread dispatch for sanity */
      util_queue_add_job(&screen->flush_queue, &n, &fence, noop_submit, NULL, 0);
      util_queue_fence_wait(&fence);
   } else {
      noop_submit(&n, NULL, 0);
   }
   if (timeout != PIPE_TIMEOUT_INFINITE) {
      int64_t time_ns = os_time_get_nano();
      remaining = abs_timeout > time_ns ? abs_timeout - time_ns : 0;
   }

   if (remaining)
      ret = VKSCR(WaitForFences)(screen->dev, 1, &n.fence, VK_TRUE, remaining);
   else
      ret = VKSCR(GetFenceStatus)(screen->dev, n.fence);
   VKSCR(DestroyFence)(screen->dev, n.fence, NULL);
   bool success = zink_screen_handle_vkresult(screen, ret);

   if (success)
      zink_screen_update_last_finished(screen, new_id);

   return success;
}

static uint32_t
zink_get_loader_version(struct zink_screen *screen)
{

   uint32_t loader_version = VK_API_VERSION_1_0;

   // Get the Loader version
   GET_PROC_ADDR_INSTANCE_LOCAL(screen, NULL, EnumerateInstanceVersion);
   if (vk_EnumerateInstanceVersion) {
      uint32_t loader_version_temp = VK_API_VERSION_1_0;
      VkResult result = (*vk_EnumerateInstanceVersion)(&loader_version_temp);
      if (VK_SUCCESS == result) {
         loader_version = loader_version_temp;
      } else {
         mesa_loge("ZINK: vkEnumerateInstanceVersion failed (%s)", vk_Result_to_str(result));
      }
   }

   return loader_version;
}

static void
zink_query_memory_info(struct pipe_screen *pscreen, struct pipe_memory_info *info)
{
   struct zink_screen *screen = zink_screen(pscreen);
   memset(info, 0, sizeof(struct pipe_memory_info));
   if (screen->info.have_EXT_memory_budget && VKSCR(GetPhysicalDeviceMemoryProperties2)) {
      VkPhysicalDeviceMemoryProperties2 mem = {0};
      mem.sType = VK_STRUCTURE_TYPE_PHYSICAL_DEVICE_MEMORY_PROPERTIES_2;

      VkPhysicalDeviceMemoryBudgetPropertiesEXT budget = {0};
      budget.sType = VK_STRUCTURE_TYPE_PHYSICAL_DEVICE_MEMORY_BUDGET_PROPERTIES_EXT;
      mem.pNext = &budget;
      VKSCR(GetPhysicalDeviceMemoryProperties2)(screen->pdev, &mem);

      for (unsigned i = 0; i < mem.memoryProperties.memoryHeapCount; i++) {
         if (mem.memoryProperties.memoryHeaps[i].flags & VK_MEMORY_PROPERTY_DEVICE_LOCAL_BIT) {
            /* VRAM */
            info->total_device_memory += mem.memoryProperties.memoryHeaps[i].size / 1024;
            info->avail_device_memory += (mem.memoryProperties.memoryHeaps[i].size - budget.heapUsage[i]) / 1024;
         } else {
            /* GART */
            info->total_staging_memory += mem.memoryProperties.memoryHeaps[i].size / 1024;
            info->avail_staging_memory += (mem.memoryProperties.memoryHeaps[i].size - budget.heapUsage[i]) / 1024;
         }
      }
      /* evictions not yet supported in vulkan */
   } else {
      for (unsigned i = 0; i < screen->info.mem_props.memoryHeapCount; i++) {
         if (screen->info.mem_props.memoryHeaps[i].flags & VK_MEMORY_PROPERTY_DEVICE_LOCAL_BIT) {
            /* VRAM */
            info->total_device_memory += screen->info.mem_props.memoryHeaps[i].size / 1024;
            /* free real estate! */
            info->avail_device_memory += info->total_device_memory;
         } else {
            /* GART */
            info->total_staging_memory += screen->info.mem_props.memoryHeaps[i].size / 1024;
            /* free real estate! */
            info->avail_staging_memory += info->total_staging_memory;
         }
      }
   }
}

static void
zink_query_dmabuf_modifiers(struct pipe_screen *pscreen, enum pipe_format format, int max, uint64_t *modifiers, unsigned int *external_only, int *count)
{
   struct zink_screen *screen = zink_screen(pscreen);
   *count = screen->modifier_props[format].drmFormatModifierCount;
   for (int i = 0; i < MIN2(max, *count); i++)
      modifiers[i] = screen->modifier_props[format].pDrmFormatModifierProperties[i].drmFormatModifier;
}

static bool
zink_is_dmabuf_modifier_supported(struct pipe_screen *pscreen, uint64_t modifier, enum pipe_format format, bool *external_only)
{
   struct zink_screen *screen = zink_screen(pscreen);
   for (unsigned i = 0; i < screen->modifier_props[format].drmFormatModifierCount; i++)
      if (screen->modifier_props[format].pDrmFormatModifierProperties[i].drmFormatModifier == modifier)
         return true;
   return false;
}

static unsigned
zink_get_dmabuf_modifier_planes(struct pipe_screen *pscreen, uint64_t modifier, enum pipe_format format)
{
   struct zink_screen *screen = zink_screen(pscreen);
   for (unsigned i = 0; i < screen->modifier_props[format].drmFormatModifierCount; i++)
      if (screen->modifier_props[format].pDrmFormatModifierProperties[i].drmFormatModifier == modifier)
         return screen->modifier_props[format].pDrmFormatModifierProperties[i].drmFormatModifierPlaneCount;
   return 0;
}

static int
zink_get_sparse_texture_virtual_page_size(struct pipe_screen *pscreen,
                                          enum pipe_texture_target target,
                                          bool multi_sample,
                                          enum pipe_format pformat,
                                          unsigned offset, unsigned size,
                                          int *x, int *y, int *z)
{
   struct zink_screen *screen = zink_screen(pscreen);
   static const int page_size_2d[][3] = {
      { 256, 256, 1 }, /* 8bpp   */
      { 256, 128, 1 }, /* 16bpp  */
      { 128, 128, 1 }, /* 32bpp  */
      { 128, 64,  1 }, /* 64bpp  */
      { 64,  64,  1 }, /* 128bpp */
   };
   static const int page_size_3d[][3] = {
      { 64,  32,  32 }, /* 8bpp   */
      { 32,  32,  32 }, /* 16bpp  */
      { 32,  32,  16 }, /* 32bpp  */
      { 32,  16,  16 }, /* 64bpp  */
      { 16,  16,  16 }, /* 128bpp */
   };
   /* Only support one type of page size. */
   if (offset != 0)
      return 0;

   /* reject multisample if 2x isn't supported; assume none are */
   if (multi_sample && !screen->info.feats.features.sparseResidency2Samples)
      return 0;

   VkFormat format = zink_get_format(screen, pformat);
   bool is_zs = util_format_is_depth_or_stencil(pformat);
   VkImageType type;
   switch (target) {
   case PIPE_TEXTURE_1D:
   case PIPE_TEXTURE_1D_ARRAY:
      type = (screen->need_2D_sparse || (screen->need_2D_zs && is_zs)) ? VK_IMAGE_TYPE_2D : VK_IMAGE_TYPE_1D;
      break;

   case PIPE_TEXTURE_2D:
   case PIPE_TEXTURE_CUBE:
   case PIPE_TEXTURE_RECT:
   case PIPE_TEXTURE_2D_ARRAY:
   case PIPE_TEXTURE_CUBE_ARRAY:
      type = VK_IMAGE_TYPE_2D;
      break;

   case PIPE_TEXTURE_3D:
      type = VK_IMAGE_TYPE_3D;
      break;

   case PIPE_BUFFER:
      goto hack_it_up;

   default:
      return 0;
   }
   VkImageUsageFlags flags = VK_IMAGE_USAGE_SAMPLED_BIT | VK_IMAGE_USAGE_TRANSFER_DST_BIT | VK_IMAGE_USAGE_TRANSFER_SRC_BIT |
                             VK_IMAGE_USAGE_STORAGE_BIT | VK_IMAGE_USAGE_COLOR_ATTACHMENT_BIT;
   flags |= is_zs ? VK_IMAGE_USAGE_DEPTH_STENCIL_ATTACHMENT_BIT : VK_IMAGE_USAGE_COLOR_ATTACHMENT_BIT;
   VkSparseImageFormatProperties props[4]; //planar?
   unsigned prop_count = ARRAY_SIZE(props);
   VKSCR(GetPhysicalDeviceSparseImageFormatProperties)(screen->pdev, format, type,
                                                       multi_sample ? VK_SAMPLE_COUNT_2_BIT : VK_SAMPLE_COUNT_1_BIT,
                                                       flags,
                                                       VK_IMAGE_TILING_OPTIMAL,
                                                       &prop_count, props);
   if (!prop_count) {
      if (pformat == PIPE_FORMAT_R9G9B9E5_FLOAT) {
         screen->faked_e5sparse = true;
         goto hack_it_up;
      }
      return 0;
   }

   if (size) {
      if (x)
         *x = props[0].imageGranularity.width;
      if (y)
         *y = props[0].imageGranularity.height;
      if (z)
         *z = props[0].imageGranularity.depth;
   }

   return 1;
hack_it_up:
   {
      const int (*page_sizes)[3] = target == PIPE_TEXTURE_3D ? page_size_3d : page_size_2d;
      int blk_size = util_format_get_blocksize(pformat);

      if (size) {
         unsigned index = util_logbase2(blk_size);
         if (x) *x = page_sizes[index][0];
         if (y) *y = page_sizes[index][1];
         if (z) *z = page_sizes[index][2];
      }
   }
   return 1;
}

static VkDevice
zink_create_logical_device(struct zink_screen *screen)
{
   VkDevice dev = VK_NULL_HANDLE;

   VkDeviceQueueCreateInfo qci[2] = {0};
   uint32_t queues[3] = {
      screen->gfx_queue,
      screen->sparse_queue,
   };
   float dummy = 0.0f;
   for (unsigned i = 0; i < ARRAY_SIZE(qci); i++) {
      qci[i].sType = VK_STRUCTURE_TYPE_DEVICE_QUEUE_CREATE_INFO;
      qci[i].queueFamilyIndex = queues[i];
      qci[i].queueCount = 1;
      qci[i].pQueuePriorities = &dummy;
   }

   unsigned num_queues = 1;
   if (screen->sparse_queue != screen->gfx_queue)
      num_queues++;

   VkDeviceCreateInfo dci = {0};
   dci.sType = VK_STRUCTURE_TYPE_DEVICE_CREATE_INFO;
   dci.queueCreateInfoCount = num_queues;
   dci.pQueueCreateInfos = qci;
   /* extensions don't have bool members in pEnabledFeatures.
    * this requires us to pass the whole VkPhysicalDeviceFeatures2 struct
    */
   if (screen->info.feats.sType == VK_STRUCTURE_TYPE_PHYSICAL_DEVICE_FEATURES_2) {
      dci.pNext = &screen->info.feats;
   } else {
      dci.pEnabledFeatures = &screen->info.feats.features;
   }

   dci.ppEnabledExtensionNames = screen->info.extensions;
   dci.enabledExtensionCount = screen->info.num_extensions;

   VkResult result = VKSCR(CreateDevice)(screen->pdev, &dci, NULL, &dev);
   if (result != VK_SUCCESS)
      mesa_loge("ZINK: vkCreateDevice failed (%s)", vk_Result_to_str(result));
   
   return dev;
}

static void
check_base_requirements(struct zink_screen *screen)
{
   if (!screen->info.feats.features.logicOp ||
       !screen->info.feats.features.fillModeNonSolid ||
       !screen->info.feats.features.shaderClipDistance ||
       !(screen->info.feats12.scalarBlockLayout ||
         screen->info.have_EXT_scalar_block_layout) ||
       !screen->info.have_KHR_maintenance1 ||
       !screen->info.have_EXT_custom_border_color ||
       !screen->info.have_EXT_line_rasterization) {
      fprintf(stderr, "WARNING: Some incorrect rendering "
              "might occur because the selected Vulkan device (%s) doesn't support "
              "base Zink requirements: ", screen->info.props.deviceName);
#define CHECK_OR_PRINT(X) \
      if (!screen->info.X) \
         fprintf(stderr, "%s ", #X)
      CHECK_OR_PRINT(feats.features.logicOp);
      CHECK_OR_PRINT(feats.features.fillModeNonSolid);
      CHECK_OR_PRINT(feats.features.shaderClipDistance);
      if (!screen->info.feats12.scalarBlockLayout && !screen->info.have_EXT_scalar_block_layout)
         printf("scalarBlockLayout OR EXT_scalar_block_layout ");
      CHECK_OR_PRINT(have_KHR_maintenance1);
      CHECK_OR_PRINT(have_EXT_custom_border_color);
      CHECK_OR_PRINT(have_EXT_line_rasterization);
      fprintf(stderr, "\n");
   }
}

static void
zink_get_sample_pixel_grid(struct pipe_screen *pscreen, unsigned sample_count,
                           unsigned *width, unsigned *height)
{
   struct zink_screen *screen = zink_screen(pscreen);
   unsigned idx = util_logbase2_ceil(MAX2(sample_count, 1));
   assert(idx < ARRAY_SIZE(screen->maxSampleLocationGridSize));
   *width = screen->maxSampleLocationGridSize[idx].width;
   *height = screen->maxSampleLocationGridSize[idx].height;
}

static void
init_driver_workarounds(struct zink_screen *screen)
{
   /* enable implicit sync for all non-mesa drivers */
   screen->driver_workarounds.implicit_sync = true;
   switch (screen->info.driver_props.driverID) {
   case VK_DRIVER_ID_MESA_RADV:
   case VK_DRIVER_ID_INTEL_OPEN_SOURCE_MESA:
   case VK_DRIVER_ID_MESA_LLVMPIPE:
   case VK_DRIVER_ID_MESA_TURNIP:
   case VK_DRIVER_ID_MESA_V3DV:
   case VK_DRIVER_ID_MESA_PANVK:
   case VK_DRIVER_ID_MESA_VENUS:
      screen->driver_workarounds.implicit_sync = false;
      break;
   default:
      break;
   }
   if (screen->info.line_rast_feats.stippledRectangularLines &&
       screen->info.line_rast_feats.stippledBresenhamLines &&
       screen->info.line_rast_feats.stippledSmoothLines &&
       !screen->info.dynamic_state3_feats.extendedDynamicState3LineStippleEnable)
      screen->info.have_EXT_extended_dynamic_state3 = false;
   if (!screen->info.dynamic_state3_feats.extendedDynamicState3PolygonMode ||
       !screen->info.dynamic_state3_feats.extendedDynamicState3DepthClampEnable ||
       !screen->info.dynamic_state3_feats.extendedDynamicState3DepthClipEnable ||
       !screen->info.dynamic_state3_feats.extendedDynamicState3ProvokingVertexMode ||
       !screen->info.dynamic_state3_feats.extendedDynamicState3LineRasterizationMode)
      screen->info.have_EXT_extended_dynamic_state3 = false;
   else if (screen->info.dynamic_state3_feats.extendedDynamicState3SampleMask &&
            screen->info.dynamic_state3_feats.extendedDynamicState3AlphaToCoverageEnable &&
            (!screen->info.feats.features.alphaToOne || screen->info.dynamic_state3_feats.extendedDynamicState3AlphaToOneEnable) &&
            screen->info.dynamic_state3_feats.extendedDynamicState3ColorBlendEnable &&
            screen->info.dynamic_state3_feats.extendedDynamicState3RasterizationSamples &&
            screen->info.dynamic_state3_feats.extendedDynamicState3ColorWriteMask &&
            screen->info.dynamic_state3_feats.extendedDynamicState3ColorBlendEquation &&
            screen->info.dynamic_state3_feats.extendedDynamicState3LogicOpEnable &&
            screen->info.dynamic_state2_feats.extendedDynamicState2LogicOp)
      screen->have_full_ds3 = true;
   if (screen->info.have_EXT_graphics_pipeline_library)
      screen->info.have_EXT_graphics_pipeline_library = screen->info.have_EXT_extended_dynamic_state &&
                                                        screen->info.have_EXT_extended_dynamic_state2 &&
                                                        ((zink_debug & ZINK_DEBUG_GPL) ||
                                                         screen->info.dynamic_state2_feats.extendedDynamicState2PatchControlPoints) &&
                                                        screen->info.have_EXT_extended_dynamic_state3 &&
                                                        screen->info.have_KHR_dynamic_rendering &&
                                                        screen->info.have_EXT_non_seamless_cube_map &&
                                                        (!(zink_debug & ZINK_DEBUG_GPL) ||
                                                         screen->info.gpl_props.graphicsPipelineLibraryFastLinking ||
                                                         screen->is_cpu);
   screen->driver_workarounds.broken_l4a4 = screen->info.driver_props.driverID == VK_DRIVER_ID_NVIDIA_PROPRIETARY;
   screen->driver_workarounds.depth_clip_control_missing = !screen->info.have_EXT_depth_clip_control;
   if (screen->info.driver_props.driverID == VK_DRIVER_ID_AMD_PROPRIETARY)
      /* this completely breaks xfb somehow */
      screen->info.have_EXT_extended_dynamic_state2 = false;
   if (screen->info.driver_props.driverID == VK_DRIVER_ID_MESA_TURNIP) {
      /* performance */
      screen->info.border_color_feats.customBorderColorWithoutFormat = VK_FALSE;
   }

   if ((!screen->info.have_EXT_line_rasterization ||
        !screen->info.line_rast_feats.stippledBresenhamLines) &&
       screen->info.feats.features.geometryShader &&
       screen->info.feats.features.sampleRateShading) {
      /* we're using stippledBresenhamLines as a proxy for all of these, to
       * avoid accidentally changing behavior on VK-drivers where we don't
       * want to add emulation.
       */
      screen->driver_workarounds.no_linestipple = true;
   }

   if (screen->info.driver_props.driverID == VK_DRIVER_ID_AMD_OPEN_SOURCE || 
       screen->info.driver_props.driverID == VK_DRIVER_ID_AMD_PROPRIETARY || 
       screen->info.driver_props.driverID == VK_DRIVER_ID_NVIDIA_PROPRIETARY || 
       screen->info.driver_props.driverID == VK_DRIVER_ID_MESA_RADV)
      screen->driver_workarounds.z24_unscaled_bias = 1<<23;
   else
      screen->driver_workarounds.z24_unscaled_bias = 1<<24;
   if (screen->info.driver_props.driverID == VK_DRIVER_ID_NVIDIA_PROPRIETARY)
      screen->driver_workarounds.z16_unscaled_bias = 1<<15;
   else
      screen->driver_workarounds.z16_unscaled_bias = 1<<16;
   /* these drivers don't use VK_PIPELINE_CREATE_COLOR_ATTACHMENT_FEEDBACK_LOOP_BIT_EXT, so it can always be set */
   switch (screen->info.driver_props.driverID) {
   case VK_DRIVER_ID_MESA_RADV:
   case VK_DRIVER_ID_INTEL_OPEN_SOURCE_MESA:
   case VK_DRIVER_ID_MESA_LLVMPIPE:
   case VK_DRIVER_ID_MESA_VENUS:
   case VK_DRIVER_ID_NVIDIA_PROPRIETARY:
   case VK_DRIVER_ID_INTEL_PROPRIETARY_WINDOWS:
   case VK_DRIVER_ID_IMAGINATION_PROPRIETARY:
      screen->driver_workarounds.always_feedback_loop = screen->info.have_EXT_attachment_feedback_loop_layout;
      break;
   default:
      break;
   }
   /* these drivers don't use VK_PIPELINE_CREATE_DEPTH_STENCIL_ATTACHMENT_FEEDBACK_LOOP_BIT_EXT, so it can always be set */
   switch (screen->info.driver_props.driverID) {
   case VK_DRIVER_ID_MESA_RADV:
   case VK_DRIVER_ID_MESA_LLVMPIPE:
   case VK_DRIVER_ID_MESA_VENUS:
   case VK_DRIVER_ID_NVIDIA_PROPRIETARY:
   case VK_DRIVER_ID_IMAGINATION_PROPRIETARY:
      screen->driver_workarounds.always_feedback_loop_zs = screen->info.have_EXT_attachment_feedback_loop_layout;
      break;
   default:
      break;
   }
   /* these drivers cannot handle OOB gl_Layer values, and therefore need clamping in shader.
    * TODO: Vulkan extension that details whether vulkan driver can handle OOB layer values
    */
   switch (screen->info.driver_props.driverID) {
   case VK_DRIVER_ID_IMAGINATION_PROPRIETARY:
      screen->driver_workarounds.needs_sanitised_layer = true;
      break;
   default:
      screen->driver_workarounds.needs_sanitised_layer = false;
      break;
   }

   /* once more testing has been done, use the #if 0 block */
   if (zink_debug & ZINK_DEBUG_RP)
      screen->driver_workarounds.track_renderpasses = true;
#if 0
   /* these drivers benefit from renderpass optimization */
   switch (screen->info.driver_props.driverID) {
   //* llvmpipe is broken: #7489
   // case VK_DRIVER_ID_MESA_LLVMPIPE:
   case VK_DRIVER_ID_MESA_TURNIP:
   case VK_DRIVER_ID_MESA_PANVK:
   case VK_DRIVER_ID_MESA_VENUS:
   case VK_DRIVER_ID_MESA_V3DV:
   case VK_DRIVER_ID_IMAGINATION_PROPRIETARY:
   case VK_DRIVER_ID_QUALCOMM_PROPRIETARY:
   case VK_DRIVER_ID_BROADCOM_PROPRIETARY:
   case VK_DRIVER_ID_ARM_PROPRIETARY:
      screen->driver_workarounds.track_renderpasses = true;
      break;
   default:
      break;
   }
#endif
}

static struct disk_cache *
zink_get_disk_shader_cache(struct pipe_screen *_screen)
{
   struct zink_screen *screen = zink_screen(_screen);

   return screen->disk_cache;
}

static struct zink_screen *
zink_internal_create_screen(const struct pipe_screen_config *config)
{
   if (getenv("ZINK_USE_LAVAPIPE")) {
      mesa_loge("ZINK_USE_LAVAPIPE is obsolete. Use LIBGL_ALWAYS_SOFTWARE\n");
      return NULL;
   }

   struct zink_screen *screen = rzalloc(NULL, struct zink_screen);
   if (!screen)
      return NULL;

   screen->threaded = util_get_cpu_caps()->nr_cpus > 1 && debug_get_bool_option("GALLIUM_THREAD", util_get_cpu_caps()->nr_cpus > 1);
   screen->abort_on_hang = debug_get_bool_option("ZINK_HANG_ABORT", false);

   zink_debug = debug_get_option_zink_debug();

   screen->loader_lib = util_dl_open(VK_LIBNAME);
   if (!screen->loader_lib)
      goto fail;

   screen->vk_GetInstanceProcAddr = (PFN_vkGetInstanceProcAddr)util_dl_get_proc_address(screen->loader_lib, "vkGetInstanceProcAddr");
   screen->vk_GetDeviceProcAddr = (PFN_vkGetDeviceProcAddr)util_dl_get_proc_address(screen->loader_lib, "vkGetDeviceProcAddr");
   if (!screen->vk_GetInstanceProcAddr ||
       !screen->vk_GetDeviceProcAddr)
      goto fail;

   screen->instance_info.loader_version = zink_get_loader_version(screen);
   if (config) {
      driParseConfigFiles(config->options, config->options_info, 0, "zink",
                          NULL, NULL, NULL, 0, NULL, 0);
      screen->driconf.dual_color_blend_by_location = driQueryOptionb(config->options, "dual_color_blend_by_location");
      screen->driconf.glsl_correct_derivatives_after_discard = driQueryOptionb(config->options, "glsl_correct_derivatives_after_discard");
      //screen->driconf.inline_uniforms = driQueryOptionb(config->options, "radeonsi_inline_uniforms");
      screen->instance_info.disable_xcb_surface = driQueryOptionb(config->options, "disable_xcb_surface");
   }

   if (!zink_create_instance(screen))
      goto fail;

   vk_instance_dispatch_table_load(&screen->vk.instance,
                                   screen->vk_GetInstanceProcAddr,
                                   screen->instance);
   vk_physical_device_dispatch_table_load(&screen->vk.physical_device,
                                          screen->vk_GetInstanceProcAddr,
                                          screen->instance);

   zink_verify_instance_extensions(screen);

   if (screen->instance_info.have_EXT_debug_utils &&
      (zink_debug & ZINK_DEBUG_VALIDATION) && !create_debug(screen))
      debug_printf("ZINK: failed to setup debug utils\n");

   screen->is_cpu = choose_pdev(screen);
   if (screen->pdev == VK_NULL_HANDLE)
      goto fail;

   update_queue_props(screen);

   screen->have_X8_D24_UNORM_PACK32 = zink_is_depth_format_supported(screen,
                                              VK_FORMAT_X8_D24_UNORM_PACK32);
   screen->have_D24_UNORM_S8_UINT = zink_is_depth_format_supported(screen,
                                              VK_FORMAT_D24_UNORM_S8_UINT);
   screen->have_D32_SFLOAT_S8_UINT = zink_is_depth_format_supported(screen,
                                              VK_FORMAT_D32_SFLOAT_S8_UINT);

   if (!zink_get_physical_device_info(screen)) {
      debug_printf("ZINK: failed to detect features\n");
      goto fail;
   }

   if (screen->threaded && !util_queue_init(&screen->flush_queue, "zfq", 8, 1, UTIL_QUEUE_INIT_RESIZE_IF_FULL, screen)) {
      mesa_loge("zink: Failed to create flush queue.\n");
      goto fail;
   }

   zink_internal_setup_moltenvk(screen);
   /*if (!screen->info.have_KHR_timeline_semaphore) {
      mesa_loge("zink: KHR_timeline_semaphore is required");
      goto fail;
   }*/

   init_driver_workarounds(screen);

   screen->dev = zink_create_logical_device(screen);
   if (!screen->dev)
      goto fail;

   vk_device_dispatch_table_load(&screen->vk.device,
                                 screen->vk_GetDeviceProcAddr,
                                 screen->dev);

   init_queue(screen);
   if (screen->info.driver_props.driverID == VK_DRIVER_ID_MESA_RADV ||
       screen->info.driver_props.driverID == VK_DRIVER_ID_AMD_OPEN_SOURCE ||
       screen->info.driver_props.driverID == VK_DRIVER_ID_AMD_PROPRIETARY)
      /* this has bad perf on AMD */
      screen->info.have_KHR_push_descriptor = false;

   zink_verify_device_extensions(screen);

   /* descriptor set indexing is determined by 'compact' descriptor mode:
    * by default, 6 sets are used to provide more granular updating
    * in compact mode, a maximum of 4 sets are used, with like-types combined
    */
   if ((zink_debug & ZINK_DEBUG_COMPACT) ||
       screen->info.props.limits.maxBoundDescriptorSets < ZINK_MAX_DESCRIPTOR_SETS) {
      screen->desc_set_id[ZINK_DESCRIPTOR_TYPE_UNIFORMS] = 0;
      screen->desc_set_id[ZINK_DESCRIPTOR_TYPE_UBO] = 1;
      screen->desc_set_id[ZINK_DESCRIPTOR_TYPE_SSBO] = 1;
      screen->desc_set_id[ZINK_DESCRIPTOR_TYPE_SAMPLER_VIEW] = 2;
      screen->desc_set_id[ZINK_DESCRIPTOR_TYPE_IMAGE] = 2;
      screen->desc_set_id[ZINK_DESCRIPTOR_BINDLESS] = 3;
      screen->compact_descriptors = true;
   } else {
      screen->desc_set_id[ZINK_DESCRIPTOR_TYPE_UNIFORMS] = 0;
      screen->desc_set_id[ZINK_DESCRIPTOR_TYPE_UBO] = 1;
      screen->desc_set_id[ZINK_DESCRIPTOR_TYPE_SAMPLER_VIEW] = 2;
      screen->desc_set_id[ZINK_DESCRIPTOR_TYPE_SSBO] = 3;
      screen->desc_set_id[ZINK_DESCRIPTOR_TYPE_IMAGE] = 4;
      screen->desc_set_id[ZINK_DESCRIPTOR_BINDLESS] = 5;
   }

   if (screen->info.have_EXT_calibrated_timestamps && !check_have_device_time(screen))
      goto fail;

   screen->have_triangle_fans = true;
#if defined(VK_KHR_PORTABILITY_SUBSET_EXTENSION_NAME)
   if (screen->info.have_KHR_portability_subset) {
      screen->have_triangle_fans = (VK_TRUE == screen->info.portability_subset_feats.triangleFans);
   }
#endif // VK_KHR_PORTABILITY_SUBSET_EXTENSION_NAME

   check_base_requirements(screen);
   util_live_shader_cache_init(&screen->shaders, zink_create_gfx_shader_state, zink_delete_shader_state);

   screen->base.get_name = zink_get_name;
   if (screen->instance_info.have_KHR_external_memory_capabilities) {
      screen->base.get_device_uuid = zink_get_device_uuid;
      screen->base.get_driver_uuid = zink_get_driver_uuid;
   }
   if (screen->info.have_KHR_external_memory_win32) {
      screen->base.get_device_luid = zink_get_device_luid;
      screen->base.get_device_node_mask = zink_get_device_node_mask;
   }
   screen->base.set_max_shader_compiler_threads = zink_set_max_shader_compiler_threads;
   screen->base.is_parallel_shader_compilation_finished = zink_is_parallel_shader_compilation_finished;
   screen->base.get_vendor = zink_get_vendor;
   screen->base.get_device_vendor = zink_get_device_vendor;
   screen->base.get_compute_param = zink_get_compute_param;
   screen->base.get_timestamp = zink_get_timestamp;
   screen->base.query_memory_info = zink_query_memory_info;
   screen->base.get_param = zink_get_param;
   screen->base.get_paramf = zink_get_paramf;
   screen->base.get_shader_param = zink_get_shader_param;
   screen->base.get_compiler_options = zink_get_compiler_options;
   screen->base.get_sample_pixel_grid = zink_get_sample_pixel_grid;
   screen->base.is_compute_copy_faster = zink_is_compute_copy_faster;
   screen->base.is_format_supported = zink_is_format_supported;
   screen->base.driver_thread_add_job = zink_driver_thread_add_job;
   if (screen->info.have_EXT_image_drm_format_modifier && screen->info.have_EXT_external_memory_dma_buf) {
      screen->base.query_dmabuf_modifiers = zink_query_dmabuf_modifiers;
      screen->base.is_dmabuf_modifier_supported = zink_is_dmabuf_modifier_supported;
      screen->base.get_dmabuf_modifier_planes = zink_get_dmabuf_modifier_planes;
   }
#if defined(_WIN32)
   if (screen->info.have_KHR_external_memory_win32)
      screen->base.create_fence_win32 = zink_create_fence_win32;
#endif
   screen->base.context_create = zink_context_create;
   screen->base.flush_frontbuffer = zink_flush_frontbuffer;
   screen->base.destroy = zink_destroy_screen;
   screen->base.finalize_nir = zink_shader_finalize;
   screen->base.get_disk_shader_cache = zink_get_disk_shader_cache;
   screen->base.get_sparse_texture_virtual_page_size = zink_get_sparse_texture_virtual_page_size;

   if (screen->info.have_EXT_sample_locations) {
      VkMultisamplePropertiesEXT prop;
      prop.sType = VK_STRUCTURE_TYPE_MULTISAMPLE_PROPERTIES_EXT;
      prop.pNext = NULL;
      for (unsigned i = 0; i < ARRAY_SIZE(screen->maxSampleLocationGridSize); i++) {
         if (screen->info.sample_locations_props.sampleLocationSampleCounts & (1 << i)) {
            VKSCR(GetPhysicalDeviceMultisamplePropertiesEXT)(screen->pdev, 1 << i, &prop);
            screen->maxSampleLocationGridSize[i] = prop.maxSampleLocationGridSize;
         }
      }
   }

   if (!zink_screen_resource_init(&screen->base))
      goto fail;
   zink_bo_init(screen);
   zink_screen_fence_init(&screen->base);

   zink_screen_init_compiler(screen);
   if (!disk_cache_init(screen))
      goto fail;
   if (!util_queue_init(&screen->cache_get_thread, "zcfq", 8, 4,
                        UTIL_QUEUE_INIT_RESIZE_IF_FULL | UTIL_QUEUE_INIT_SCALE_THREADS, screen))
      goto fail;
   populate_format_props(screen);

   slab_create_parent(&screen->transfer_pool, sizeof(struct zink_transfer), 16);

   screen->driconf.inline_uniforms = debug_get_bool_option("ZINK_INLINE_UNIFORMS", screen->is_cpu);

   screen->total_video_mem = get_video_mem(screen);
   screen->clamp_video_mem = screen->total_video_mem * 0.8;
   if (!os_get_total_physical_memory(&screen->total_mem))
      goto fail;

   /*if (!zink_screen_init_semaphore(screen)) {
      mesa_loge("zink: failed to create timeline semaphore");
      goto fail;
   }*/
   
   switch (screen->info.driver_props.driverID) {
   case VK_DRIVER_ID_NVIDIA_PROPRIETARY:
      screen->max_fences = 500;
      break;
   default:
      screen->max_fences = 5000;
      break;
   }
   if (debug_get_bool_option("ZINK_NO_TIMELINES", false))
      screen->info.have_KHR_timeline_semaphore = false;
   if (screen->info.have_KHR_timeline_semaphore)
      zink_screen_init_semaphore(screen);

   memset(&screen->heap_map, UINT8_MAX, sizeof(screen->heap_map));
   for (enum zink_heap i = 0; i < ZINK_HEAP_MAX; i++) {
      for (unsigned j = 0; j < screen->info.mem_props.memoryTypeCount; j++) {
         VkMemoryPropertyFlags domains = vk_domain_from_heap(i);
         if ((screen->info.mem_props.memoryTypes[j].propertyFlags & domains) == domains) {
            screen->heap_map[i][screen->heap_count[i]++] = j;
         }
      }
   }
   /* iterate again to check for missing heaps */
   for (enum zink_heap i = 0; i < ZINK_HEAP_MAX; i++) {
      /* not found: use compatible heap */
      if (screen->heap_map[i][0] == UINT8_MAX) {
         /* only cached mem has a failure case for now */
         assert(i == ZINK_HEAP_HOST_VISIBLE_CACHED || i == ZINK_HEAP_DEVICE_LOCAL_LAZY ||
                i == ZINK_HEAP_DEVICE_LOCAL_VISIBLE);
         if (i == ZINK_HEAP_HOST_VISIBLE_CACHED) {
            memcpy(screen->heap_map[i], screen->heap_map[ZINK_HEAP_HOST_VISIBLE_COHERENT], screen->heap_count[ZINK_HEAP_HOST_VISIBLE_COHERENT]);
            screen->heap_count[i] = screen->heap_count[ZINK_HEAP_HOST_VISIBLE_COHERENT];
         } else {
            memcpy(screen->heap_map[i], screen->heap_map[ZINK_HEAP_DEVICE_LOCAL], screen->heap_count[ZINK_HEAP_DEVICE_LOCAL]);
            screen->heap_count[i] = screen->heap_count[ZINK_HEAP_DEVICE_LOCAL];
         }
      }
   }
   {
      uint64_t biggest_vis_vram = 0;
      for (unsigned i = 0; i < screen->heap_count[ZINK_HEAP_DEVICE_LOCAL_VISIBLE]; i++)
         biggest_vis_vram = MAX2(biggest_vis_vram, screen->info.mem_props.memoryHeaps[screen->info.mem_props.memoryTypes[i].heapIndex].size);
      uint64_t biggest_vram = 0;
      for (unsigned i = 0; i < screen->heap_count[ZINK_HEAP_DEVICE_LOCAL]; i++)
         biggest_vram = MAX2(biggest_vis_vram, screen->info.mem_props.memoryHeaps[screen->info.mem_props.memoryTypes[i].heapIndex].size);
      /* determine if vis vram is roughly equal to total vram */
      if (biggest_vis_vram > biggest_vram * 0.9)
         screen->resizable_bar = true;
   }

   if (!screen->info.have_KHR_imageless_framebuffer) {
      simple_mtx_init(&screen->framebuffer_mtx, mtx_plain);
      _mesa_hash_table_init(&screen->framebuffer_cache, screen, hash_framebuffer_state, equals_framebuffer_state);
   }

   simple_mtx_init(&screen->dt_lock, mtx_plain);

   util_idalloc_mt_init_tc(&screen->buffer_ids);

   util_vertex_state_cache_init(&screen->vertex_state_cache,
                                zink_create_vertex_state, zink_vertex_state_destroy);
   screen->base.create_vertex_state = zink_cache_create_vertex_state;
   screen->base.vertex_state_destroy = zink_cache_vertex_state_destroy;
   glsl_type_singleton_init_or_ref();

   if (screen->info.have_vulkan13 || screen->info.have_KHR_synchronization2) {
      screen->image_barrier = zink_resource_image_barrier2;
      screen->buffer_barrier = zink_resource_buffer_barrier2;
   } else {
      screen->image_barrier = zink_resource_image_barrier;
      screen->buffer_barrier = zink_resource_buffer_barrier;
   }

   screen->gfx_push_constant_layout = zink_pipeline_layout_create(screen, NULL, 0, false);
   if (screen->gfx_push_constant_layout == VK_NULL_HANDLE)
      goto fail;

   if (!zink_descriptor_layouts_init(screen))
      goto fail;


   screen->copy_context = zink_context(screen->base.context_create(&screen->base, NULL, ZINK_CONTEXT_COPY_ONLY));
   if (!screen->copy_context) {
      mesa_loge("zink: failed to create copy context");
      goto fail;
   }

   screen->optimal_keys = !screen->need_decompose_attrs &&
                          screen->info.have_EXT_non_seamless_cube_map &&
                          !screen->driconf.inline_uniforms &&
                          !screen->driver_workarounds.no_linestipple;
   if (!screen->optimal_keys)
      screen->info.have_EXT_graphics_pipeline_library = false;

   return screen;

fail:
   if (screen->loader_lib)
      util_dl_close(screen->loader_lib);
   if (screen->threaded)
      util_queue_destroy(&screen->flush_queue);

   ralloc_free(screen);
   return NULL;
}

struct pipe_screen *
zink_create_screen(struct sw_winsys *winsys, const struct pipe_screen_config *config)
{
   struct zink_screen *ret = zink_internal_create_screen(config);
   if (ret) {
      ret->winsys = winsys;
      ret->drm_fd = -1;
   }

   return &ret->base;
}

struct pipe_screen *
zink_drm_create_screen(int fd, const struct pipe_screen_config *config)
{
   struct zink_screen *ret = zink_internal_create_screen(config);

   if (ret)
      ret->drm_fd = os_dupfd_cloexec(fd);
   if (ret && !ret->info.have_KHR_external_memory_fd) {
      debug_printf("ZINK: KHR_external_memory_fd required!\n");
      zink_destroy_screen(&ret->base);
      return NULL;
   }

   return &ret->base;
}

void zink_stub_function_not_loaded()
{
   /* this will be used by the zink_verify_*_extensions() functions on a
    * release build
    */
   mesa_loge("ZINK: a Vulkan function was called without being loaded");
   abort();
}<|MERGE_RESOLUTION|>--- conflicted
+++ resolved
@@ -21,6 +21,9 @@
  * USE OR OTHER DEALINGS IN THE SOFTWARE.
  */
 
+#include "frontend/sw_winsys.h"
+extern struct pipe_context* zink_xlib_context;
+
 #include "zink_screen.h"
 
 #include "zink_kopper.h"
@@ -50,10 +53,6 @@
 #include "util/u_cpu_detect.h"
 
 #include "driver_trace/tr_context.h"
-
-#include "frontend/sw_winsys.h"
-
-extern struct pipe_context* zink_xlib_context;
 
 #if DETECT_OS_WINDOWS
 #include <io.h>
@@ -240,17 +239,11 @@
 #ifdef HAVE_DL_ITERATE_PHDR
    /* Hash in the zink driver build. */
    //const struct build_id_note *note =
-       build_id_find_nhdr_for_addr(disk_cache_init);
-<<<<<<< HEAD
+       //build_id_find_nhdr_for_addr(disk_cache_init);
    //unsigned build_id_len = build_id_length(note);
    //assert(note && build_id_len == 20); /* sha1 */
    //_mesa_sha1_update(&ctx, build_id_data(note), build_id_len);
-=======
-   unsigned build_id_len = build_id_length(note);
-   assert(note && build_id_len == 20); /* sha1 */
-   _mesa_sha1_update(&ctx, build_id_data(note), build_id_len);
 #endif
->>>>>>> d25fa88c
 
    /* Hash in the Vulkan pipeline cache UUID to identify the combination of
    *  vulkan device and driver (or any inserted layer that would invalidate our
