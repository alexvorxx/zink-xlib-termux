--- conflicted
+++ resolved
@@ -5144,22 +5144,6 @@
                int shader_time_index8, int shader_time_index16,
                unsigned *final_assembly_size)
 {
-<<<<<<< HEAD
-   struct brw_shader *shader = NULL;
-   if (prog)
-      shader = (brw_shader *) prog->_LinkedShaders[MESA_SHADER_FRAGMENT];
-
-   if (unlikely(INTEL_DEBUG & DEBUG_WM) && shader->base.ir)
-      brw_dump_ir("fragment", prog, &shader->base, &fp->Base);
-
-   int st_index8 = -1, st_index16 = -1;
-   if (INTEL_DEBUG & DEBUG_SHADER_TIME) {
-      st_index8 = brw_get_shader_time_index(brw, prog, &fp->Base, ST_FS8);
-      st_index16 = brw_get_shader_time_index(brw, prog, &fp->Base, ST_FS16);
-   }
-
-=======
->>>>>>> c71f0d45
    /* Now the main event: Visit the shader IR and generate our FS IR for it.
     */
    fs_visitor v(brw->intelScreen->compiler, brw, mem_ctx, key,
