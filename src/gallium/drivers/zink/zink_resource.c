/*
 * Copyright 2018 Collabora Ltd.
 *
 * Permission is hereby granted, free of charge, to any person obtaining a
 * copy of this software and associated documentation files (the "Software"),
 * to deal in the Software without restriction, including without limitation
 * on the rights to use, copy, modify, merge, publish, distribute, sub
 * license, and/or sell copies of the Software, and to permit persons to whom
 * the Software is furnished to do so, subject to the following conditions:
 *
 * The above copyright notice and this permission notice (including the next
 * paragraph) shall be included in all copies or substantial portions of the
 * Software.
 *
 * THE SOFTWARE IS PROVIDED "AS IS", WITHOUT WARRANTY OF ANY KIND, EXPRESS OR
 * IMPLIED, INCLUDING BUT NOT LIMITED TO THE WARRANTIES OF MERCHANTABILITY,
 * FITNESS FOR A PARTICULAR PURPOSE AND NON-INFRINGEMENT. IN NO EVENT SHALL
 * THE AUTHOR(S) AND/OR THEIR SUPPLIERS BE LIABLE FOR ANY CLAIM,
 * DAMAGES OR OTHER LIABILITY, WHETHER IN AN ACTION OF CONTRACT, TORT OR
 * OTHERWISE, ARISING FROM, OUT OF OR IN CONNECTION WITH THE SOFTWARE OR THE
 * USE OR OTHER DEALINGS IN THE SOFTWARE.
 */

#include "zink_resource.h"

#include "zink_batch.h"
#include "zink_clear.h"
#include "zink_context.h"
#include "zink_fence.h"
#include "zink_format.h"
#include "zink_program.h"
#include "zink_screen.h"
#include "zink_kopper.h"

#ifdef VK_USE_PLATFORM_METAL_EXT
#include "QuartzCore/CAMetalLayer.h"
#endif

#include "vk_format.h"
#include "util/u_blitter.h"
#include "util/u_debug.h"
#include "util/format/u_format.h"
#include "util/u_transfer_helper.h"
#include "util/u_inlines.h"
#include "util/u_memory.h"
#include "util/u_upload_mgr.h"
#include "util/os_file.h"
#include "frontend/winsys_handle.h"

#include "frontend/sw_winsys.h"

#if !defined(__APPLE__)
#define ZINK_USE_DMABUF
#endif

#if defined(ZINK_USE_DMABUF) && !defined(_WIN32)
#include "drm-uapi/drm_fourcc.h"
#else
/* these won't actually be used */
#define DRM_FORMAT_MOD_INVALID 0
#define DRM_FORMAT_MOD_LINEAR 0
#endif

#if defined(__APPLE__)
// Source of MVK_VERSION
#include "MoltenVK/vk_mvk_moltenvk.h"
#endif

#define ZINK_EXTERNAL_MEMORY_HANDLE 999



struct zink_debug_mem_entry {
   uint32_t count;
   uint64_t size;
   const char *name;
};

static const char *
zink_debug_mem_add(struct zink_screen *screen, uint64_t size, const char *name)
{
   assert(name);

   simple_mtx_lock(&screen->debug_mem_lock);
   struct hash_entry *entry = _mesa_hash_table_search(screen->debug_mem_sizes, name);
   struct zink_debug_mem_entry *debug_bos;

   if (!entry) {
      debug_bos = calloc(1, sizeof(struct zink_debug_mem_entry));
      debug_bos->name = strdup(name);
      _mesa_hash_table_insert(screen->debug_mem_sizes, debug_bos->name, debug_bos);
   } else {
      debug_bos = (struct zink_debug_mem_entry *) entry->data;
   }

   debug_bos->count++;
   debug_bos->size += align(size, 4096);
   simple_mtx_unlock(&screen->debug_mem_lock);

   return debug_bos->name;
}

static void
zink_debug_mem_del(struct zink_screen *screen, struct zink_bo *bo)
{
   simple_mtx_lock(&screen->debug_mem_lock);
   struct hash_entry *entry = _mesa_hash_table_search(screen->debug_mem_sizes, bo->name);
   /* If we're finishing the BO, it should have been added already */
   assert(entry);

   struct zink_debug_mem_entry *debug_bos = entry->data;
   debug_bos->count--;
   debug_bos->size -= align(zink_bo_get_size(bo), 4096);
   if (!debug_bos->count) {
      _mesa_hash_table_remove(screen->debug_mem_sizes, entry);
      free((void*)debug_bos->name);
      free(debug_bos);
   }
   simple_mtx_unlock(&screen->debug_mem_lock);
}

static int
debug_bos_count_compare(const void *in_a, const void *in_b)
{
   struct zink_debug_mem_entry *a = *(struct zink_debug_mem_entry **)in_a;
   struct zink_debug_mem_entry *b = *(struct zink_debug_mem_entry **)in_b;
   return a->count - b->count;
}

void
zink_debug_mem_print_stats(struct zink_screen *screen)
{
   simple_mtx_lock(&screen->debug_mem_lock);

   /* Put the HT's sizes data in an array so we can sort by number of allocations. */
   struct util_dynarray dyn;
   util_dynarray_init(&dyn, NULL);

   uint32_t size = 0;
   uint32_t count = 0;
   hash_table_foreach(screen->debug_mem_sizes, entry)
   {
      struct zink_debug_mem_entry *debug_bos = entry->data;
      util_dynarray_append(&dyn, struct zink_debug_mem_entry *, debug_bos);
      size += debug_bos->size / 1024;
      count += debug_bos->count;
   }

   qsort(dyn.data,
         util_dynarray_num_elements(&dyn, struct zink_debug_mem_entry *),
         sizeof(struct zink_debug_mem_entryos_entry *), debug_bos_count_compare);

   util_dynarray_foreach(&dyn, struct zink_debug_mem_entry *, entryp)
   {
      struct zink_debug_mem_entry *debug_bos = *entryp;
      mesa_logi("%30s: %4d bos, %lld kb\n", debug_bos->name, debug_bos->count,
                (long long) (debug_bos->size / 1024));
   }

   mesa_logi("submitted %d bos (%d MB)\n", count, DIV_ROUND_UP(size, 1024));

   util_dynarray_fini(&dyn);

   simple_mtx_unlock(&screen->debug_mem_lock);
}

static bool
equals_ivci(const void *a, const void *b)
{
   const uint8_t *pa = a;
   const uint8_t *pb = b;
   size_t offset = offsetof(VkImageViewCreateInfo, flags);
   return memcmp(pa + offset, pb + offset, sizeof(VkImageViewCreateInfo) - offset) == 0;
}

static bool
equals_bvci(const void *a, const void *b)
{
   const uint8_t *pa = a;
   const uint8_t *pb = b;
   size_t offset = offsetof(VkBufferViewCreateInfo, flags);
   return memcmp(pa + offset, pb + offset, sizeof(VkBufferViewCreateInfo) - offset) == 0;
}

static void
zink_transfer_flush_region(struct pipe_context *pctx,
                           struct pipe_transfer *ptrans,
                           const struct pipe_box *box);

void
debug_describe_zink_resource_object(char *buf, const struct zink_resource_object *ptr)
{
   sprintf(buf, "zink_resource_object");
}

void
zink_destroy_resource_object(struct zink_screen *screen, struct zink_resource_object *obj)
{
   if (obj->is_buffer) {
      while (util_dynarray_contains(&obj->views, VkBufferView))
         VKSCR(DestroyBufferView)(screen->dev, util_dynarray_pop(&obj->views, VkBufferView), NULL);
   } else {
      while (util_dynarray_contains(&obj->views, VkImageView))
         VKSCR(DestroyImageView)(screen->dev, util_dynarray_pop(&obj->views, VkImageView), NULL);
   }
   if (!obj->dt && zink_debug & ZINK_DEBUG_MEM)
      zink_debug_mem_del(screen, obj->bo);
   util_dynarray_fini(&obj->views);
   for (unsigned i = 0; i < ARRAY_SIZE(obj->copies); i++)
      util_dynarray_fini(&obj->copies[i]);
   if (obj->is_buffer) {
      VKSCR(DestroyBuffer)(screen->dev, obj->buffer, NULL);
      VKSCR(DestroyBuffer)(screen->dev, obj->storage_buffer, NULL);
   } else if (obj->dt) {
      zink_kopper_displaytarget_destroy(screen, obj->dt);
   } else if (!obj->is_aux) {
      VKSCR(DestroyImage)(screen->dev, obj->image, NULL);
   } else {
#if defined(ZINK_USE_DMABUF) && !defined(_WIN32)
      close(obj->handle);
#endif
   }

   simple_mtx_destroy(&obj->view_lock);
   if (obj->dt) {
      FREE(obj->bo); //this is a dummy struct
   } else
      zink_bo_unref(screen, obj->bo);
   FREE(obj);
}

static void
zink_resource_destroy(struct pipe_screen *pscreen,
                      struct pipe_resource *pres)
{
   struct zink_screen *screen = zink_screen(pscreen);
   struct zink_resource *res = zink_resource(pres);
   if (pres->target == PIPE_BUFFER) {
      util_range_destroy(&res->valid_buffer_range);
      util_idalloc_mt_free(&screen->buffer_ids, res->base.buffer_id_unique);
      assert(!_mesa_hash_table_num_entries(&res->bufferview_cache));
      simple_mtx_destroy(&res->bufferview_mtx);
      ralloc_free(res->bufferview_cache.table);
   } else {
      assert(!_mesa_hash_table_num_entries(&res->surface_cache));
      simple_mtx_destroy(&res->surface_mtx);
      ralloc_free(res->surface_cache.table);
   }
   /* no need to do anything for the caches, these objects own the resource lifetimes */

   zink_resource_object_reference(screen, &res->obj, NULL);
   threaded_resource_deinit(pres);
   FREE_CL(res);
}

static VkImageAspectFlags
aspect_from_format(enum pipe_format fmt)
{
   if (util_format_is_depth_or_stencil(fmt)) {
      VkImageAspectFlags aspect = 0;
      const struct util_format_description *desc = util_format_description(fmt);
      if (util_format_has_depth(desc))
         aspect |= VK_IMAGE_ASPECT_DEPTH_BIT;
      if (util_format_has_stencil(desc))
         aspect |= VK_IMAGE_ASPECT_STENCIL_BIT;
      return aspect;
   } else
     return VK_IMAGE_ASPECT_COLOR_BIT;
}

static VkBufferCreateInfo
create_bci(struct zink_screen *screen, const struct pipe_resource *templ, unsigned bind)
{
   VkBufferCreateInfo bci;
   bci.sType = VK_STRUCTURE_TYPE_BUFFER_CREATE_INFO;
   bci.pNext = NULL;
   bci.sharingMode = VK_SHARING_MODE_EXCLUSIVE;
   bci.queueFamilyIndexCount = 0;
   bci.pQueueFamilyIndices = NULL;
   bci.size = templ->width0;
   bci.flags = 0;
   assert(bci.size > 0);

   if (bind & ZINK_BIND_DESCRIPTOR) {
      /* gallium sizes are all uint32_t, while the total size of this buffer may exceed that limit */
      bci.usage = 0;
      if (bind & ZINK_BIND_SAMPLER_DESCRIPTOR)
         bci.usage |= VK_BUFFER_USAGE_SAMPLER_DESCRIPTOR_BUFFER_BIT_EXT;
      if (bind & ZINK_BIND_RESOURCE_DESCRIPTOR)
         bci.usage |= VK_BUFFER_USAGE_RESOURCE_DESCRIPTOR_BUFFER_BIT_EXT;
   } else {
      bci.usage = VK_BUFFER_USAGE_TRANSFER_SRC_BIT |
                  VK_BUFFER_USAGE_TRANSFER_DST_BIT |
                  VK_BUFFER_USAGE_STORAGE_BUFFER_BIT;

      bci.usage |= VK_BUFFER_USAGE_UNIFORM_TEXEL_BUFFER_BIT |
                  VK_BUFFER_USAGE_INDIRECT_BUFFER_BIT |
                  VK_BUFFER_USAGE_VERTEX_BUFFER_BIT |
                  VK_BUFFER_USAGE_INDEX_BUFFER_BIT |
                  VK_BUFFER_USAGE_UNIFORM_BUFFER_BIT |
                  VK_BUFFER_USAGE_TRANSFORM_FEEDBACK_BUFFER_BIT_EXT |
                  VK_BUFFER_USAGE_TRANSFORM_FEEDBACK_COUNTER_BUFFER_BIT_EXT;
   }
   if (screen->info.have_KHR_buffer_device_address)
      bci.usage |= VK_BUFFER_USAGE_SHADER_DEVICE_ADDRESS_BIT;

   if (bind & PIPE_BIND_SHADER_IMAGE)
      bci.usage |= VK_BUFFER_USAGE_STORAGE_TEXEL_BUFFER_BIT;

   if (bind & PIPE_BIND_QUERY_BUFFER)
      bci.usage |= VK_BUFFER_USAGE_CONDITIONAL_RENDERING_BIT_EXT;

   if (templ->flags & PIPE_RESOURCE_FLAG_SPARSE)
      bci.flags |= VK_BUFFER_CREATE_SPARSE_BINDING_BIT;
   return bci;
}

typedef enum {
   USAGE_FAIL_NONE,
   USAGE_FAIL_ERROR,
   USAGE_FAIL_SUBOPTIMAL,
} usage_fail;

static usage_fail
check_ici(struct zink_screen *screen, VkImageCreateInfo *ici, uint64_t modifier)
{
   VkImageFormatProperties image_props;
   VkResult ret;
   bool optimalDeviceAccess = true;
   assert(modifier == DRM_FORMAT_MOD_INVALID ||
          (VKSCR(GetPhysicalDeviceImageFormatProperties2) && screen->info.have_EXT_image_drm_format_modifier));
   if (VKSCR(GetPhysicalDeviceImageFormatProperties2)) {
      VkImageFormatProperties2 props2;
      props2.sType = VK_STRUCTURE_TYPE_IMAGE_FORMAT_PROPERTIES_2;
      props2.pNext = NULL;
      VkSamplerYcbcrConversionImageFormatProperties ycbcr_props;
      ycbcr_props.sType = VK_STRUCTURE_TYPE_SAMPLER_YCBCR_CONVERSION_IMAGE_FORMAT_PROPERTIES;
      ycbcr_props.pNext = NULL;
      if (screen->info.have_KHR_sampler_ycbcr_conversion)
         props2.pNext = &ycbcr_props;
      VkHostImageCopyDevicePerformanceQueryEXT hic = {
         VK_STRUCTURE_TYPE_HOST_IMAGE_COPY_DEVICE_PERFORMANCE_QUERY_EXT,
         props2.pNext,
      };
      if (screen->info.have_EXT_host_image_copy && ici->usage & VK_IMAGE_USAGE_HOST_TRANSFER_BIT_EXT)
         props2.pNext = &hic;
      VkPhysicalDeviceImageFormatInfo2 info;
      info.sType = VK_STRUCTURE_TYPE_PHYSICAL_DEVICE_IMAGE_FORMAT_INFO_2;
      /* possibly VkImageFormatListCreateInfo */
      info.pNext = ici->pNext;
      info.format = ici->format;
      info.type = ici->imageType;
      info.tiling = ici->tiling;
      info.usage = ici->usage;
      info.flags = ici->flags;

      VkPhysicalDeviceImageDrmFormatModifierInfoEXT mod_info;
      if (modifier != DRM_FORMAT_MOD_INVALID) {
         mod_info.sType = VK_STRUCTURE_TYPE_PHYSICAL_DEVICE_IMAGE_DRM_FORMAT_MODIFIER_INFO_EXT;
         mod_info.pNext = info.pNext;
         mod_info.drmFormatModifier = modifier;
         mod_info.sharingMode = VK_SHARING_MODE_EXCLUSIVE;
         mod_info.queueFamilyIndexCount = 0;
         info.pNext = &mod_info;
      }

      ret = VKSCR(GetPhysicalDeviceImageFormatProperties2)(screen->pdev, &info, &props2);
      /* this is using VK_IMAGE_CREATE_EXTENDED_USAGE_BIT and can't be validated */
      if (vk_format_aspects(ici->format) & VK_IMAGE_ASPECT_PLANE_1_BIT)
         ret = VK_SUCCESS;
      image_props = props2.imageFormatProperties;
      if (screen->info.have_EXT_host_image_copy && ici->usage & VK_IMAGE_USAGE_HOST_TRANSFER_BIT_EXT)
         optimalDeviceAccess = hic.optimalDeviceAccess;
   } else
      ret = VKSCR(GetPhysicalDeviceImageFormatProperties)(screen->pdev, ici->format, ici->imageType,
                                                   ici->tiling, ici->usage, ici->flags, &image_props);
   if (ret != VK_SUCCESS)
      return USAGE_FAIL_ERROR;
   if (ici->extent.depth > image_props.maxExtent.depth ||
       ici->extent.height > image_props.maxExtent.height ||
       ici->extent.width > image_props.maxExtent.width)
      return USAGE_FAIL_ERROR;
   if (ici->mipLevels > image_props.maxMipLevels)
      return USAGE_FAIL_ERROR;
   if (ici->arrayLayers > image_props.maxArrayLayers)
      return USAGE_FAIL_ERROR;
   if (!optimalDeviceAccess)
      return USAGE_FAIL_SUBOPTIMAL;
   return USAGE_FAIL_NONE;
}

static VkImageUsageFlags
get_image_usage_for_feats(struct zink_screen *screen, VkFormatFeatureFlags2 feats, const struct pipe_resource *templ, unsigned bind, bool *need_extended)
{
   VkImageUsageFlags usage = 0;
   bool is_planar = util_format_get_num_planes(templ->format) > 1;
   *need_extended = false;

   if (bind & ZINK_BIND_TRANSIENT)
      usage |= VK_IMAGE_USAGE_TRANSIENT_ATTACHMENT_BIT;
   else {
      /* sadly, gallium doesn't let us know if it'll ever need this, so we have to assume */
      if (is_planar || (feats & VK_FORMAT_FEATURE_TRANSFER_SRC_BIT))
         usage |= VK_IMAGE_USAGE_TRANSFER_SRC_BIT;
      if (is_planar || (feats & VK_FORMAT_FEATURE_TRANSFER_DST_BIT))
         usage |= VK_IMAGE_USAGE_TRANSFER_DST_BIT;
      if (feats & VK_FORMAT_FEATURE_SAMPLED_IMAGE_BIT)
         usage |= VK_IMAGE_USAGE_SAMPLED_BIT;

      if ((is_planar || (feats & VK_FORMAT_FEATURE_STORAGE_IMAGE_BIT)) && (bind & PIPE_BIND_SHADER_IMAGE)) {
         assert(templ->nr_samples <= 1 || screen->info.feats.features.shaderStorageImageMultisample);
         usage |= VK_IMAGE_USAGE_STORAGE_BIT;
      }
   }

   if (bind & PIPE_BIND_RENDER_TARGET) {
      if (feats & VK_FORMAT_FEATURE_COLOR_ATTACHMENT_BIT) {
         usage |= VK_IMAGE_USAGE_COLOR_ATTACHMENT_BIT;
         if (!(bind & ZINK_BIND_TRANSIENT) && (bind & (PIPE_BIND_LINEAR | PIPE_BIND_SHARED)) != (PIPE_BIND_LINEAR | PIPE_BIND_SHARED))
            usage |= VK_IMAGE_USAGE_INPUT_ATTACHMENT_BIT;
         if (!(bind & ZINK_BIND_TRANSIENT) && screen->info.have_EXT_attachment_feedback_loop_layout)
            usage |= VK_IMAGE_USAGE_ATTACHMENT_FEEDBACK_LOOP_BIT_EXT;
      } else {
         /* trust that gallium isn't going to give us anything wild */
         *need_extended = true;
         return 0;
      }
   } else if ((bind & PIPE_BIND_SAMPLER_VIEW) && !util_format_is_depth_or_stencil(templ->format)) {
      if (!(feats & VK_FORMAT_FEATURE_COLOR_ATTACHMENT_BIT)) {
         /* ensure we can u_blitter this later */
         *need_extended = true;
         return 0;
      }
      usage |= VK_IMAGE_USAGE_COLOR_ATTACHMENT_BIT;
   }

   if (bind & PIPE_BIND_DEPTH_STENCIL) {
      if (feats & VK_FORMAT_FEATURE_DEPTH_STENCIL_ATTACHMENT_BIT)
         usage |= VK_IMAGE_USAGE_DEPTH_STENCIL_ATTACHMENT_BIT;
      else
         return 0;
      if (screen->info.have_EXT_attachment_feedback_loop_layout && !(bind & ZINK_BIND_TRANSIENT))
         usage |= VK_IMAGE_USAGE_ATTACHMENT_FEEDBACK_LOOP_BIT_EXT;
   /* this is unlikely to occur and has been included for completeness */
   } else if (bind & PIPE_BIND_SAMPLER_VIEW && !(usage & VK_IMAGE_USAGE_TRANSFER_DST_BIT)) {
      if (feats & VK_FORMAT_FEATURE_COLOR_ATTACHMENT_BIT)
         usage |= VK_IMAGE_USAGE_COLOR_ATTACHMENT_BIT;
      else
         return 0;
   }

   if (bind & PIPE_BIND_STREAM_OUTPUT)
      usage |= VK_IMAGE_USAGE_INPUT_ATTACHMENT_BIT;

   if (screen->info.have_EXT_host_image_copy && feats & VK_FORMAT_FEATURE_2_HOST_IMAGE_TRANSFER_BIT_EXT)
      usage |= VK_IMAGE_USAGE_HOST_TRANSFER_BIT_EXT;

   return usage;
}

static VkFormatFeatureFlags
find_modifier_feats(const struct zink_modifier_prop *prop, uint64_t modifier, uint64_t *mod)
{
   for (unsigned j = 0; j < prop->drmFormatModifierCount; j++) {
      if (prop->pDrmFormatModifierProperties[j].drmFormatModifier == modifier) {
         *mod = modifier;
         return prop->pDrmFormatModifierProperties[j].drmFormatModifierTilingFeatures;
      }
   }
   return 0;
}

/* check HIC optimalness */
static bool
suboptimal_check_ici(struct zink_screen *screen, VkImageCreateInfo *ici, uint64_t *mod)
{
   usage_fail fail = check_ici(screen, ici, *mod);
   if (!fail)
      return true;
   if (fail == USAGE_FAIL_SUBOPTIMAL) {
      ici->usage &= ~VK_IMAGE_USAGE_HOST_TRANSFER_BIT_EXT;
      fail = check_ici(screen, ici, *mod);
      if (!fail)
         return true;
   }
   return false;
}

/* If the driver can't do mutable with this ICI, then try again after removing mutable (and
 * thus also the list of formats we might might mutate to)
 */
static bool
double_check_ici(struct zink_screen *screen, VkImageCreateInfo *ici, VkImageUsageFlags usage, uint64_t *mod)
{
   if (!usage)
      return false;

   ici->usage = usage;

   if (suboptimal_check_ici(screen, ici, mod))
      return true;
   usage_fail fail = check_ici(screen, ici, *mod);
   if (!fail)
      return true;
   if (fail == USAGE_FAIL_SUBOPTIMAL) {
      ici->usage &= ~VK_IMAGE_USAGE_HOST_TRANSFER_BIT_EXT;
      fail = check_ici(screen, ici, *mod);
      if (!fail)
         return true;
   }
   const void *pNext = ici->pNext;
   if (pNext) {
      VkBaseOutStructure *prev = NULL;
      VkBaseOutStructure *fmt_list = NULL;
      vk_foreach_struct(strct, (void*)ici->pNext) {
         if (strct->sType == VK_STRUCTURE_TYPE_IMAGE_FORMAT_LIST_CREATE_INFO) {
            fmt_list = strct;
            if (prev) {
               prev->pNext = strct->pNext;
            } else {
               ici->pNext = strct->pNext;
            }
            fmt_list->pNext = NULL;
            break;
         }
         prev = strct;
      }
      ici->flags &= ~VK_IMAGE_CREATE_MUTABLE_FORMAT_BIT;
      if (suboptimal_check_ici(screen, ici, mod))
         return true;
      fmt_list->pNext = (void*)ici->pNext;
      ici->pNext = fmt_list;
      ici->flags |= VK_IMAGE_CREATE_MUTABLE_FORMAT_BIT;
   }
   return false;
}

static VkImageUsageFlags
get_image_usage(struct zink_screen *screen, VkImageCreateInfo *ici, const struct pipe_resource *templ, unsigned bind, unsigned modifiers_count, uint64_t *modifiers, uint64_t *mod)
{
   VkImageTiling tiling = ici->tiling;
   bool need_extended = false;
   *mod = DRM_FORMAT_MOD_INVALID;
   if (modifiers_count) {
      bool have_linear = false;
      const struct zink_modifier_prop *prop = &screen->modifier_props[templ->format];
      assert(tiling == VK_IMAGE_TILING_DRM_FORMAT_MODIFIER_EXT);
      bool found = false;
      uint64_t good_mod = 0;
      VkImageUsageFlags good_usage = 0;
      for (unsigned i = 0; i < modifiers_count; i++) {
         if (modifiers[i] == DRM_FORMAT_MOD_LINEAR) {
            have_linear = true;
            if (!screen->info.have_EXT_image_drm_format_modifier)
               break;
            continue;
         }
         VkFormatFeatureFlags feats = find_modifier_feats(prop, modifiers[i], mod);
         if (feats) {
            VkImageUsageFlags usage = get_image_usage_for_feats(screen, feats, templ, bind, &need_extended);
            assert(!need_extended);
            if (double_check_ici(screen, ici, usage, mod)) {
               if (!found) {
                  found = true;
                  good_mod = modifiers[i];
                  good_usage = usage;
               }
            } else {
               modifiers[i] = DRM_FORMAT_MOD_LINEAR;
            }
         }
      }
      if (found) {
         *mod = good_mod;
         return good_usage;
      }
      /* only try linear if no other options available */
      if (have_linear) {
         VkFormatFeatureFlags feats = find_modifier_feats(prop, DRM_FORMAT_MOD_LINEAR, mod);
         if (feats) {
            VkImageUsageFlags usage = get_image_usage_for_feats(screen, feats, templ, bind, &need_extended);
            assert(!need_extended);
            if (double_check_ici(screen, ici, usage, mod))
               return usage;
         }
      }
   } else {
      struct zink_format_props props = screen->format_props[templ->format];
      VkFormatFeatureFlags2 feats = tiling == VK_IMAGE_TILING_LINEAR ? props.linearTilingFeatures : props.optimalTilingFeatures;
      if (ici->flags & VK_IMAGE_CREATE_EXTENDED_USAGE_BIT)
         feats = UINT32_MAX;
      VkImageUsageFlags usage = get_image_usage_for_feats(screen, feats, templ, bind, &need_extended);
      if (need_extended) {
         ici->flags |= VK_IMAGE_CREATE_EXTENDED_USAGE_BIT | VK_IMAGE_CREATE_MUTABLE_FORMAT_BIT;
         feats = UINT32_MAX;
         usage = get_image_usage_for_feats(screen, feats, templ, bind, &need_extended);
      }
      if (double_check_ici(screen, ici, usage, mod))
         return usage;
      if (util_format_is_depth_or_stencil(templ->format)) {
         if (!(templ->bind & PIPE_BIND_DEPTH_STENCIL)) {
            usage &= ~VK_IMAGE_USAGE_DEPTH_STENCIL_ATTACHMENT_BIT;
            if (double_check_ici(screen, ici, usage, mod))
               return usage;
         }
      } else if (!(templ->bind & PIPE_BIND_RENDER_TARGET)) {
         usage &= ~VK_IMAGE_USAGE_COLOR_ATTACHMENT_BIT;
         if (double_check_ici(screen, ici, usage, mod))
            return usage;
      }
   }
   *mod = DRM_FORMAT_MOD_INVALID;
   return 0;
}

static uint64_t
eval_ici(struct zink_screen *screen, VkImageCreateInfo *ici, const struct pipe_resource *templ, unsigned bind, unsigned modifiers_count, uint64_t *modifiers, bool *success)
{
   /* sampleCounts will be set to VK_SAMPLE_COUNT_1_BIT if at least one of the following conditions is true:
    * - flags contains VK_IMAGE_CREATE_CUBE_COMPATIBLE_BIT
    *
    * 44.1.1. Supported Sample Counts
    */
   bool want_cube = ici->samples == 1 &&
                    (templ->target == PIPE_TEXTURE_CUBE ||
                    templ->target == PIPE_TEXTURE_CUBE_ARRAY ||
                    (templ->target == PIPE_TEXTURE_2D_ARRAY && ici->extent.width == ici->extent.height && ici->arrayLayers >= 6));

   if (ici->tiling != VK_IMAGE_TILING_DRM_FORMAT_MODIFIER_EXT)
      modifiers_count = 0;

   bool first = true;
   bool tried[2] = {0};
   uint64_t mod = DRM_FORMAT_MOD_INVALID;
retry:
   while (!ici->usage) {
      if (!first) {
         switch (ici->tiling) {
         case VK_IMAGE_TILING_DRM_FORMAT_MODIFIER_EXT:
            ici->tiling = VK_IMAGE_TILING_OPTIMAL;
            modifiers_count = 0;
            break;
         case VK_IMAGE_TILING_OPTIMAL:
            ici->tiling = VK_IMAGE_TILING_LINEAR;
            break;
         case VK_IMAGE_TILING_LINEAR:
            if (bind & PIPE_BIND_LINEAR) {
               *success = false;
               return DRM_FORMAT_MOD_INVALID;
            }
            ici->tiling = VK_IMAGE_TILING_OPTIMAL;
            break;
         default:
            unreachable("unhandled tiling mode");
         }
         if (tried[ici->tiling]) {
            if (ici->flags & VK_IMAGE_CREATE_EXTENDED_USAGE_BIT) {
               *success = false;
               return DRM_FORMAT_MOD_INVALID;
            }
            ici->flags |= VK_IMAGE_CREATE_EXTENDED_USAGE_BIT | VK_IMAGE_CREATE_MUTABLE_FORMAT_BIT;
            tried[0] = false;
            tried[1] = false;
            first = true;
            goto retry;
         }
      }
      ici->usage = get_image_usage(screen, ici, templ, bind, modifiers_count, modifiers, &mod);
      first = false;
      if (ici->tiling != VK_IMAGE_TILING_DRM_FORMAT_MODIFIER_EXT)
         tried[ici->tiling] = true;
   }
   if (want_cube) {
      ici->flags |= VK_IMAGE_CREATE_CUBE_COMPATIBLE_BIT;
      if (get_image_usage(screen, ici, templ, bind, modifiers_count, modifiers, &mod) != ici->usage)
         ici->flags &= ~VK_IMAGE_CREATE_CUBE_COMPATIBLE_BIT;
   }

   *success = true;
   return mod;
}

static void
init_ici(struct zink_screen *screen, VkImageCreateInfo *ici, const struct pipe_resource *templ, unsigned bind, unsigned modifiers_count)
{
   ici->sType = VK_STRUCTURE_TYPE_IMAGE_CREATE_INFO;
   /* pNext may already be set */
   if (util_format_get_num_planes(templ->format) > 1)
      ici->flags = VK_IMAGE_CREATE_MUTABLE_FORMAT_BIT | VK_IMAGE_CREATE_EXTENDED_USAGE_BIT;
   else if (bind & ZINK_BIND_MUTABLE)
      ici->flags = VK_IMAGE_CREATE_MUTABLE_FORMAT_BIT;
   else
      ici->flags = 0;
   if (ici->flags & VK_IMAGE_CREATE_MUTABLE_FORMAT_BIT)
      /* unset VkImageFormatListCreateInfo if mutable */
      ici->pNext = NULL;
   else if (ici->pNext)
      /* add mutable if VkImageFormatListCreateInfo */
      ici->flags |= VK_IMAGE_CREATE_MUTABLE_FORMAT_BIT;
   ici->usage = 0;
   ici->queueFamilyIndexCount = 0;

   /* assume we're going to be doing some CompressedTexSubImage */
   if (util_format_is_compressed(templ->format) && (ici->flags & VK_IMAGE_CREATE_MUTABLE_FORMAT_BIT) &&
       !vk_find_struct_const(ici->pNext, IMAGE_FORMAT_LIST_CREATE_INFO))
      ici->flags |= VK_IMAGE_CREATE_BLOCK_TEXEL_VIEW_COMPATIBLE_BIT;

   if (templ->flags & PIPE_RESOURCE_FLAG_SPARSE)
      ici->flags |= VK_IMAGE_CREATE_SPARSE_BINDING_BIT | VK_IMAGE_CREATE_SPARSE_RESIDENCY_BIT;

   bool need_2D = false;
   switch (templ->target) {
   case PIPE_TEXTURE_1D:
   case PIPE_TEXTURE_1D_ARRAY:
      if (templ->flags & PIPE_RESOURCE_FLAG_SPARSE)
         need_2D |= screen->need_2D_sparse;
      if (util_format_is_depth_or_stencil(templ->format))
         need_2D |= screen->need_2D_zs;
      ici->imageType = need_2D ? VK_IMAGE_TYPE_2D : VK_IMAGE_TYPE_1D;
      break;

   case PIPE_TEXTURE_CUBE:
   case PIPE_TEXTURE_CUBE_ARRAY:
   case PIPE_TEXTURE_2D:
   case PIPE_TEXTURE_2D_ARRAY:
   case PIPE_TEXTURE_RECT:
      ici->imageType = VK_IMAGE_TYPE_2D;
      break;

   case PIPE_TEXTURE_3D:
      ici->imageType = VK_IMAGE_TYPE_3D;
      ici->flags |= VK_IMAGE_CREATE_2D_ARRAY_COMPATIBLE_BIT;
      if (screen->info.have_EXT_image_2d_view_of_3d)
         ici->flags |= VK_IMAGE_CREATE_2D_VIEW_COMPATIBLE_BIT_EXT;
      break;

   case PIPE_BUFFER:
      unreachable("PIPE_BUFFER should already be handled");

   default:
      unreachable("Unknown target");
   }

   if (screen->info.have_EXT_sample_locations &&
       bind & PIPE_BIND_DEPTH_STENCIL &&
       util_format_has_depth(util_format_description(templ->format)))
      ici->flags |= VK_IMAGE_CREATE_SAMPLE_LOCATIONS_COMPATIBLE_DEPTH_BIT_EXT;

   ici->format = zink_get_format(screen, templ->format);
   ici->extent.width = templ->width0;
   ici->extent.height = templ->height0;
   ici->extent.depth = templ->depth0;
   ici->mipLevels = templ->last_level + 1;
   ici->arrayLayers = MAX2(templ->array_size, 1);
   ici->samples = templ->nr_samples ? templ->nr_samples : VK_SAMPLE_COUNT_1_BIT;
   ici->tiling = screen->info.have_EXT_image_drm_format_modifier && modifiers_count ?
                 VK_IMAGE_TILING_DRM_FORMAT_MODIFIER_EXT :
                 bind & (PIPE_BIND_LINEAR | ZINK_BIND_DMABUF) ? VK_IMAGE_TILING_LINEAR : VK_IMAGE_TILING_OPTIMAL;
   /* XXX: does this have perf implications anywhere? hopefully not */
   if (ici->samples == VK_SAMPLE_COUNT_1_BIT &&
      screen->info.have_EXT_multisampled_render_to_single_sampled &&
      ici->tiling != VK_IMAGE_TILING_DRM_FORMAT_MODIFIER_EXT)
      ici->flags |= VK_IMAGE_CREATE_MULTISAMPLED_RENDER_TO_SINGLE_SAMPLED_BIT_EXT;
   ici->sharingMode = VK_SHARING_MODE_EXCLUSIVE;
   ici->initialLayout = VK_IMAGE_LAYOUT_UNDEFINED;

   if (templ->target == PIPE_TEXTURE_CUBE)
      ici->arrayLayers *= 6;
}

static struct zink_resource_object *
resource_object_create(struct zink_screen *screen, const struct pipe_resource *templ, struct winsys_handle *whandle, bool *linear,
                       uint64_t *modifiers, int modifiers_count, const void *loader_private, const void *user_mem)
{
   struct zink_resource_object *obj = CALLOC_STRUCT(zink_resource_object);
   unsigned max_level = 0;
   if (!obj)
      return NULL;
   simple_mtx_init(&obj->view_lock, mtx_plain);
   util_dynarray_init(&obj->views, NULL);
   obj->unordered_read = true;
   obj->unordered_write = true;
   obj->last_dt_idx = obj->dt_idx = UINT32_MAX; //TODO: unionize

   VkMemoryRequirements reqs = {0};
   VkMemoryPropertyFlags flags;

   /* figure out aux plane count */
   if (whandle && whandle->plane >= util_format_get_num_planes(whandle->format))
      obj->is_aux = true;
   struct pipe_resource *pnext = templ->next;
   for (obj->plane_count = 1; pnext; obj->plane_count++, pnext = pnext->next) {
      struct zink_resource *next = zink_resource(pnext);
      if (!next->obj->is_aux)
         break;
   }

   bool need_dedicated = false;
   bool shared = templ->bind & PIPE_BIND_SHARED;
#if !defined(_WIN32)
   VkExternalMemoryHandleTypeFlags export_types = VK_EXTERNAL_MEMORY_HANDLE_TYPE_OPAQUE_FD_BIT;
#else
   VkExternalMemoryHandleTypeFlags export_types = VK_EXTERNAL_MEMORY_HANDLE_TYPE_OPAQUE_WIN32_BIT;
#endif
   unsigned num_planes = util_format_get_num_planes(templ->format);
   VkImageAspectFlags plane_aspects[] = {
      VK_IMAGE_ASPECT_PLANE_0_BIT,
      VK_IMAGE_ASPECT_PLANE_1_BIT,
      VK_IMAGE_ASPECT_PLANE_2_BIT,
   };
   VkExternalMemoryHandleTypeFlags external = 0;
   bool needs_export = (templ->bind & (ZINK_BIND_VIDEO | ZINK_BIND_DMABUF)) != 0;
   if (whandle) {
      if (whandle->type == WINSYS_HANDLE_TYPE_FD || whandle->type == ZINK_EXTERNAL_MEMORY_HANDLE)
         needs_export |= true;
      else
         unreachable("unknown handle type");
   }
   if (needs_export) {
      if (whandle && whandle->type == ZINK_EXTERNAL_MEMORY_HANDLE) {
#if !defined(_WIN32)
         external = VK_EXTERNAL_MEMORY_HANDLE_TYPE_OPAQUE_FD_BIT;
#else
         external = VK_EXTERNAL_MEMORY_HANDLE_TYPE_OPAQUE_WIN32_BIT;
#endif
      } else if (screen->info.have_EXT_external_memory_dma_buf) {
         external = VK_EXTERNAL_MEMORY_HANDLE_TYPE_DMA_BUF_BIT_EXT;
         export_types |= VK_EXTERNAL_MEMORY_HANDLE_TYPE_DMA_BUF_BIT_EXT;
      } else {
         /* can't export anything, fail early */
         return NULL;
      }
   }

   /* we may export WINSYS_HANDLE_TYPE_FD handle which is dma-buf */
   if (shared && screen->info.have_EXT_external_memory_dma_buf)
      export_types |= VK_EXTERNAL_MEMORY_HANDLE_TYPE_DMA_BUF_BIT_EXT;

   pipe_reference_init(&obj->reference, 1);
   if (loader_private) {
      obj->bo = CALLOC_STRUCT(zink_bo);
      if (!obj->bo) {
         mesa_loge("ZINK: failed to allocate obj->bo!");
         return NULL;
      }
         
      obj->transfer_dst = true;
      return obj;
   } else if (templ->target == PIPE_BUFFER) {
      VkBufferCreateInfo bci = create_bci(screen, templ, templ->bind);

      if (VKSCR(CreateBuffer)(screen->dev, &bci, NULL, &obj->buffer) != VK_SUCCESS) {
         mesa_loge("ZINK: vkCreateBuffer failed");
         goto fail1;
      }

      if (!(templ->bind & (PIPE_BIND_SHADER_IMAGE | ZINK_BIND_DESCRIPTOR))) {
         bci.usage |= VK_BUFFER_USAGE_STORAGE_TEXEL_BUFFER_BIT;
         if (VKSCR(CreateBuffer)(screen->dev, &bci, NULL, &obj->storage_buffer) != VK_SUCCESS) {
            mesa_loge("ZINK: vkCreateBuffer failed");
            goto fail2;
         }
      }

      if (modifiers_count) {
         assert(modifiers_count == 3);
         /* this is the DGC path because there's no other way to pass mem bits and I don't wanna copy/paste everything around */
         reqs.size = modifiers[0];
         reqs.alignment = modifiers[1];
         reqs.memoryTypeBits = modifiers[2];
      } else {
         VKSCR(GetBufferMemoryRequirements)(screen->dev, obj->buffer, &reqs);
      }
      if (templ->usage == PIPE_USAGE_STAGING)
         flags = VK_MEMORY_PROPERTY_HOST_VISIBLE_BIT | VK_MEMORY_PROPERTY_HOST_COHERENT_BIT | VK_MEMORY_PROPERTY_HOST_CACHED_BIT;
      else if (templ->usage == PIPE_USAGE_STREAM)
         flags = VK_MEMORY_PROPERTY_HOST_VISIBLE_BIT;
      else if (templ->usage == PIPE_USAGE_IMMUTABLE)
         flags = VK_MEMORY_PROPERTY_DEVICE_LOCAL_BIT;
      else
         flags = VK_MEMORY_PROPERTY_HOST_VISIBLE_BIT | VK_MEMORY_PROPERTY_DEVICE_LOCAL_BIT;
      obj->is_buffer = true;
      obj->transfer_dst = true;
      obj->vkflags = bci.flags;
      obj->vkusage = bci.usage;
      max_level = 1;
   } else {
      max_level = templ->last_level + 1;
      bool winsys_modifier = (export_types & VK_EXTERNAL_MEMORY_HANDLE_TYPE_DMA_BUF_BIT_EXT) && whandle && whandle->modifier != DRM_FORMAT_MOD_INVALID;
      uint64_t mods[10];
      bool try_modifiers = false;
      if ((export_types & VK_EXTERNAL_MEMORY_HANDLE_TYPE_DMA_BUF_BIT_EXT) &&
          whandle && whandle->modifier == DRM_FORMAT_MOD_INVALID && whandle->stride) {
         modifiers = mods;
         modifiers_count = screen->modifier_props[templ->format].drmFormatModifierCount;
         for (unsigned j = 0; j < modifiers_count; j++)
            mods[j] = screen->modifier_props[templ->format].pDrmFormatModifierProperties[j].drmFormatModifier;
         if (modifiers_count > 1)
            try_modifiers = true;
      }
      uint64_t *ici_modifiers = winsys_modifier ? &whandle->modifier : modifiers;
      unsigned ici_modifier_count = winsys_modifier ? 1 : modifiers_count;
      bool success = false;
      VkImageCreateInfo ici;
      enum pipe_format srgb = PIPE_FORMAT_NONE;
      /* we often need to be able to mutate between srgb and linear, but we don't need general
       * image view/shader image format compatibility (that path means losing fast clears or compression on some hardware).
       */
      if (!(templ->bind & ZINK_BIND_MUTABLE)) {
         srgb = util_format_is_srgb(templ->format) ? util_format_linear(templ->format) : util_format_srgb(templ->format);
         /* why do these helpers have different default return values? */
         if (srgb == templ->format)
            srgb = PIPE_FORMAT_NONE;
      }
      VkFormat formats[2];
      VkImageFormatListCreateInfo format_list;
      if (srgb) {
         formats[0] = zink_get_format(screen, templ->format);
         formats[1] = zink_get_format(screen, srgb);
         /* only use format list if both formats have supported vk equivalents */
         if (formats[0] && formats[1]) {
            format_list.sType = VK_STRUCTURE_TYPE_IMAGE_FORMAT_LIST_CREATE_INFO;
            format_list.pNext = NULL;
            format_list.viewFormatCount = 2;
            format_list.pViewFormats = formats;

            ici.pNext = &format_list;
         } else {
            ici.pNext = NULL;
         }
      } else {
         ici.pNext = NULL;
      }
      init_ici(screen, &ici, templ, templ->bind, ici_modifier_count);
      uint64_t mod = eval_ici(screen, &ici, templ, templ->bind, ici_modifier_count, ici_modifiers, &success);
      if (ici.format == VK_FORMAT_A8_UNORM_KHR && !success) {
         ici.format = zink_get_format(screen, zink_format_get_emulated_alpha(templ->format));
         mod = eval_ici(screen, &ici, templ, templ->bind, ici_modifier_count, ici_modifiers, &success);
      }
      if (ici.tiling == VK_IMAGE_TILING_DRM_FORMAT_MODIFIER_EXT && srgb &&
          util_format_get_nr_components(srgb) == 4 &&
          !(ici.flags & VK_IMAGE_CREATE_MUTABLE_FORMAT_BIT)) {
         mesa_loge("zink: refusing to create possibly-srgb dmabuf due to missing driver support: %s not supported!", util_format_name(srgb));
         goto fail1;
      }
      VkExternalMemoryImageCreateInfo emici;
      VkImageDrmFormatModifierExplicitCreateInfoEXT idfmeci;
      VkImageDrmFormatModifierListCreateInfoEXT idfmlci;
      VkSubresourceLayout plane_layouts[4];
      VkSubresourceLayout plane_layout = {
         .offset = whandle ? whandle->offset : 0,
         .size = 0,
         .rowPitch = whandle ? whandle->stride : 0,
         .arrayPitch = 0,
         .depthPitch = 0,
      };
      if (!success)
         goto fail1;

      obj->render_target = (ici.usage & VK_IMAGE_USAGE_COLOR_ATTACHMENT_BIT) != 0;

      if (shared || external) {
         emici.sType = VK_STRUCTURE_TYPE_EXTERNAL_MEMORY_IMAGE_CREATE_INFO;
         emici.pNext = ici.pNext;
         emici.handleTypes = export_types;
         ici.pNext = &emici;

         assert(ici.tiling != VK_IMAGE_TILING_DRM_FORMAT_MODIFIER_EXT || mod != DRM_FORMAT_MOD_INVALID);
         if (whandle && ici.tiling == VK_IMAGE_TILING_DRM_FORMAT_MODIFIER_EXT) {
            assert(mod == whandle->modifier || !winsys_modifier);
            idfmeci.sType = VK_STRUCTURE_TYPE_IMAGE_DRM_FORMAT_MODIFIER_EXPLICIT_CREATE_INFO_EXT;
            idfmeci.pNext = ici.pNext;
            idfmeci.drmFormatModifier = mod;

            idfmeci.drmFormatModifierPlaneCount = obj->plane_count;
            plane_layouts[0] = plane_layout;
            pnext = templ->next;
            for (unsigned i = 1; i < obj->plane_count; i++, pnext = pnext->next) {
               struct zink_resource *next = zink_resource(pnext);
               obj->plane_offsets[i] = plane_layouts[i].offset = next->obj->plane_offsets[i];
               obj->plane_strides[i] = plane_layouts[i].rowPitch = next->obj->plane_strides[i];
               plane_layouts[i].size = 0;
               plane_layouts[i].arrayPitch = 0;
               plane_layouts[i].depthPitch = 0;
            }
            idfmeci.pPlaneLayouts = plane_layouts;

            ici.pNext = &idfmeci;
         } else if (ici.tiling == VK_IMAGE_TILING_DRM_FORMAT_MODIFIER_EXT) {
            idfmlci.sType = VK_STRUCTURE_TYPE_IMAGE_DRM_FORMAT_MODIFIER_LIST_CREATE_INFO_EXT;
            idfmlci.pNext = ici.pNext;
            idfmlci.drmFormatModifierCount = modifiers_count;
            idfmlci.pDrmFormatModifiers = modifiers;
            ici.pNext = &idfmlci;
         } else if (ici.tiling == VK_IMAGE_TILING_OPTIMAL) {
            shared = false;
         }
      }

      if (linear)
         *linear = ici.tiling == VK_IMAGE_TILING_LINEAR;

      if (ici.usage & VK_IMAGE_USAGE_TRANSFER_DST_BIT)
         obj->transfer_dst = true;

#if defined(ZINK_USE_DMABUF) && !defined(_WIN32)
      if (obj->is_aux) {
         obj->modifier = mod;
         obj->modifier_aspect = VK_IMAGE_ASPECT_MEMORY_PLANE_0_BIT_EXT << whandle->plane;
         obj->plane_offsets[whandle->plane] = whandle->offset;
         obj->plane_strides[whandle->plane] = whandle->stride;
         obj->handle = os_dupfd_cloexec(whandle->handle);
         if (obj->handle < 0) {
            mesa_loge("ZINK: failed to dup dmabuf fd: %s\n", strerror(errno));
            goto fail1;
         }
         return obj;
      }
#endif

      VkFormatFeatureFlags feats = 0;
      switch (ici.tiling) {
      case VK_IMAGE_TILING_LINEAR:
         feats = screen->format_props[templ->format].linearTilingFeatures;
         break;
      case VK_IMAGE_TILING_OPTIMAL:
         feats = screen->format_props[templ->format].optimalTilingFeatures;
         break;
      case VK_IMAGE_TILING_DRM_FORMAT_MODIFIER_EXT:
         feats = VK_FORMAT_FEATURE_FLAG_BITS_MAX_ENUM;
         /*
            If is tiling then VK_IMAGE_TILING_DRM_FORMAT_MODIFIER_EXT, the value of
            imageCreateFormatFeatures is found by calling vkGetPhysicalDeviceFormatProperties2
            with VkImageFormatProperties::format equal to VkImageCreateInfo::format and with
            VkDrmFormatModifierPropertiesListEXT chained into VkImageFormatProperties2; by
            collecting all members of the returned array
            VkDrmFormatModifierPropertiesListEXT::pDrmFormatModifierProperties
            whose drmFormatModifier belongs to imageCreateDrmFormatModifiers; and by taking the bitwise
            intersection, over the collected array members, of drmFormatModifierTilingFeatures.
            (The resultant imageCreateFormatFeatures may be empty).
            * -Chapter 12. Resource Creation
          */
         for (unsigned i = 0; i < screen->modifier_props[templ->format].drmFormatModifierCount; i++)
            feats &= screen->modifier_props[templ->format].pDrmFormatModifierProperties[i].drmFormatModifierTilingFeatures;
         break;
      default:
         unreachable("unknown tiling");
      }
      obj->vkfeats = feats;
      if (util_format_is_yuv(templ->format)) {
         if (feats & VK_FORMAT_FEATURE_DISJOINT_BIT)
            ici.flags |= VK_IMAGE_CREATE_DISJOINT_BIT;
         VkSamplerYcbcrConversionCreateInfo sycci = {0};
         sycci.sType = VK_STRUCTURE_TYPE_SAMPLER_YCBCR_CONVERSION_CREATE_INFO;
         sycci.pNext = NULL;
         sycci.format = VK_FORMAT_G8_B8R8_2PLANE_420_UNORM;
         sycci.ycbcrModel = VK_SAMPLER_YCBCR_MODEL_CONVERSION_YCBCR_709;
         sycci.ycbcrRange = VK_SAMPLER_YCBCR_RANGE_ITU_FULL;
         sycci.components.r = VK_COMPONENT_SWIZZLE_IDENTITY;
         sycci.components.g = VK_COMPONENT_SWIZZLE_IDENTITY;
         sycci.components.b = VK_COMPONENT_SWIZZLE_IDENTITY;
         sycci.components.a = VK_COMPONENT_SWIZZLE_IDENTITY;
         if (!feats || (feats & VK_FORMAT_FEATURE_COSITED_CHROMA_SAMPLES_BIT)) {
            sycci.xChromaOffset = VK_CHROMA_LOCATION_COSITED_EVEN;
            sycci.yChromaOffset = VK_CHROMA_LOCATION_COSITED_EVEN;
         } else {
            assert(feats & VK_FORMAT_FEATURE_MIDPOINT_CHROMA_SAMPLES_BIT);
            sycci.xChromaOffset = VK_CHROMA_LOCATION_MIDPOINT;
            sycci.yChromaOffset = VK_CHROMA_LOCATION_MIDPOINT;
         }
         sycci.chromaFilter = VK_FILTER_LINEAR;
         sycci.forceExplicitReconstruction = VK_FALSE;
         VkResult res = VKSCR(CreateSamplerYcbcrConversion)(screen->dev, &sycci, NULL, &obj->sampler_conversion);
         if (res != VK_SUCCESS) {
            mesa_loge("ZINK: vkCreateSamplerYcbcrConversion failed");
            goto fail1;
         }
      } else if (whandle) {
         obj->plane_strides[whandle->plane] = whandle->stride;
      }

      VkResult result = VKSCR(CreateImage)(screen->dev, &ici, NULL, &obj->image);
      if (result != VK_SUCCESS) {
         if (try_modifiers) {
            for (unsigned i = 0; i < modifiers_count; i++) {
               if (modifiers[i] == mod)
                  continue;
               idfmeci.drmFormatModifier = modifiers[i];
               result = VKSCR(CreateImage)(screen->dev, &ici, NULL, &obj->image);
               if (result == VK_SUCCESS)
                  break;
            }
         }
      }
      if (result != VK_SUCCESS) {
         mesa_loge("ZINK: vkCreateImage failed (%s)", vk_Result_to_str(result));
         goto fail1;
      }

      if (ici.tiling == VK_IMAGE_TILING_DRM_FORMAT_MODIFIER_EXT) {
         VkImageDrmFormatModifierPropertiesEXT modprops = {0};
         modprops.sType = VK_STRUCTURE_TYPE_IMAGE_DRM_FORMAT_MODIFIER_PROPERTIES_EXT;
         result = VKSCR(GetImageDrmFormatModifierPropertiesEXT)(screen->dev, obj->image, &modprops);
         if (result != VK_SUCCESS) {
            mesa_loge("ZINK: vkGetImageDrmFormatModifierPropertiesEXT failed");
            goto fail1;
         }
         obj->modifier = modprops.drmFormatModifier;
         unsigned num_dmabuf_planes = screen->base.get_dmabuf_modifier_planes(&screen->base, obj->modifier, templ->format);
         obj->modifier_aspect = VK_IMAGE_ASPECT_MEMORY_PLANE_0_BIT_EXT;
         if (num_dmabuf_planes > 1)
            obj->modifier_aspect |= VK_IMAGE_ASPECT_MEMORY_PLANE_1_BIT_EXT;
         if (num_dmabuf_planes > 2)
            obj->modifier_aspect |= VK_IMAGE_ASPECT_MEMORY_PLANE_2_BIT_EXT;
         if (num_dmabuf_planes > 3)
            obj->modifier_aspect |= VK_IMAGE_ASPECT_MEMORY_PLANE_3_BIT_EXT;
         assert(num_dmabuf_planes <= 4);
      }

      if (VKSCR(GetImageMemoryRequirements2)) {
         VkMemoryRequirements2 req2;
         req2.sType = VK_STRUCTURE_TYPE_MEMORY_REQUIREMENTS_2;
         VkImageMemoryRequirementsInfo2 info2;
         info2.sType = VK_STRUCTURE_TYPE_IMAGE_MEMORY_REQUIREMENTS_INFO_2;
         info2.pNext = NULL;
         info2.image = obj->image;
         VkMemoryDedicatedRequirements ded;
         ded.sType = VK_STRUCTURE_TYPE_MEMORY_DEDICATED_REQUIREMENTS;
         ded.pNext = NULL;
         req2.pNext = &ded;
         VkImagePlaneMemoryRequirementsInfo plane;
         plane.sType = VK_STRUCTURE_TYPE_IMAGE_PLANE_MEMORY_REQUIREMENTS_INFO;
         plane.pNext = NULL;
         if (num_planes > 1)
            info2.pNext = &plane;
         unsigned offset = 0;
         for (unsigned i = 0; i < num_planes; i++) {
            assert(i < ARRAY_SIZE(plane_aspects));
            plane.planeAspect = plane_aspects[i];
            VKSCR(GetImageMemoryRequirements2)(screen->dev, &info2, &req2);
            if (!i)
               reqs.alignment = req2.memoryRequirements.alignment;
            obj->plane_offsets[i] = offset;
            offset += req2.memoryRequirements.size;
            reqs.size += req2.memoryRequirements.size;
            reqs.memoryTypeBits |= req2.memoryRequirements.memoryTypeBits;
            need_dedicated |= ded.prefersDedicatedAllocation || ded.requiresDedicatedAllocation;
         }
      } else {
         VKSCR(GetImageMemoryRequirements)(screen->dev, obj->image, &reqs);
      }
      if (templ->usage == PIPE_USAGE_STAGING && ici.tiling == VK_IMAGE_TILING_LINEAR)
        flags = VK_MEMORY_PROPERTY_HOST_VISIBLE_BIT;
      else
        flags = VK_MEMORY_PROPERTY_DEVICE_LOCAL_BIT;

      obj->vkflags = ici.flags;
      obj->vkusage = ici.usage;
   }
   obj->alignment = reqs.alignment;

   if (templ->flags & PIPE_RESOURCE_FLAG_MAP_COHERENT || templ->usage == PIPE_USAGE_DYNAMIC)
      flags |= VK_MEMORY_PROPERTY_HOST_COHERENT_BIT;
   else if (!(flags & VK_MEMORY_PROPERTY_DEVICE_LOCAL_BIT) &&
            templ->usage == PIPE_USAGE_STAGING)
      flags |= VK_MEMORY_PROPERTY_HOST_COHERENT_BIT | VK_MEMORY_PROPERTY_HOST_CACHED_BIT;

   if (templ->bind & ZINK_BIND_TRANSIENT)
      flags |= VK_MEMORY_PROPERTY_LAZILY_ALLOCATED_BIT;

   if (user_mem) {
      VkExternalMemoryHandleTypeFlagBits handle_type = VK_EXTERNAL_MEMORY_HANDLE_TYPE_HOST_ALLOCATION_BIT_EXT;
      VkMemoryHostPointerPropertiesEXT memory_host_pointer_properties = {0};
      memory_host_pointer_properties.sType = VK_STRUCTURE_TYPE_MEMORY_HOST_POINTER_PROPERTIES_EXT;
      memory_host_pointer_properties.pNext = NULL;
      VkResult res = VKSCR(GetMemoryHostPointerPropertiesEXT)(screen->dev, handle_type, user_mem, &memory_host_pointer_properties);
      if (res != VK_SUCCESS) {
         mesa_loge("ZINK: vkGetMemoryHostPointerPropertiesEXT failed");
         goto fail1;
      }
      reqs.memoryTypeBits &= memory_host_pointer_properties.memoryTypeBits;
      flags &= ~VK_MEMORY_PROPERTY_DEVICE_LOCAL_BIT;
   }

   VkMemoryAllocateInfo mai;
   enum zink_alloc_flag aflags = templ->flags & PIPE_RESOURCE_FLAG_SPARSE ? ZINK_ALLOC_SPARSE : 0;
   mai.sType = VK_STRUCTURE_TYPE_MEMORY_ALLOCATE_INFO;
   mai.pNext = NULL;
   mai.allocationSize = reqs.size;
   enum zink_heap heap = zink_heap_from_domain_flags(flags, aflags);

   VkMemoryDedicatedAllocateInfo ded_alloc_info = {
      .sType = VK_STRUCTURE_TYPE_MEMORY_DEDICATED_ALLOCATE_INFO,
      .pNext = mai.pNext,
      .image = obj->image,
      .buffer = VK_NULL_HANDLE,
   };

   if (screen->info.have_KHR_dedicated_allocation && need_dedicated) {
      ded_alloc_info.pNext = mai.pNext;
      mai.pNext = &ded_alloc_info;
   }

   VkExportMemoryAllocateInfo emai;
   if ((templ->bind & ZINK_BIND_VIDEO) || ((templ->bind & PIPE_BIND_SHARED) && shared) || (templ->bind & ZINK_BIND_DMABUF)) {
      emai.sType = VK_STRUCTURE_TYPE_EXPORT_MEMORY_ALLOCATE_INFO;
      emai.handleTypes = export_types;

      emai.pNext = mai.pNext;
      mai.pNext = &emai;
      obj->exportable = true;
   }

#ifdef ZINK_USE_DMABUF

#if !defined(_WIN32)
   VkImportMemoryFdInfoKHR imfi = {
      VK_STRUCTURE_TYPE_IMPORT_MEMORY_FD_INFO_KHR,
      NULL,
   };

   if (whandle) {
      imfi.pNext = NULL;
      imfi.handleType = external;
      imfi.fd = os_dupfd_cloexec(whandle->handle);
      if (imfi.fd < 0) {
         mesa_loge("ZINK: failed to dup dmabuf fd: %s\n", strerror(errno));
         goto fail1;
      }

      imfi.pNext = mai.pNext;
      mai.pNext = &imfi;
   }
#else
   VkImportMemoryWin32HandleInfoKHR imfi = {
      VK_STRUCTURE_TYPE_IMPORT_MEMORY_WIN32_HANDLE_INFO_KHR,
      NULL,
   };

   if (whandle) {
      HANDLE source_target = GetCurrentProcess();
      HANDLE out_handle;

      bool result = DuplicateHandle(source_target, whandle->handle, source_target, &out_handle, 0, false, DUPLICATE_SAME_ACCESS);

      if (!result || !out_handle) {
         mesa_loge("ZINK: failed to DuplicateHandle with winerr: %08x\n", (int)GetLastError());
         goto fail1;
      }

      imfi.pNext = NULL;
      imfi.handleType = external;
      imfi.handle = out_handle;

      imfi.pNext = mai.pNext;
      mai.pNext = &imfi;
   }
#endif

#endif

   VkImportMemoryHostPointerInfoEXT imhpi = {
      VK_STRUCTURE_TYPE_IMPORT_MEMORY_HOST_POINTER_INFO_EXT,
      NULL,
   };
   if (user_mem) {
      imhpi.handleType = VK_EXTERNAL_MEMORY_HANDLE_TYPE_HOST_ALLOCATION_BIT_EXT;
      imhpi.pHostPointer = (void*)user_mem;
      imhpi.pNext = mai.pNext;
      mai.pNext = &imhpi;
   }

   unsigned alignment = MAX2(reqs.alignment, 256);
   if (templ->usage == PIPE_USAGE_STAGING && obj->is_buffer)
      alignment = MAX2(alignment, screen->info.props.limits.minMemoryMapAlignment);
   obj->alignment = alignment;

   if (zink_mem_type_idx_from_bits(screen, heap, reqs.memoryTypeBits) == UINT32_MAX) {
      /* not valid based on reqs; demote to more compatible type */
      switch (heap) {
      case ZINK_HEAP_DEVICE_LOCAL_VISIBLE:
         heap = ZINK_HEAP_DEVICE_LOCAL;
         break;
      case ZINK_HEAP_HOST_VISIBLE_COHERENT_CACHED:
         heap = ZINK_HEAP_HOST_VISIBLE_COHERENT;
         break;
      default:
         break;
      }
      assert(zink_mem_type_idx_from_bits(screen, heap, reqs.memoryTypeBits) != UINT32_MAX);
   }

retry:
   /* iterate over all available memory types to reduce chance of oom */
   for (unsigned i = 0; !obj->bo && i < screen->heap_count[heap]; i++) {
      if (!(reqs.memoryTypeBits & BITFIELD_BIT(screen->heap_map[heap][i])))
         continue;

      mai.memoryTypeIndex = screen->heap_map[heap][i];
      obj->bo = zink_bo(zink_bo_create(screen, reqs.size, alignment, heap, mai.pNext ? ZINK_ALLOC_NO_SUBALLOC : 0, mai.memoryTypeIndex, mai.pNext));
      if (!obj->bo) {
         if (heap == ZINK_HEAP_DEVICE_LOCAL_VISIBLE) {
            /* demote BAR allocations to a different heap on failure to avoid oom */
            if (templ->flags & PIPE_RESOURCE_FLAG_MAP_COHERENT || templ->usage == PIPE_USAGE_DYNAMIC)
               heap = ZINK_HEAP_HOST_VISIBLE_COHERENT;
            else
               heap = ZINK_HEAP_DEVICE_LOCAL;
            goto retry;
         }
      }
   }
   if (!obj->bo)
      goto fail2;
   if (aflags == ZINK_ALLOC_SPARSE) {
      obj->size = templ->width0;
   } else {
      obj->offset = zink_bo_get_offset(obj->bo);
      obj->size = zink_bo_get_size(obj->bo);
   }
   if (zink_debug & ZINK_DEBUG_MEM) {
      char buf[4096];
      unsigned idx = 0;
      if (obj->is_buffer) {
         size_t size = (size_t)DIV_ROUND_UP(obj->size, 1024);
         if (templ->bind == PIPE_BIND_QUERY_BUFFER && templ->usage == PIPE_USAGE_STAGING) //internal qbo
            idx += snprintf(buf, sizeof(buf), "QBO(%zu)", size);
         else
            idx += snprintf(buf, sizeof(buf), "BUF(%zu)", size);
      } else {
         idx += snprintf(buf, sizeof(buf), "IMG(%s:%ux%ux%u)", util_format_short_name(templ->format), templ->width0, templ->height0, templ->depth0);
      }
      /*
      zink_vkflags_func flag_func = obj->is_buffer ? (zink_vkflags_func)vk_BufferCreateFlagBits_to_str : (zink_vkflags_func)vk_ImageCreateFlagBits_to_str;
      zink_vkflags_func usage_func = obj->is_buffer ? (zink_vkflags_func)vk_BufferUsageFlagBits_to_str : (zink_vkflags_func)vk_ImageUsageFlagBits_to_str;
      if (obj->vkflags) {
         buf[idx++] = '[';
         idx += zink_string_vkflags_unroll(&buf[idx], sizeof(buf) - idx, obj->vkflags, flag_func);
         buf[idx++] = ']';
      }
      if (obj->vkusage) {
         buf[idx++] = '[';
         idx += zink_string_vkflags_unroll(&buf[idx], sizeof(buf) - idx, obj->vkusage, usage_func);
         buf[idx++] = ']';
      }
      */
      buf[idx] = 0;
      obj->bo->name = zink_debug_mem_add(screen, obj->size, buf);
   }

   obj->coherent = screen->info.mem_props.memoryTypes[obj->bo->base.placement].propertyFlags & VK_MEMORY_PROPERTY_HOST_COHERENT_BIT;
   if (!(templ->flags & PIPE_RESOURCE_FLAG_SPARSE)) {
      obj->host_visible = screen->info.mem_props.memoryTypes[obj->bo->base.placement].propertyFlags & VK_MEMORY_PROPERTY_HOST_VISIBLE_BIT;
   }

   if (templ->target == PIPE_BUFFER) {
      if (!(templ->flags & PIPE_RESOURCE_FLAG_SPARSE)) {
         if (VKSCR(BindBufferMemory)(screen->dev, obj->buffer, zink_bo_get_mem(obj->bo), obj->offset) != VK_SUCCESS) {
            mesa_loge("ZINK: vkBindBufferMemory failed");
            goto fail3;
         }
         if (obj->storage_buffer && VKSCR(BindBufferMemory)(screen->dev, obj->storage_buffer, zink_bo_get_mem(obj->bo), obj->offset) != VK_SUCCESS) {
            mesa_loge("ZINK: vkBindBufferMemory failed");
            goto fail3;
         }
      }
   } else {
      if (num_planes > 1) {
         VkBindImageMemoryInfo infos[3];
         VkBindImagePlaneMemoryInfo planes[3];
         for (unsigned i = 0; i < num_planes; i++) {
            infos[i].sType = VK_STRUCTURE_TYPE_BIND_IMAGE_MEMORY_INFO;
            infos[i].image = obj->image;
            infos[i].memory = zink_bo_get_mem(obj->bo);
            infos[i].memoryOffset = obj->plane_offsets[i];
            if (templ->bind & ZINK_BIND_VIDEO) {
               infos[i].pNext = &planes[i];
               planes[i].sType = VK_STRUCTURE_TYPE_BIND_IMAGE_PLANE_MEMORY_INFO;
               planes[i].pNext = NULL;
               planes[i].planeAspect = plane_aspects[i];
            }
         }
         if (VKSCR(BindImageMemory2)(screen->dev, num_planes, infos) != VK_SUCCESS) {
            mesa_loge("ZINK: vkBindImageMemory2 failed");
            goto fail3;
         }
      } else {
         if (!(templ->flags & PIPE_RESOURCE_FLAG_SPARSE))
            if (VKSCR(BindImageMemory)(screen->dev, obj->image, zink_bo_get_mem(obj->bo), obj->offset) != VK_SUCCESS) {
               mesa_loge("ZINK: vkBindImageMemory failed");
               goto fail3;
            }
      }
   }

   for (unsigned i = 0; i < max_level; i++)
      util_dynarray_init(&obj->copies[i], NULL);
   return obj;

fail3:
   zink_bo_unref(screen, obj->bo);

fail2:
   if (templ->target == PIPE_BUFFER) {
      VKSCR(DestroyBuffer)(screen->dev, obj->buffer, NULL);
      VKSCR(DestroyBuffer)(screen->dev, obj->storage_buffer, NULL);
   } else
      VKSCR(DestroyImage)(screen->dev, obj->image, NULL);
fail1:
   FREE(obj);
   return NULL;
}

static struct pipe_resource *
resource_create(struct pipe_screen *pscreen,
                const struct pipe_resource *templ,
                struct winsys_handle *whandle,
                unsigned external_usage,
                const uint64_t *modifiers, int modifiers_count,
                const void *loader_private, const void *user_mem)
{
   struct zink_screen *screen = zink_screen(pscreen);
   struct zink_resource *res = CALLOC_STRUCT_CL(zink_resource);

   if (!res) {
      mesa_loge("ZINK: failed to allocate res!");
      return NULL;
   }

   if (modifiers_count > 0 && screen->info.have_EXT_image_drm_format_modifier) {
      /* for rebinds */
      res->modifiers_count = modifiers_count;
      res->modifiers = mem_dup(modifiers, modifiers_count * sizeof(uint64_t));
      if (!res->modifiers) {
         FREE_CL(res);
         return NULL;
      }
   }

   res->base.b = *templ;

   /*bool allow_cpu_storage = (templ->target == PIPE_BUFFER) &&
                            (templ->width0 < 0x1000);
   threaded_resource_init(&res->base.b, allow_cpu_storage);*/
   threaded_resource_init(&res->base.b, false);
   
   pipe_reference_init(&res->base.b.reference, 1);
   res->base.b.screen = pscreen;

   bool linear = false;
   struct pipe_resource templ2 = *templ;
   if (templ2.flags & PIPE_RESOURCE_FLAG_SPARSE)
      templ2.bind |= PIPE_BIND_SHADER_IMAGE;
   if (screen->faked_e5sparse && templ->format == PIPE_FORMAT_R9G9B9E5_FLOAT) {
      templ2.flags &= ~PIPE_RESOURCE_FLAG_SPARSE;
      res->base.b.flags &= ~PIPE_RESOURCE_FLAG_SPARSE;
   }
   res->obj = resource_object_create(screen, &templ2, whandle, &linear, res->modifiers, res->modifiers_count, loader_private, user_mem);
   if (!res->obj) {
      free(res->modifiers);
      FREE_CL(res);
      return NULL;
   }

   res->queue = VK_QUEUE_FAMILY_IGNORED;
   res->internal_format = templ->format;
   if (templ->target == PIPE_BUFFER) {
      util_range_init(&res->valid_buffer_range);
      res->base.b.bind |= PIPE_BIND_SHADER_IMAGE;
      if (!screen->resizable_bar && templ->width0 >= 8196) {
         /* We don't want to evict buffers from VRAM by mapping them for CPU access,
          * because they might never be moved back again. If a buffer is large enough,
          * upload data by copying from a temporary GTT buffer. 8K might not seem much,
          * but there can be 100000 buffers.
          *
          * This tweak improves performance for viewperf.
          */
         res->base.b.flags |= PIPE_RESOURCE_FLAG_DONT_MAP_DIRECTLY;
      }
      if (zink_descriptor_mode == ZINK_DESCRIPTOR_MODE_DB || zink_debug & ZINK_DEBUG_DGC)
         zink_resource_get_address(screen, res);
   } else {
      if (templ->flags & PIPE_RESOURCE_FLAG_SPARSE)
         res->base.b.bind |= PIPE_BIND_SHADER_IMAGE;
      if (templ->flags & PIPE_RESOURCE_FLAG_SPARSE) {
         uint32_t count = 1;
         VKSCR(GetImageSparseMemoryRequirements)(screen->dev, res->obj->image, &count, &res->sparse);
         res->base.b.nr_sparse_levels = res->sparse.imageMipTailFirstLod;
      }
      res->format = zink_get_format(screen, templ->format);
      if (templ->target == PIPE_TEXTURE_1D || templ->target == PIPE_TEXTURE_1D_ARRAY) {
         res->need_2D = (screen->need_2D_zs && util_format_is_depth_or_stencil(templ->format)) ||
                        (screen->need_2D_sparse && (templ->flags & PIPE_RESOURCE_FLAG_SPARSE));
      }
      res->dmabuf = whandle && whandle->type == WINSYS_HANDLE_TYPE_FD;
      if (res->dmabuf)
         res->queue = VK_QUEUE_FAMILY_FOREIGN_EXT;
      res->layout = res->dmabuf ? VK_IMAGE_LAYOUT_PREINITIALIZED : VK_IMAGE_LAYOUT_UNDEFINED;
      res->linear = linear;
      res->aspect = aspect_from_format(templ->format);
   }

   if (screen->winsys && (templ->bind & PIPE_BIND_DISPLAY_TARGET)) {
      struct sw_winsys *winsys = screen->winsys;
      res->dt = winsys->displaytarget_create(screen->winsys,
                                             res->base.b.bind,
                                             res->base.b.format,
                                             templ->width0,
                                             templ->height0,
                                             64, NULL,
                                             &res->dt_stride);
   }

   if (loader_private) {
      if (templ->bind & PIPE_BIND_DISPLAY_TARGET) {
         /* backbuffer */
         res->obj->dt = zink_kopper_displaytarget_create(screen,
                                                         res->base.b.bind,
                                                         res->base.b.format,
                                                         templ->width0,
                                                         templ->height0,
                                                         64, loader_private,
                                                         &res->dt_stride);
         if (!res->obj->dt) {
            mesa_loge("zink: could not create swapchain");
            FREE(res->obj);
            free(res->modifiers);
            FREE_CL(res);
            return NULL;
         }
         struct kopper_displaytarget *cdt = res->obj->dt;
         if (cdt->swapchain->num_acquires) {
            /* this should be a reused swapchain after a MakeCurrent dance that deleted the original resource */
            for (unsigned i = 0; i < cdt->swapchain->num_images; i++) {
               if (!cdt->swapchain->images[i].acquired)
                  continue;
               res->obj->dt_idx = i;
               res->obj->image = cdt->swapchain->images[i].image;
               res->layout = cdt->swapchain->images[i].layout;
            }
         }
      } else {
         /* frontbuffer */
         struct zink_resource *back = (void*)loader_private;
         struct kopper_displaytarget *cdt = back->obj->dt;
         cdt->refcount++;
         assert(back->obj->dt);
         res->obj->dt = back->obj->dt;
      }
      struct kopper_displaytarget *cdt = res->obj->dt;
      if (zink_kopper_has_srgb(cdt))
         res->obj->vkflags |= VK_IMAGE_CREATE_MUTABLE_FORMAT_BIT;
      if (cdt->swapchain->scci.flags == VK_SWAPCHAIN_CREATE_MUTABLE_FORMAT_BIT_KHR)
         res->obj->vkflags = VK_IMAGE_CREATE_MUTABLE_FORMAT_BIT | VK_IMAGE_CREATE_EXTENDED_USAGE_BIT;
      res->obj->vkusage = cdt->swapchain->scci.imageUsage;
      res->base.b.bind |= PIPE_BIND_DISPLAY_TARGET;
      res->linear = false;
      res->swapchain = true;
   }

   if (!res->obj->host_visible) {
      res->base.b.flags |= PIPE_RESOURCE_FLAG_DONT_MAP_DIRECTLY;
      res->base.allow_cpu_storage = false;
   }
   if (res->obj->is_buffer) {
      res->base.buffer_id_unique = util_idalloc_mt_alloc(&screen->buffer_ids);
      _mesa_hash_table_init(&res->bufferview_cache, NULL, NULL, equals_bvci);
      simple_mtx_init(&res->bufferview_mtx, mtx_plain);
   } else {
      _mesa_hash_table_init(&res->surface_cache, NULL, NULL, equals_ivci);
      simple_mtx_init(&res->surface_mtx, mtx_plain);
   }
   if (res->obj->exportable)
      res->base.b.bind |= ZINK_BIND_DMABUF;
   return &res->base.b;
}

static struct pipe_resource *
zink_resource_create(struct pipe_screen *pscreen,
                     const struct pipe_resource *templ)
{
   return resource_create(pscreen, templ, NULL, 0, NULL, 0, NULL, NULL);
}

static struct pipe_resource *
zink_resource_create_with_modifiers(struct pipe_screen *pscreen, const struct pipe_resource *templ,
                                    const uint64_t *modifiers, int modifiers_count)
{
   return resource_create(pscreen, templ, NULL, 0, modifiers, modifiers_count, NULL, NULL);
}

static struct pipe_resource *
zink_resource_create_drawable(struct pipe_screen *pscreen,
                              const struct pipe_resource *templ,
                              const void *loader_private)
{
   return resource_create(pscreen, templ, NULL, 0, NULL, 0, loader_private, NULL);
}

static bool
add_resource_bind(struct zink_context *ctx, struct zink_resource *res, unsigned bind)
{
   struct zink_screen *screen = zink_screen(ctx->base.screen);
   assert((res->base.b.bind & bind) == 0);
   res->base.b.bind |= bind;
   struct zink_resource_object *old_obj = res->obj;
   if (bind & ZINK_BIND_DMABUF && !res->modifiers_count && screen->info.have_EXT_image_drm_format_modifier) {
      res->modifiers_count = 1;
      res->modifiers = malloc(res->modifiers_count * sizeof(uint64_t));
      if (!res->modifiers) {
         mesa_loge("ZINK: failed to allocate res->modifiers!");
         return false;
      }

      res->modifiers[0] = DRM_FORMAT_MOD_LINEAR;
   }
   struct zink_resource_object *new_obj = resource_object_create(screen, &res->base.b, NULL, &res->linear, res->modifiers, res->modifiers_count, NULL, NULL);
   if (!new_obj) {
      debug_printf("new backing resource alloc failed!\n");
      res->base.b.bind &= ~bind;
      return false;
   }
   struct zink_resource staging = *res;
   staging.obj = old_obj;
   staging.all_binds = 0;
   res->layout = VK_IMAGE_LAYOUT_UNDEFINED;
   res->obj = new_obj;
   res->queue = VK_QUEUE_FAMILY_IGNORED;
   for (unsigned i = 0; i <= res->base.b.last_level; i++) {
      struct pipe_box box = {0, 0, 0,
                             u_minify(res->base.b.width0, i),
                             u_minify(res->base.b.height0, i), res->base.b.array_size};
      box.depth = util_num_layers(&res->base.b, i);
      ctx->base.resource_copy_region(&ctx->base, &res->base.b, i, 0, 0, 0, &staging.base.b, i, &box);
   }
   zink_resource_object_reference(screen, &old_obj, NULL);
   return true;
}

static bool
zink_resource_get_param(struct pipe_screen *pscreen, struct pipe_context *pctx,
                        struct pipe_resource *pres,
                        unsigned plane,
                        unsigned layer,
                        unsigned level,
                        enum pipe_resource_param param,
                        unsigned handle_usage,
                        uint64_t *value)
{
   struct zink_screen *screen = zink_screen(pscreen);
   struct zink_resource *res = zink_resource(pres);
   struct zink_resource_object *obj = res->obj;
   struct winsys_handle whandle;
   VkImageAspectFlags aspect;
   if (obj->modifier_aspect) {
      switch (plane) {
      case 0:
         aspect = VK_IMAGE_ASPECT_MEMORY_PLANE_0_BIT_EXT;
         break;
      case 1:
         aspect = VK_IMAGE_ASPECT_MEMORY_PLANE_1_BIT_EXT;
         break;
      case 2:
         aspect = VK_IMAGE_ASPECT_MEMORY_PLANE_2_BIT_EXT;
         break;
      case 3:
         aspect = VK_IMAGE_ASPECT_MEMORY_PLANE_3_BIT_EXT;
         break;
      default:
         unreachable("how many planes you got in this thing?");
      }
   } else if (res->obj->sampler_conversion) {
      aspect = VK_IMAGE_ASPECT_PLANE_0_BIT;
   } else {
      aspect = res->aspect;
   }
   switch (param) {
   case PIPE_RESOURCE_PARAM_NPLANES:
      if (screen->info.have_EXT_image_drm_format_modifier)
         *value = screen->base.get_dmabuf_modifier_planes(&screen->base, obj->modifier, res->internal_format);
      else
         *value = 1;
      break;

   case PIPE_RESOURCE_PARAM_STRIDE: {
      VkImageSubresource sub_res = {0};
      VkSubresourceLayout sub_res_layout = {0};

      sub_res.aspectMask = aspect;

      VKSCR(GetImageSubresourceLayout)(screen->dev, obj->image, &sub_res, &sub_res_layout);

      *value = sub_res_layout.rowPitch;
      break;
   }

   case PIPE_RESOURCE_PARAM_OFFSET: {
         VkImageSubresource isr = {
            aspect,
            level,
            layer
         };
         VkSubresourceLayout srl;
         VKSCR(GetImageSubresourceLayout)(screen->dev, obj->image, &isr, &srl);
         *value = srl.offset;
         break;
   }

   case PIPE_RESOURCE_PARAM_MODIFIER: {
      *value = obj->modifier;
      break;
   }

   case PIPE_RESOURCE_PARAM_LAYER_STRIDE: {
         VkImageSubresource isr = {
            aspect,
            level,
            layer
         };
         VkSubresourceLayout srl;
         VKSCR(GetImageSubresourceLayout)(screen->dev, obj->image, &isr, &srl);
         if (res->base.b.target == PIPE_TEXTURE_3D)
            *value = srl.depthPitch;
         else
            *value = srl.arrayPitch;
         break;
   }

      return false;
   case PIPE_RESOURCE_PARAM_HANDLE_TYPE_KMS:
   case PIPE_RESOURCE_PARAM_HANDLE_TYPE_SHARED:
   case PIPE_RESOURCE_PARAM_HANDLE_TYPE_FD: {
#ifdef ZINK_USE_DMABUF
      memset(&whandle, 0, sizeof(whandle));
      if (param == PIPE_RESOURCE_PARAM_HANDLE_TYPE_SHARED)
         whandle.type = WINSYS_HANDLE_TYPE_SHARED;
      if (param == PIPE_RESOURCE_PARAM_HANDLE_TYPE_KMS)
         whandle.type = WINSYS_HANDLE_TYPE_KMS;
      else if (param == PIPE_RESOURCE_PARAM_HANDLE_TYPE_FD)
         whandle.type = WINSYS_HANDLE_TYPE_FD;

      if (!pscreen->resource_get_handle(pscreen, pctx, pres, &whandle, handle_usage))
         return false;

#ifdef _WIN32
      *value = (uintptr_t)whandle.handle;
#else
      *value = whandle.handle;
#endif
      break;
#else
      (void)whandle;
      return false;
#endif
   }
   }
   return true;
}

static bool
zink_resource_get_handle(struct pipe_screen *pscreen,
                         struct pipe_context *context,
                         struct pipe_resource *tex,
                         struct winsys_handle *whandle,
                         unsigned usage)
{
   /*if (tex->target == PIPE_BUFFER)
      tc_buffer_disable_cpu_storage(tex);*/
   if (whandle->type == WINSYS_HANDLE_TYPE_FD || whandle->type == WINSYS_HANDLE_TYPE_KMS) {
#ifdef ZINK_USE_DMABUF
      struct zink_resource *res = zink_resource(tex);
      struct zink_screen *screen = zink_screen(pscreen);
      struct zink_resource_object *obj = res->obj;

#if !defined(_WIN32)
      if (whandle->type == WINSYS_HANDLE_TYPE_KMS && screen->drm_fd == -1) {
         whandle->handle = -1;
      } else {
         if (!res->obj->exportable) {
            assert(!res->all_binds); //TODO handle if problematic
            assert(!zink_resource_usage_is_unflushed(res));
            unsigned bind = ZINK_BIND_DMABUF;
            if (!(res->base.b.bind & PIPE_BIND_SHARED))
               bind |= PIPE_BIND_SHARED;
            zink_screen_lock_context(screen);
            if (!add_resource_bind(screen->copy_context, res, bind)) {
               zink_screen_unlock_context(screen);
               return false;
            }
            p_atomic_inc(&screen->image_rebind_counter);
            screen->copy_context->base.flush(&screen->copy_context->base, NULL, 0);
            zink_screen_unlock_context(screen);
            obj = res->obj;
         }

         VkMemoryGetFdInfoKHR fd_info = {0};
         int fd;
         fd_info.sType = VK_STRUCTURE_TYPE_MEMORY_GET_FD_INFO_KHR;
         fd_info.memory = zink_bo_get_mem(obj->bo);
         if (whandle->type == WINSYS_HANDLE_TYPE_FD)
            fd_info.handleType = VK_EXTERNAL_MEMORY_HANDLE_TYPE_DMA_BUF_BIT_EXT;
         else
            fd_info.handleType = VK_EXTERNAL_MEMORY_HANDLE_TYPE_OPAQUE_FD_BIT;
         VkResult result = VKSCR(GetMemoryFdKHR)(screen->dev, &fd_info, &fd);
         if (result != VK_SUCCESS) {
            mesa_loge("ZINK: vkGetMemoryFdKHR failed");
            return false;
         }
         if (whandle->type == WINSYS_HANDLE_TYPE_KMS) {
            uint32_t h;
            bool ret = zink_bo_get_kms_handle(screen, obj->bo, fd, &h);
            close(fd);
            if (!ret)
               return false;
            fd = h;
         }

         whandle->handle = fd;
      }
#else
      VkMemoryGetWin32HandleInfoKHR handle_info = {0};
      HANDLE handle;
      handle_info.sType = VK_STRUCTURE_TYPE_MEMORY_GET_WIN32_HANDLE_INFO_KHR;
      //TODO: remove for wsi
      handle_info.memory = zink_bo_get_mem(obj->bo);
      handle_info.handleType = VK_EXTERNAL_MEMORY_HANDLE_TYPE_OPAQUE_WIN32_BIT;
      VkResult result = VKSCR(GetMemoryWin32HandleKHR)(screen->dev, &handle_info, &handle);
      if (result != VK_SUCCESS)
         return false;
      whandle->handle = handle;
#endif
      uint64_t value;
      zink_resource_get_param(pscreen, context, tex, 0, 0, 0, PIPE_RESOURCE_PARAM_MODIFIER, 0, &value);
      whandle->modifier = value;
      zink_resource_get_param(pscreen, context, tex, 0, 0, 0, PIPE_RESOURCE_PARAM_OFFSET, 0, &value);
      whandle->offset = value;
      zink_resource_get_param(pscreen, context, tex, 0, 0, 0, PIPE_RESOURCE_PARAM_STRIDE, 0, &value);
      whandle->stride = value;
#else
      return false;
#endif
   }
   return true;
}

static struct pipe_resource *
zink_resource_from_handle(struct pipe_screen *pscreen,
                 const struct pipe_resource *templ,
                 struct winsys_handle *whandle,
                 unsigned usage)
{
#ifdef ZINK_USE_DMABUF
   if (whandle->modifier != DRM_FORMAT_MOD_INVALID &&
       !zink_screen(pscreen)->info.have_EXT_image_drm_format_modifier)
      return NULL;

   struct pipe_resource templ2 = *templ;
   if (templ->format == PIPE_FORMAT_NONE)
      templ2.format = whandle->format;

   uint64_t modifier = DRM_FORMAT_MOD_LINEAR;
   int modifier_count = 1;
   if (whandle->modifier != DRM_FORMAT_MOD_INVALID)
      modifier = whandle->modifier;
   else
      whandle->modifier = modifier;
   templ2.bind |= ZINK_BIND_DMABUF;
   struct pipe_resource *pres = resource_create(pscreen, &templ2, whandle, usage, &modifier, modifier_count, NULL, NULL);
   if (pres) {
      struct zink_resource *res = zink_resource(pres);
      if (pres->target != PIPE_BUFFER)
         res->valid = true;
      /*else
         tc_buffer_disable_cpu_storage(pres);*/

      res->internal_format = whandle->format;
   }
   return pres;
#else
   return NULL;
#endif
}

static struct pipe_resource *
zink_resource_from_user_memory(struct pipe_screen *pscreen,
                 const struct pipe_resource *templ,
                 void *user_memory)
{
   return resource_create(pscreen, templ, NULL, 0, NULL, 0, NULL, user_memory);
}

struct zink_memory_object {
   struct pipe_memory_object b;
   struct winsys_handle whandle;
};

static struct pipe_memory_object *
zink_memobj_create_from_handle(struct pipe_screen *pscreen, struct winsys_handle *whandle, bool dedicated)
{
   struct zink_memory_object *memobj = CALLOC_STRUCT(zink_memory_object);
   if (!memobj)
      return NULL;
   memcpy(&memobj->whandle, whandle, sizeof(struct winsys_handle));
   memobj->whandle.type = ZINK_EXTERNAL_MEMORY_HANDLE;

#ifdef ZINK_USE_DMABUF

#if !defined(_WIN32)
   memobj->whandle.handle = os_dupfd_cloexec(whandle->handle);
#else
   HANDLE source_target = GetCurrentProcess();
   HANDLE out_handle;

   DuplicateHandle(source_target, whandle->handle, source_target, &out_handle, 0, false, DUPLICATE_SAME_ACCESS);
   memobj->whandle.handle = out_handle;

#endif /* _WIN32 */
#endif /* ZINK_USE_DMABUF */

   return (struct pipe_memory_object *)memobj;
}

static void
zink_memobj_destroy(struct pipe_screen *pscreen, struct pipe_memory_object *pmemobj)
{
#ifdef ZINK_USE_DMABUF
   struct zink_memory_object *memobj = (struct zink_memory_object *)pmemobj;

#if !defined(_WIN32)
   close(memobj->whandle.handle);
#else
   CloseHandle(memobj->whandle.handle);
#endif /* _WIN32 */
#endif /* ZINK_USE_DMABUF */
   
   FREE(pmemobj);
}

static struct pipe_resource *
zink_resource_from_memobj(struct pipe_screen *pscreen,
                          const struct pipe_resource *templ,
                          struct pipe_memory_object *pmemobj,
                          uint64_t offset)
{
   struct zink_memory_object *memobj = (struct zink_memory_object *)pmemobj;

<<<<<<< HEAD
   struct pipe_resource *pres = resource_create(pscreen, templ, &memobj->whandle, 0, NULL, 0, NULL);
   /*if (pres) {
=======
   struct pipe_resource *pres = resource_create(pscreen, templ, &memobj->whandle, 0, NULL, 0, NULL, NULL);
   if (pres) {
>>>>>>> 60dd34b0
      if (pres->target != PIPE_BUFFER)
         zink_resource(pres)->valid = true;
      else
         tc_buffer_disable_cpu_storage(pres);
   }*/
   if (pres && pres->target != PIPE_BUFFER)
      zink_resource(pres)->valid = true;

   return pres;
}

static bool
invalidate_buffer(struct zink_context *ctx, struct zink_resource *res)
{
   struct zink_screen *screen = zink_screen(ctx->base.screen);

   assert(res->base.b.target == PIPE_BUFFER);

   if (res->base.b.flags & PIPE_RESOURCE_FLAG_SPARSE)
      return false;

   struct pipe_box box = {0, 0, 0, res->base.b.width0, 0, 0};
   if (res->valid_buffer_range.start > res->valid_buffer_range.end &&
       !zink_resource_copy_box_intersects(res, 0, &box))
      return false;

   if (res->so_valid)
      ctx->dirty_so_targets = true;
   /* force counter buffer reset */
   res->so_valid = false;

   util_range_set_empty(&res->valid_buffer_range);
   if (!zink_resource_has_usage(res))
      return false;

   struct zink_resource_object *new_obj = resource_object_create(screen, &res->base.b, NULL, NULL, NULL, 0, NULL, 0);
   if (!new_obj) {
      debug_printf("new backing resource alloc failed!\n");
      return false;
   }
   bool needs_bda = !!res->obj->bda;
   /* this ref must be transferred before rebind or else BOOM */
   zink_batch_reference_resource_move(&ctx->batch, res);
   res->obj = new_obj;
   res->queue = VK_QUEUE_FAMILY_IGNORED;
   if (needs_bda)
      zink_resource_get_address(screen, res);
   zink_resource_rebind(ctx, res);
   return true;
}


static void
zink_resource_invalidate(struct pipe_context *pctx, struct pipe_resource *pres)
{
   if (pres->target == PIPE_BUFFER)
      invalidate_buffer(zink_context(pctx), zink_resource(pres));
   else {
      struct zink_resource *res = zink_resource(pres);
      if (res->valid && res->fb_bind_count)
         zink_context(pctx)->rp_loadop_changed = true;
      res->valid = false;
   }
}

static void
zink_transfer_copy_bufimage(struct zink_context *ctx,
                            struct zink_resource *dst,
                            struct zink_resource *src,
                            struct zink_transfer *trans)
{
   assert((trans->base.b.usage & (PIPE_MAP_DEPTH_ONLY | PIPE_MAP_STENCIL_ONLY)) !=
          (PIPE_MAP_DEPTH_ONLY | PIPE_MAP_STENCIL_ONLY));

   bool buf2img = src->base.b.target == PIPE_BUFFER;

   struct pipe_box box = trans->base.b.box;
   int x = box.x;
   if (buf2img)
      box.x = trans->offset;

   if (dst->obj->transfer_dst)
      zink_copy_image_buffer(ctx, dst, src, trans->base.b.level, buf2img ? x : 0,
                              box.y, box.z, trans->base.b.level, &box, trans->base.b.usage);
   else
      util_blitter_copy_texture(ctx->blitter, &dst->base.b, trans->base.b.level,
                                x, box.y, box.z, &src->base.b,
                                0, &box);
}

ALWAYS_INLINE static void
align_offset_size(const VkDeviceSize alignment, VkDeviceSize *offset, VkDeviceSize *size, VkDeviceSize obj_size)
{
   VkDeviceSize align = *offset % alignment;
   if (alignment - 1 > *offset)
      *offset = 0;
   else
      *offset -= align, *size += align;
   align = alignment - (*size % alignment);
   if (*offset + *size + align > obj_size)
      *size = obj_size - *offset;
   else
      *size += align;
}

VkMappedMemoryRange
zink_resource_init_mem_range(struct zink_screen *screen, struct zink_resource_object *obj, VkDeviceSize offset, VkDeviceSize size)
{
   assert(obj->size);
   align_offset_size(screen->info.props.limits.nonCoherentAtomSize, &offset, &size, obj->size);
   VkMappedMemoryRange range = {
      VK_STRUCTURE_TYPE_MAPPED_MEMORY_RANGE,
      NULL,
      zink_bo_get_mem(obj->bo),
      offset,
      size
   };
   assert(range.size);
   return range;
}

static void *
map_resource(struct zink_screen *screen, struct zink_resource *res)
{
   assert(res->obj->host_visible);
   return zink_bo_map(screen, res->obj->bo);
}

static void
unmap_resource(struct zink_screen *screen, struct zink_resource *res)
{
   zink_bo_unmap(screen, res->obj->bo);
}

static struct zink_transfer *
create_transfer(struct zink_context *ctx, struct pipe_resource *pres, unsigned usage, const struct pipe_box *box)
{
   struct zink_transfer *trans;

   if (usage & PIPE_MAP_THREAD_SAFE)
      trans = calloc(1, sizeof(*trans));
   else if (usage & TC_TRANSFER_MAP_THREADED_UNSYNC)
      trans = slab_zalloc(&ctx->transfer_pool_unsync);
   else
      trans = slab_zalloc(&ctx->transfer_pool);
   if (!trans)
      return NULL;

   pipe_resource_reference(&trans->base.b.resource, pres);

   trans->base.b.usage = usage;
   trans->base.b.box = *box;
   return trans;
}

static void
destroy_transfer(struct zink_context *ctx, struct zink_transfer *trans)
{
   if (trans->base.b.usage & PIPE_MAP_THREAD_SAFE) {
      free(trans);
   } else {
      /* Don't use pool_transfers_unsync. We are always in the driver
       * thread. Freeing an object into a different pool is allowed.
       */
      slab_free(&ctx->transfer_pool, trans);
   }
}

static void *
zink_buffer_map(struct pipe_context *pctx,
                    struct pipe_resource *pres,
                    unsigned level,
                    unsigned usage,
                    const struct pipe_box *box,
                    struct pipe_transfer **transfer)
{
   struct zink_context *ctx = zink_context(pctx);
   struct zink_screen *screen = zink_screen(pctx->screen);
   struct zink_resource *res = zink_resource(pres);
   struct zink_transfer *trans = create_transfer(ctx, pres, usage, box);
   if (!trans)
      return NULL;

   void *ptr = NULL;

   if (res->base.is_user_ptr)
      usage |= PIPE_MAP_PERSISTENT;

   /* See if the buffer range being mapped has never been initialized,
    * in which case it can be mapped unsynchronized. */
   if (!(usage & (PIPE_MAP_UNSYNCHRONIZED | TC_TRANSFER_MAP_NO_INFER_UNSYNCHRONIZED)) &&
       usage & PIPE_MAP_WRITE && !res->base.is_shared &&
       !util_ranges_intersect(&res->valid_buffer_range, box->x, box->x + box->width) &&
       !zink_resource_copy_box_intersects(res, 0, box)) {
      usage |= PIPE_MAP_UNSYNCHRONIZED;
   }

   /* If discarding the entire range, discard the whole resource instead. */
   if (usage & PIPE_MAP_DISCARD_RANGE && box->x == 0 && box->width == res->base.b.width0) {
      usage |= PIPE_MAP_DISCARD_WHOLE_RESOURCE;
   }

   /* If a buffer in VRAM is too large and the range is discarded, don't
    * map it directly. This makes sure that the buffer stays in VRAM.
    */
   bool force_discard_range = false;
   if (usage & (PIPE_MAP_DISCARD_WHOLE_RESOURCE | PIPE_MAP_DISCARD_RANGE) &&
       !(usage & PIPE_MAP_PERSISTENT) &&
       res->base.b.flags & PIPE_RESOURCE_FLAG_DONT_MAP_DIRECTLY) {
      usage &= ~(PIPE_MAP_DISCARD_WHOLE_RESOURCE | PIPE_MAP_UNSYNCHRONIZED);
      usage |= PIPE_MAP_DISCARD_RANGE;
      force_discard_range = true;
   }

   if (usage & PIPE_MAP_DISCARD_WHOLE_RESOURCE &&
       !(usage & (PIPE_MAP_UNSYNCHRONIZED | TC_TRANSFER_MAP_NO_INVALIDATE))) {
      assert(usage & PIPE_MAP_WRITE);

      if (invalidate_buffer(ctx, res)) {
         /* At this point, the buffer is always idle. */
         usage |= PIPE_MAP_UNSYNCHRONIZED;
      } else {
         /* Fall back to a temporary buffer. */
         usage |= PIPE_MAP_DISCARD_RANGE;
      }
   }

   unsigned map_offset = box->x;
   if (usage & PIPE_MAP_DISCARD_RANGE &&
        (!res->obj->host_visible ||
        !(usage & (PIPE_MAP_UNSYNCHRONIZED | PIPE_MAP_PERSISTENT)))) {

      /* Check if mapping this buffer would cause waiting for the GPU.
       */

      if (!res->obj->host_visible || force_discard_range ||
          !zink_resource_usage_check_completion(screen, res, ZINK_RESOURCE_ACCESS_RW)) {
         /* Do a wait-free write-only transfer using a temporary buffer. */
         unsigned offset;

         /* If we are not called from the driver thread, we have
          * to use the uploader from u_threaded_context, which is
          * local to the calling thread.
          */
         struct u_upload_mgr *mgr;
         if (usage & TC_TRANSFER_MAP_THREADED_UNSYNC)
            mgr = ctx->tc->base.stream_uploader;
         else
            mgr = ctx->base.stream_uploader;
         u_upload_alloc(mgr, 0, box->width,
                     screen->info.props.limits.minMemoryMapAlignment, &offset,
                     (struct pipe_resource **)&trans->staging_res, (void **)&ptr);
         res = zink_resource(trans->staging_res);
         trans->offset = offset;
         usage |= PIPE_MAP_UNSYNCHRONIZED;
         ptr = ((uint8_t *)ptr);
      } else {
         /* At this point, the buffer is always idle (we checked it above). */
         usage |= PIPE_MAP_UNSYNCHRONIZED;
      }
   } else if (usage & PIPE_MAP_DONTBLOCK) {
      /* sparse/device-local will always need to wait since it has to copy */
      if (!res->obj->host_visible)
         goto success;
      if (!zink_resource_usage_check_completion(screen, res, ZINK_RESOURCE_ACCESS_WRITE))
         goto success;
      usage |= PIPE_MAP_UNSYNCHRONIZED;
   } else if (!(usage & PIPE_MAP_UNSYNCHRONIZED) &&
              (((usage & PIPE_MAP_READ) && !(usage & PIPE_MAP_PERSISTENT) &&
               ((screen->info.mem_props.memoryTypes[res->obj->bo->base.placement].propertyFlags & VK_STAGING_RAM) != VK_STAGING_RAM)) ||
              !res->obj->host_visible)) {
      /* the above conditional catches uncached reads and non-HV writes */
      assert(!(usage & (TC_TRANSFER_MAP_THREADED_UNSYNC)));
      /* any read, non-HV write, or unmappable that reaches this point needs staging */
      if ((usage & PIPE_MAP_READ) || !res->obj->host_visible || res->base.b.flags & PIPE_RESOURCE_FLAG_DONT_MAP_DIRECTLY) {
overwrite:
         trans->offset = box->x % screen->info.props.limits.minMemoryMapAlignment;
         trans->staging_res = pipe_buffer_create(&screen->base, PIPE_BIND_LINEAR, PIPE_USAGE_STAGING, box->width + trans->offset);
         if (!trans->staging_res)
            goto fail;
         struct zink_resource *staging_res = zink_resource(trans->staging_res);
         if (usage & PIPE_MAP_THREAD_SAFE) {
            /* this map can't access the passed context: use the copy context */
            zink_screen_lock_context(screen);
            ctx = screen->copy_context;
         }
         zink_copy_buffer(ctx, staging_res, res, trans->offset, box->x, box->width);
         res = staging_res;
         usage &= ~PIPE_MAP_UNSYNCHRONIZED;
         map_offset = trans->offset;
      }
   } else if ((usage & PIPE_MAP_UNSYNCHRONIZED) && !res->obj->host_visible) {
      trans->offset = box->x % screen->info.props.limits.minMemoryMapAlignment;
      trans->staging_res = pipe_buffer_create(&screen->base, PIPE_BIND_LINEAR, PIPE_USAGE_STAGING, box->width + trans->offset);
      if (!trans->staging_res)
         goto fail;
      struct zink_resource *staging_res = zink_resource(trans->staging_res);
      res = staging_res;
      map_offset = trans->offset;
   }

   if (!(usage & PIPE_MAP_UNSYNCHRONIZED)) {
      if (usage & PIPE_MAP_WRITE) {
         if (!(usage & PIPE_MAP_READ)) {
            zink_resource_usage_try_wait(ctx, res, ZINK_RESOURCE_ACCESS_RW);
            if (zink_resource_has_unflushed_usage(res))
               goto overwrite;
         }
         zink_resource_usage_wait(ctx, res, ZINK_RESOURCE_ACCESS_RW);
      } else
         zink_resource_usage_wait(ctx, res, ZINK_RESOURCE_ACCESS_WRITE);
      res->obj->access = 0;
      res->obj->access_stage = 0;
      res->obj->last_write = 0;
      zink_resource_copies_reset(res);
   }

   if (!ptr) {
      /* if writing to a streamout buffer, ensure synchronization next time it's used */
      if (usage & PIPE_MAP_WRITE && res->so_valid) {
         ctx->dirty_so_targets = true;
         /* force counter buffer reset */
         res->so_valid = false;
      }
      ptr = map_resource(screen, res);
      if (!ptr)
         goto fail;
      ptr = ((uint8_t *)ptr) + map_offset;
   }

   if (!res->obj->coherent
#if defined(MVK_VERSION)
      // Work around for MoltenVk limitation specifically on coherent memory
      // MoltenVk returns blank memory ranges when there should be data present
      // This is a known limitation of MoltenVK.
      // See https://github.com/KhronosGroup/MoltenVK/blob/master/Docs/MoltenVK_Runtime_UserGuide.md#known-moltenvk-limitations

       || screen->instance_info.have_MVK_moltenvk
#endif
      ) {
      VkDeviceSize size = box->width;
      VkDeviceSize offset = res->obj->offset + trans->offset;
      VkMappedMemoryRange range = zink_resource_init_mem_range(screen, res->obj, offset, size);
      if (VKSCR(InvalidateMappedMemoryRanges)(screen->dev, 1, &range) != VK_SUCCESS) {
         mesa_loge("ZINK: vkInvalidateMappedMemoryRanges failed");
         zink_bo_unmap(screen, res->obj->bo);
         goto fail;
      }
   }
   trans->base.b.usage = usage;
   if (usage & PIPE_MAP_WRITE)
      util_range_add(&res->base.b, &res->valid_buffer_range, box->x, box->x + box->width);

success:
   /* ensure the copy context gets unlocked */
   if (ctx == screen->copy_context)
      zink_screen_unlock_context(screen);
   *transfer = &trans->base.b;
   return ptr;

fail:
   if (ctx == screen->copy_context)
      zink_screen_unlock_context(screen);
   destroy_transfer(ctx, trans);
   return NULL;
}

static void *
zink_image_map(struct pipe_context *pctx,
                  struct pipe_resource *pres,
                  unsigned level,
                  unsigned usage,
                  const struct pipe_box *box,
                  struct pipe_transfer **transfer)
{
   struct zink_context *ctx = zink_context(pctx);
   struct zink_screen *screen = zink_screen(pctx->screen);
   struct zink_resource *res = zink_resource(pres);
   struct zink_transfer *trans = create_transfer(ctx, pres, usage, box);
   if (!trans)
      return NULL;

   trans->base.b.level = level;
   if (zink_is_swapchain(res))
      /* this is probably a multi-chain which has already been acquired */
      zink_kopper_acquire(ctx, res, 0);

   void *ptr;
   if (usage & PIPE_MAP_WRITE && !(usage & PIPE_MAP_READ))
      /* this is like a blit, so we can potentially dump some clears or maybe we have to  */
      zink_fb_clears_apply_or_discard(ctx, pres, zink_rect_from_box(box), false);
   else if (usage & PIPE_MAP_READ)
      /* if the map region intersects with any clears then we have to apply them */
      zink_fb_clears_apply_region(ctx, pres, zink_rect_from_box(box));
   if (!res->linear || !res->obj->host_visible) {
      enum pipe_format format = pres->format;
      if (usage & PIPE_MAP_DEPTH_ONLY)
         format = util_format_get_depth_only(pres->format);
      else if (usage & PIPE_MAP_STENCIL_ONLY)
         format = PIPE_FORMAT_S8_UINT;
      trans->base.b.stride = util_format_get_stride(format, box->width);
      trans->base.b.layer_stride = util_format_get_2d_size(format,
                                                         trans->base.b.stride,
                                                         box->height);

      struct pipe_resource templ = *pres;
      templ.next = NULL;
      templ.format = format;
      templ.usage = usage & PIPE_MAP_READ ? PIPE_USAGE_STAGING : PIPE_USAGE_STREAM;
      templ.target = PIPE_BUFFER;
      templ.bind = PIPE_BIND_LINEAR;
      templ.width0 = trans->base.b.layer_stride * box->depth;
      templ.height0 = templ.depth0 = 0;
      templ.last_level = 0;
      templ.array_size = 1;
      templ.flags = 0;

      trans->staging_res = zink_resource_create(pctx->screen, &templ);
      if (!trans->staging_res)
         goto fail;

      struct zink_resource *staging_res = zink_resource(trans->staging_res);

      if (usage & PIPE_MAP_READ) {
         /* force multi-context sync */
         if (zink_resource_usage_is_unflushed_write(res))
            zink_resource_usage_wait(ctx, res, ZINK_RESOURCE_ACCESS_WRITE);
         zink_transfer_copy_bufimage(ctx, staging_res, res, trans);
         /* need to wait for rendering to finish */
         zink_fence_wait(pctx);
      }

      ptr = map_resource(screen, staging_res);
   } else {
      assert(res->linear);
      ptr = map_resource(screen, res);
      if (!ptr)
         goto fail;
      if (zink_resource_has_usage(res)) {
         if (usage & PIPE_MAP_WRITE)
            zink_fence_wait(pctx);
         else
            zink_resource_usage_wait(ctx, res, ZINK_RESOURCE_ACCESS_WRITE);
      }
      VkImageSubresource isr = {
         res->modifiers ? res->obj->modifier_aspect : res->aspect,
         level,
         0
      };
      VkSubresourceLayout srl;
      VKSCR(GetImageSubresourceLayout)(screen->dev, res->obj->image, &isr, &srl);
      trans->base.b.stride = srl.rowPitch;
      if (res->base.b.target == PIPE_TEXTURE_3D)
         trans->base.b.layer_stride = srl.depthPitch;
      else
         trans->base.b.layer_stride = srl.arrayPitch;
      trans->offset = srl.offset;
      trans->depthPitch = srl.depthPitch;
      const struct util_format_description *desc = util_format_description(res->base.b.format);
      unsigned offset = srl.offset +
                        box->z * srl.depthPitch +
                        (box->y / desc->block.height) * srl.rowPitch +
                        (box->x / desc->block.width) * (desc->block.bits / 8);
      if (!res->obj->coherent) {
         VkDeviceSize size = (VkDeviceSize)box->width * box->height * desc->block.bits / 8;
         VkMappedMemoryRange range = zink_resource_init_mem_range(screen, res->obj, res->obj->offset + offset, size);
         if (VKSCR(FlushMappedMemoryRanges)(screen->dev, 1, &range) != VK_SUCCESS) {
            mesa_loge("ZINK: vkFlushMappedMemoryRanges failed");
         }
      }
      ptr = ((uint8_t *)ptr) + offset;
   }
   if (!ptr)
      goto fail;
   if (usage & PIPE_MAP_WRITE) {
      if (!res->valid && res->fb_bind_count)
         ctx->rp_loadop_changed = true;
      res->valid = true;
   }

   if (sizeof(void*) == 4)
      trans->base.b.usage |= ZINK_MAP_TEMPORARY;

   *transfer = &trans->base.b;
   return ptr;

fail:
   destroy_transfer(ctx, trans);
   return NULL;
}

static void
zink_image_subdata(struct pipe_context *pctx,
                  struct pipe_resource *pres,
                  unsigned level,
                  unsigned usage,
                  const struct pipe_box *box,
                  const void *data,
                  unsigned stride,
                  uintptr_t layer_stride)
{
   struct zink_screen *screen = zink_screen(pctx->screen);
   struct zink_context *ctx = zink_context(pctx);
   struct zink_resource *res = zink_resource(pres);

   /* flush clears to avoid subdata conflict */
   if (res->obj->vkusage & VK_IMAGE_USAGE_HOST_TRANSFER_BIT_EXT)
      zink_fb_clears_apply_or_discard(ctx, pres, zink_rect_from_box(box), false);
   /* only use HIC if supported on image and no pending usage */
   while (res->obj->vkusage & VK_IMAGE_USAGE_HOST_TRANSFER_BIT_EXT &&
          zink_resource_usage_check_completion(screen, res, ZINK_RESOURCE_ACCESS_RW)) {
      /* uninit images are always supported */
      bool change_layout = res->layout == VK_IMAGE_LAYOUT_UNDEFINED || res->layout == VK_IMAGE_LAYOUT_PREINITIALIZED;
      if (!change_layout) {
         /* image in some other layout: test for support */
         bool can_copy_layout = false;
         for (unsigned i = 0; i < screen->info.hic_props.copyDstLayoutCount; i++) {
            if (screen->info.hic_props.pCopyDstLayouts[i] == res->layout) {
               can_copy_layout = true;
               break;
            }
         }
         /* some layouts don't permit HIC copies */
         if (!can_copy_layout)
            break;
      }
      bool is_arrayed = false;
      switch (pres->target) {
      case PIPE_TEXTURE_1D_ARRAY:
      case PIPE_TEXTURE_2D_ARRAY:
      case PIPE_TEXTURE_CUBE:
      case PIPE_TEXTURE_CUBE_ARRAY:
         is_arrayed = true;
         break;
      default: break;
      }
      /* recalc strides into texel strides because HIC spec is insane */
      unsigned vk_stride = util_format_get_stride(pres->format, 1);
      stride /= vk_stride;
      unsigned vk_layer_stride = util_format_get_2d_size(pres->format, stride, 1) * vk_stride;
      layer_stride /= vk_layer_stride;

      VkHostImageLayoutTransitionInfoEXT t = {
         VK_STRUCTURE_TYPE_HOST_IMAGE_LAYOUT_TRANSITION_INFO_EXT,
         NULL,
         res->obj->image,
         res->layout,
         /* GENERAL support is guaranteed */
         VK_IMAGE_LAYOUT_GENERAL,
         {res->aspect, 0, VK_REMAINING_MIP_LEVELS, 0, VK_REMAINING_ARRAY_LAYERS}
      };
      /* only pre-transition uninit images to avoid thrashing */
      if (change_layout) {
         VKSCR(TransitionImageLayoutEXT)(screen->dev, 1, &t);
         res->layout = VK_IMAGE_LAYOUT_GENERAL;
      }
      VkMemoryToImageCopyEXT region = {
         VK_STRUCTURE_TYPE_MEMORY_TO_IMAGE_COPY_EXT,
         NULL,
         data,
         stride,
         layer_stride,
         {res->aspect, level, is_arrayed ? box->z : 0, is_arrayed ? box->depth : 1},
         {box->x, box->y, is_arrayed ? 0 : box->z},
         {box->width, box->height, is_arrayed ? 1 : box->depth}
      };
      VkCopyMemoryToImageInfoEXT copy = {
         VK_STRUCTURE_TYPE_COPY_MEMORY_TO_IMAGE_INFO_EXT,
         NULL,
         0,
         res->obj->image,
         res->layout,
         1,
         &region
      };
      VKSCR(CopyMemoryToImageEXT)(screen->dev, &copy);
      if (change_layout && screen->can_hic_shader_read && !pres->last_level && !box->x && !box->y && !box->z &&
          box->width == pres->width0 && box->height == pres->height0 &&
          ((is_arrayed && box->depth == pres->array_size) || (!is_arrayed && box->depth == pres->depth0))) {
         /* assume full copy single-mip images use shader read access */
         t.oldLayout = VK_IMAGE_LAYOUT_GENERAL;
         t.newLayout = VK_IMAGE_LAYOUT_SHADER_READ_ONLY_OPTIMAL;
         VKSCR(TransitionImageLayoutEXT)(screen->dev, 1, &t);
         res->layout = VK_IMAGE_LAYOUT_SHADER_READ_ONLY_OPTIMAL;
         /* assume multi-mip where further subdata calls may happen */
      }
      /* make sure image is marked as having data */
      res->valid = true;
      return;
   }
   /* fallback case for per-resource unsupported or device-level unsupported */
   u_default_texture_subdata(pctx, pres, level, usage, box, data, stride, layer_stride);
}

static void
zink_transfer_flush_region(struct pipe_context *pctx,
                           struct pipe_transfer *ptrans,
                           const struct pipe_box *box)
{
   struct zink_context *ctx = zink_context(pctx);
   struct zink_resource *res = zink_resource(ptrans->resource);
   struct zink_transfer *trans = (struct zink_transfer *)ptrans;

   if (trans->base.b.usage & PIPE_MAP_WRITE) {
      struct zink_screen *screen = zink_screen(pctx->screen);
      struct zink_resource *m = trans->staging_res ? zink_resource(trans->staging_res) :
                                                     res;
      ASSERTED VkDeviceSize size, src_offset, dst_offset = 0;
      if (m->obj->is_buffer) {
         size = box->width;
         src_offset = box->x + (trans->staging_res ? trans->offset : ptrans->box.x);
         dst_offset = box->x + ptrans->box.x;
      } else {
         size = (VkDeviceSize)box->width * box->height * util_format_get_blocksize(m->base.b.format);
         src_offset = trans->offset +
                  box->z * trans->depthPitch +
                  util_format_get_2d_size(m->base.b.format, trans->base.b.stride, box->y) +
                  util_format_get_stride(m->base.b.format, box->x);
         assert(src_offset + size <= res->obj->size);
      }
      if (!m->obj->coherent) {
         VkMappedMemoryRange range = zink_resource_init_mem_range(screen, m->obj, m->obj->offset, m->obj->size);
         if (VKSCR(FlushMappedMemoryRanges)(screen->dev, 1, &range) != VK_SUCCESS) {
            mesa_loge("ZINK: vkFlushMappedMemoryRanges failed");
         }
      }
      if (trans->staging_res) {
         struct zink_resource *staging_res = zink_resource(trans->staging_res);

         if (ptrans->resource->target == PIPE_BUFFER)
            zink_copy_buffer(ctx, res, staging_res, dst_offset, src_offset, size);
         else
            zink_transfer_copy_bufimage(ctx, res, staging_res, trans);
      }
   }
}

/* used to determine whether to emit a TRANSFER_DST barrier on copies */
bool
zink_resource_copy_box_intersects(struct zink_resource *res, unsigned level, const struct pipe_box *box)
{
   /* if there are no valid copy rects tracked, this needs a barrier */
   if (!res->obj->copies_valid)
      return true;
   /* untracked huge miplevel */
   if (level >= ARRAY_SIZE(res->obj->copies))
      return true;
   struct pipe_box *b = res->obj->copies[level].data;
   unsigned num_boxes = util_dynarray_num_elements(&res->obj->copies[level], struct pipe_box);
   bool (*intersect)(const struct pipe_box *, const struct pipe_box *);
   /* determine intersection function based on dimensionality */
   switch (res->base.b.target) {
   case PIPE_BUFFER:
   case PIPE_TEXTURE_1D:
      intersect = u_box_test_intersection_1d;
      break;

   case PIPE_TEXTURE_1D_ARRAY:
   case PIPE_TEXTURE_2D:
      intersect = u_box_test_intersection_2d;
      break;

   default:
      intersect = u_box_test_intersection_3d;
      break;
   }
   /* if any of the tracked boxes intersect with this one, a barrier is needed */
   for (unsigned i = 0; i < num_boxes; i++) {
      if (intersect(box, b + i))
         return true;
   }
   /* no intersection = no barrier */
   return false;
}

/* track a new region for TRANSFER_DST barrier emission */
void
zink_resource_copy_box_add(struct zink_context *ctx, struct zink_resource *res, unsigned level, const struct pipe_box *box)
{
   if (res->obj->copies_valid) {
      struct pipe_box *b = res->obj->copies[level].data;
      unsigned num_boxes = util_dynarray_num_elements(&res->obj->copies[level], struct pipe_box);
      for (unsigned i = 0; i < num_boxes; i++) {
         switch (res->base.b.target) {
         case PIPE_BUFFER:
         case PIPE_TEXTURE_1D:
            /* no-op included region */
            if (b[i].x <= box->x && b[i].x + b[i].width >= box->x + box->width)
               return;

            /* try to merge adjacent regions */
            if (b[i].x == box->x + box->width) {
               b[i].x -= box->width;
               b[i].width += box->width;
               return;
            }
            if (b[i].x + b[i].width == box->x) {
               b[i].width += box->width;
               return;
            }

            /* try to merge into region */
            if (box->x <= b[i].x && box->x + box->width >= b[i].x + b[i].width) {
               *b = *box;
               return;
            }
            break;

         case PIPE_TEXTURE_1D_ARRAY:
         case PIPE_TEXTURE_2D:
            /* no-op included region */
            if (b[i].x <= box->x && b[i].x + b[i].width >= box->x + box->width &&
                b[i].y <= box->y && b[i].y + b[i].height >= box->y + box->height)
               return;

            /* try to merge adjacent regions */
            if (b[i].y == box->y && b[i].height == box->height) {
               if (b[i].x == box->x + box->width) {
                  b[i].x -= box->width;
                  b[i].width += box->width;
                  return;
               }
               if (b[i].x + b[i].width == box->x) {
                  b[i].width += box->width;
                  return;
               }
            } else if (b[i].x == box->x && b[i].width == box->width) {
               if (b[i].y == box->y + box->height) {
                  b[i].y -= box->height;
                  b[i].height += box->height;
                  return;
               }
               if (b[i].y + b[i].height == box->y) {
                  b[i].height += box->height;
                  return;
               }
            }

            /* try to merge into region */
            if (box->x <= b[i].x && box->x + box->width >= b[i].x + b[i].width &&
                box->y <= b[i].y && box->y + box->height >= b[i].y + b[i].height) {
               *b = *box;
               return;
            }
            break;

         default:
            /* no-op included region */
            if (b[i].x <= box->x && b[i].x + b[i].width >= box->x + box->width &&
                b[i].y <= box->y && b[i].y + b[i].height >= box->y + box->height &&
                b[i].z <= box->z && b[i].z + b[i].depth >= box->z + box->depth)
               return;

               /* try to merge adjacent regions */
            if (b[i].z == box->z && b[i].depth == box->depth) {
               if (b[i].y == box->y && b[i].height == box->height) {
                  if (b[i].x == box->x + box->width) {
                     b[i].x -= box->width;
                     b[i].width += box->width;
                     return;
                  }
                  if (b[i].x + b[i].width == box->x) {
                     b[i].width += box->width;
                     return;
                  }
               } else if (b[i].x == box->x && b[i].width == box->width) {
                  if (b[i].y == box->y + box->height) {
                     b[i].y -= box->height;
                     b[i].height += box->height;
                     return;
                  }
                  if (b[i].y + b[i].height == box->y) {
                     b[i].height += box->height;
                     return;
                  }
               }
            } else if (b[i].x == box->x && b[i].width == box->width) {
               if (b[i].y == box->y && b[i].height == box->height) {
                  if (b[i].z == box->z + box->depth) {
                     b[i].z -= box->depth;
                     b[i].depth += box->depth;
                     return;
                  }
                  if (b[i].z + b[i].depth == box->z) {
                     b[i].depth += box->depth;
                     return;
                  }
               } else if (b[i].z == box->z && b[i].depth == box->depth) {
                  if (b[i].y == box->y + box->height) {
                     b[i].y -= box->height;
                     b[i].height += box->height;
                     return;
                  }
                  if (b[i].y + b[i].height == box->y) {
                     b[i].height += box->height;
                     return;
                  }
               }
            } else if (b[i].y == box->y && b[i].height == box->height) {
               if (b[i].z == box->z && b[i].depth == box->depth) {
                  if (b[i].x == box->x + box->width) {
                     b[i].x -= box->width;
                     b[i].width += box->width;
                     return;
                  }
                  if (b[i].x + b[i].width == box->x) {
                     b[i].width += box->width;
                     return;
                  }
               } else if (b[i].x == box->x && b[i].width == box->width) {
                  if (b[i].z == box->z + box->depth) {
                     b[i].z -= box->depth;
                     b[i].depth += box->depth;
                     return;
                  }
                  if (b[i].z + b[i].depth == box->z) {
                     b[i].depth += box->depth;
                     return;
                  }
               }
            }

            /* try to merge into region */
            if (box->x <= b[i].x && box->x + box->width >= b[i].x + b[i].width &&
                box->y <= b[i].y && box->y + box->height >= b[i].y + b[i].height &&
                box->z <= b[i].z && box->z + box->depth >= b[i].z + b[i].depth)
               return;

            break;
         }
      }
   }
   util_dynarray_append(&res->obj->copies[level], struct pipe_box, *box);
   if (!res->copies_warned && util_dynarray_num_elements(&res->obj->copies[level], struct pipe_box) > 100) {
      perf_debug(ctx, "zink: PERF WARNING! > 100 copy boxes detected for %p\n", res);
      mesa_logw("zink: PERF WARNING! > 100 copy boxes detected for %p\n", res);
      res->copies_warned = true;
   }
   res->obj->copies_valid = true;
}

void
zink_resource_copies_reset(struct zink_resource *res)
{
   if (!res->obj->copies_valid)
      return;
   unsigned max_level = res->base.b.target == PIPE_BUFFER ? 1 : (res->base.b.last_level + 1);
   if (res->base.b.target == PIPE_BUFFER) {
      /* flush transfer regions back to valid range on reset */
      struct pipe_box *b = res->obj->copies[0].data;
      unsigned num_boxes = util_dynarray_num_elements(&res->obj->copies[0], struct pipe_box);
      for (unsigned i = 0; i < num_boxes; i++)
         util_range_add(&res->base.b, &res->valid_buffer_range, b[i].x, b[i].x + b[i].width);
   }
   for (unsigned i = 0; i < max_level; i++)
      util_dynarray_clear(&res->obj->copies[i]);
   res->obj->copies_valid = false;
   res->obj->copies_need_reset = false;
}

static void
transfer_unmap(struct pipe_context *pctx, struct pipe_transfer *ptrans)
{
   struct zink_context *ctx = zink_context(pctx);
   struct zink_transfer *trans = (struct zink_transfer *)ptrans;

   if (!(trans->base.b.usage & (PIPE_MAP_FLUSH_EXPLICIT | PIPE_MAP_COHERENT))) {
      /* flush_region is relative to the mapped region: use only the extents */
      struct pipe_box box = ptrans->box;
      box.x = box.y = box.z = 0;
      zink_transfer_flush_region(pctx, ptrans, &box);
   }

   if (trans->staging_res)
      pipe_resource_reference(&trans->staging_res, NULL);
   pipe_resource_reference(&trans->base.b.resource, NULL);

   destroy_transfer(ctx, trans);
}

static void
do_transfer_unmap(struct zink_screen *screen, struct zink_transfer *trans)
{
   struct zink_resource *res = zink_resource(trans->staging_res);
   if (!res)
      res = zink_resource(trans->base.b.resource);
   unmap_resource(screen, res);
}

static void
zink_buffer_unmap(struct pipe_context *pctx, struct pipe_transfer *ptrans)
{
   struct zink_screen *screen = zink_screen(pctx->screen);
   struct zink_transfer *trans = (struct zink_transfer *)ptrans;
   if (trans->base.b.usage & PIPE_MAP_ONCE && !trans->staging_res)
      do_transfer_unmap(screen, trans);
   transfer_unmap(pctx, ptrans);
}

static void
zink_image_unmap(struct pipe_context *pctx, struct pipe_transfer *ptrans)
{
   struct zink_screen *screen = zink_screen(pctx->screen);
   struct zink_transfer *trans = (struct zink_transfer *)ptrans;
   if (sizeof(void*) == 4)
      do_transfer_unmap(screen, trans);
   transfer_unmap(pctx, ptrans);
}

static void
zink_buffer_subdata(struct pipe_context *ctx, struct pipe_resource *buffer,
                    unsigned usage, unsigned offset, unsigned size, const void *data)
{
   struct pipe_transfer *transfer = NULL;
   struct pipe_box box;
   uint8_t *map = NULL;

   usage |= PIPE_MAP_WRITE;

   if (!(usage & PIPE_MAP_DIRECTLY))
      usage |= PIPE_MAP_DISCARD_RANGE;

   u_box_1d(offset, size, &box);
   map = zink_buffer_map(ctx, buffer, 0, usage, &box, &transfer);
   if (!map)
      return;

   memcpy(map, data, size);
   zink_buffer_unmap(ctx, transfer);
}

static struct pipe_resource *
zink_resource_get_separate_stencil(struct pipe_resource *pres)
{
   /* For packed depth-stencil, we treat depth as the primary resource
    * and store S8 as the "second plane" resource.
    */
   if (pres->next && pres->next->format == PIPE_FORMAT_S8_UINT)
      return pres->next;

   return NULL;

}

static bool
resource_object_add_bind(struct zink_context *ctx, struct zink_resource *res, unsigned bind)
{
   /* base resource already has the cap */
   if (res->base.b.bind & bind)
      return true;
   if (res->obj->is_buffer) {
      unreachable("zink: all buffers should have this bit");
      return true;
   }
   assert(!res->obj->dt);
   zink_fb_clears_apply_region(ctx, &res->base.b, (struct u_rect){0, res->base.b.width0, 0, res->base.b.height0});
   bool ret = add_resource_bind(ctx, res, bind);
   if (ret)
      zink_resource_rebind(ctx, res);

   return ret;
}

bool
zink_resource_object_init_storage(struct zink_context *ctx, struct zink_resource *res)
{
   return resource_object_add_bind(ctx, res, PIPE_BIND_SHADER_IMAGE);
}

bool
zink_resource_object_init_mutable(struct zink_context *ctx, struct zink_resource *res)
{
   return resource_object_add_bind(ctx, res, ZINK_BIND_MUTABLE);
}

VkDeviceAddress
zink_resource_get_address(struct zink_screen *screen, struct zink_resource *res)
{
   assert(res->obj->is_buffer);
   if (!res->obj->bda) {
      VkBufferDeviceAddressInfo info = {
         VK_STRUCTURE_TYPE_BUFFER_DEVICE_ADDRESS_INFO,
         NULL,
         res->obj->buffer
      };
      res->obj->bda = VKSCR(GetBufferDeviceAddress)(screen->dev, &info);
   }
   return res->obj->bda;
}

void
zink_resource_setup_transfer_layouts(struct zink_context *ctx, struct zink_resource *src, struct zink_resource *dst)
{
   if (src == dst) {
      /* The Vulkan 1.1 specification says the following about valid usage
       * of vkCmdBlitImage:
       *
       * "srcImageLayout must be VK_IMAGE_LAYOUT_SHARED_PRESENT_KHR,
       *  VK_IMAGE_LAYOUT_TRANSFER_SRC_OPTIMAL or VK_IMAGE_LAYOUT_GENERAL"
       *
       * and:
       *
       * "dstImageLayout must be VK_IMAGE_LAYOUT_SHARED_PRESENT_KHR,
       *  VK_IMAGE_LAYOUT_TRANSFER_DST_OPTIMAL or VK_IMAGE_LAYOUT_GENERAL"
       *
       * Since we cant have the same image in two states at the same time,
       * we're effectively left with VK_IMAGE_LAYOUT_SHARED_PRESENT_KHR or
       * VK_IMAGE_LAYOUT_GENERAL. And since this isn't a present-related
       * operation, VK_IMAGE_LAYOUT_GENERAL seems most appropriate.
       */
      zink_screen(ctx->base.screen)->image_barrier(ctx, src,
                                  VK_IMAGE_LAYOUT_GENERAL,
                                  VK_ACCESS_TRANSFER_READ_BIT | VK_ACCESS_TRANSFER_WRITE_BIT,
                                  VK_PIPELINE_STAGE_TRANSFER_BIT);
   } else {
      zink_screen(ctx->base.screen)->image_barrier(ctx, src,
                                  VK_IMAGE_LAYOUT_TRANSFER_SRC_OPTIMAL,
                                  VK_ACCESS_TRANSFER_READ_BIT,
                                  VK_PIPELINE_STAGE_TRANSFER_BIT);

      zink_screen(ctx->base.screen)->image_barrier(ctx, dst,
                                  VK_IMAGE_LAYOUT_TRANSFER_DST_OPTIMAL,
                                  VK_ACCESS_TRANSFER_WRITE_BIT,
                                  VK_PIPELINE_STAGE_TRANSFER_BIT);
   }
}

void
zink_get_depth_stencil_resources(struct pipe_resource *res,
                                 struct zink_resource **out_z,
                                 struct zink_resource **out_s)
{
   if (!res) {
      if (out_z) *out_z = NULL;
      if (out_s) *out_s = NULL;
      return;
   }

   if (res->format != PIPE_FORMAT_S8_UINT) {
      if (out_z) *out_z = zink_resource(res);
      if (out_s) *out_s = zink_resource(zink_resource_get_separate_stencil(res));
   } else {
      if (out_z) *out_z = NULL;
      if (out_s) *out_s = zink_resource(res);
   }
}

static void
zink_resource_set_separate_stencil(struct pipe_resource *pres,
                                   struct pipe_resource *stencil)
{
   assert(util_format_has_depth(util_format_description(pres->format)));
   pipe_resource_reference(&pres->next, stencil);
}

static enum pipe_format
zink_resource_get_internal_format(struct pipe_resource *pres)
{
   struct zink_resource *res = zink_resource(pres);
   return res->internal_format;
}

static const struct u_transfer_vtbl transfer_vtbl = {
   .resource_create       = zink_resource_create,
   .resource_destroy      = zink_resource_destroy,
   .transfer_map          = zink_image_map,
   .transfer_unmap        = zink_image_unmap,
   .transfer_flush_region = zink_transfer_flush_region,
   .get_internal_format   = zink_resource_get_internal_format,
   .set_stencil           = zink_resource_set_separate_stencil,
   .get_stencil           = zink_resource_get_separate_stencil,
};

bool
zink_screen_resource_init(struct pipe_screen *pscreen)
{
   struct zink_screen *screen = zink_screen(pscreen);
   pscreen->resource_create = u_transfer_helper_resource_create;
   pscreen->resource_create_with_modifiers = zink_resource_create_with_modifiers;
   pscreen->resource_create_drawable = zink_resource_create_drawable;
   pscreen->resource_destroy = u_transfer_helper_resource_destroy;
   pscreen->transfer_helper = u_transfer_helper_create(&transfer_vtbl,
      U_TRANSFER_HELPER_SEPARATE_Z32S8 | U_TRANSFER_HELPER_SEPARATE_STENCIL |
      U_TRANSFER_HELPER_INTERLEAVE_IN_PLACE |
      U_TRANSFER_HELPER_MSAA_MAP |
      (!screen->have_D24_UNORM_S8_UINT ? U_TRANSFER_HELPER_Z24_IN_Z32F : 0));

   if (screen->info.have_KHR_external_memory_fd || screen->info.have_KHR_external_memory_win32) {
      pscreen->resource_get_handle = zink_resource_get_handle;
      pscreen->resource_from_handle = zink_resource_from_handle;
   }
   if (screen->info.have_EXT_external_memory_host) {
      pscreen->resource_from_user_memory = zink_resource_from_user_memory;
   }
   if (screen->instance_info.have_KHR_external_memory_capabilities) {
      pscreen->memobj_create_from_handle = zink_memobj_create_from_handle;
      pscreen->memobj_destroy = zink_memobj_destroy;
      pscreen->resource_from_memobj = zink_resource_from_memobj;
   }
   pscreen->resource_get_param = zink_resource_get_param;
   return true;
}

void
zink_context_resource_init(struct pipe_context *pctx)
{
   pctx->buffer_map = zink_buffer_map;
   pctx->buffer_unmap = zink_buffer_unmap;
   pctx->texture_map = u_transfer_helper_transfer_map;
   pctx->texture_unmap = u_transfer_helper_transfer_unmap;

   pctx->transfer_flush_region = u_transfer_helper_transfer_flush_region;
   pctx->buffer_subdata = zink_buffer_subdata;
   pctx->texture_subdata = zink_image_subdata;
   pctx->invalidate_resource = zink_resource_invalidate;
}<|MERGE_RESOLUTION|>--- conflicted
+++ resolved
@@ -1943,13 +1943,8 @@
 {
    struct zink_memory_object *memobj = (struct zink_memory_object *)pmemobj;
 
-<<<<<<< HEAD
-   struct pipe_resource *pres = resource_create(pscreen, templ, &memobj->whandle, 0, NULL, 0, NULL);
+   struct pipe_resource *pres = resource_create(pscreen, templ, &memobj->whandle, 0, NULL, 0, NULL, NULL);
    /*if (pres) {
-=======
-   struct pipe_resource *pres = resource_create(pscreen, templ, &memobj->whandle, 0, NULL, 0, NULL, NULL);
-   if (pres) {
->>>>>>> 60dd34b0
       if (pres->target != PIPE_BUFFER)
          zink_resource(pres)->valid = true;
       else
