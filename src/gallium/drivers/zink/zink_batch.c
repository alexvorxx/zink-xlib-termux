#include "zink_batch.h"

#include "zink_context.h"
#include "zink_kopper.h"
#include "zink_fence.h"
#include "zink_framebuffer.h"
#include "zink_query.h"
#include "zink_program.h"
#include "zink_render_pass.h"
#include "zink_resource.h"
#include "zink_screen.h"
#include "zink_surface.h"

#include "util/hash_table.h"
#include "util/u_debug.h"
#include "util/set.h"

#ifdef VK_USE_PLATFORM_METAL_EXT
#include "QuartzCore/CAMetalLayer.h"
#endif
#include "wsi_common.h"

void
debug_describe_zink_batch_state(char *buf, const struct zink_batch_state *ptr)
{
   sprintf(buf, "zink_batch_state");
}

void
zink_reset_batch_state(struct zink_context *ctx, struct zink_batch_state *bs)
{
   struct zink_screen *screen = zink_screen(ctx->base.screen);

   if (VKSCR(ResetCommandPool)(screen->dev, bs->cmdpool, 0) != VK_SUCCESS)
      mesa_loge("ZINK: vkResetCommandPool failed");

   /* unref all used resources */
   set_foreach_remove(bs->resources, entry) {
      struct zink_resource_object *obj = (struct zink_resource_object *)entry->key;
      if (!zink_resource_object_usage_unset(obj, bs)) {
         obj->unordered_barrier = false;
         obj->access = 0;
         obj->access_stage = 0;
      }
      util_dynarray_append(&bs->unref_resources, struct zink_resource_object*, obj);
   }

   for (unsigned i = 0; i < 2; i++) {
      while (util_dynarray_contains(&bs->bindless_releases[i], uint32_t)) {
         uint32_t handle = util_dynarray_pop(&bs->bindless_releases[i], uint32_t);
         bool is_buffer = ZINK_BINDLESS_IS_BUFFER(handle);
         struct util_idalloc *ids = i ? &ctx->di.bindless[is_buffer].img_slots : &ctx->di.bindless[is_buffer].tex_slots;
         util_idalloc_free(ids, is_buffer ? handle - ZINK_MAX_BINDLESS_HANDLES : handle);
      }
   }

   set_foreach_remove(bs->active_queries, entry) {
      struct zink_query *query = (void*)entry->key;
      zink_prune_query(screen, bs, query);
   }

   set_foreach_remove(bs->surfaces, entry) {
      struct zink_surface *surf = (struct zink_surface *)entry->key;
      zink_batch_usage_unset(&surf->batch_uses, bs);
      zink_surface_reference(screen, &surf, NULL);
   }
   set_foreach_remove(bs->bufferviews, entry) {
      struct zink_buffer_view *buffer_view = (struct zink_buffer_view *)entry->key;
      zink_batch_usage_unset(&buffer_view->batch_uses, bs);
      zink_buffer_view_reference(screen, &buffer_view, NULL);
   }

   util_dynarray_foreach(&bs->dead_framebuffers, struct zink_framebuffer*, fb) {
      zink_framebuffer_reference(screen, fb, NULL);
   }
   util_dynarray_clear(&bs->dead_framebuffers);
   util_dynarray_foreach(&bs->zombie_samplers, VkSampler, samp) {
      VKSCR(DestroySampler)(screen->dev, *samp, NULL);
   }
   util_dynarray_clear(&bs->zombie_samplers);
   util_dynarray_clear(&bs->persistent_resources);

   screen->batch_descriptor_reset(screen, bs);

   set_foreach_remove(bs->programs, entry) {
      struct zink_program *pg = (struct zink_program*)entry->key;
      zink_batch_usage_unset(&pg->batch_uses, bs);
      zink_program_reference(ctx, &pg, NULL);
   }

   bs->resource_size = 0;
   bs->signal_semaphore = VK_NULL_HANDLE;
   util_dynarray_clear(&bs->wait_semaphores);
   util_dynarray_clear(&bs->wait_semaphore_stages);

   bs->present = VK_NULL_HANDLE;
   while (util_dynarray_contains(&bs->acquires, VkSemaphore))
      VKSCR(DestroySemaphore)(screen->dev, util_dynarray_pop(&bs->acquires, VkSemaphore), NULL);
   bs->swapchain = NULL;

   while (util_dynarray_contains(&bs->dead_swapchains, VkImageView))
      VKSCR(DestroyImageView)(screen->dev, util_dynarray_pop(&bs->dead_swapchains, VkImageView), NULL);

   /* only reset submitted here so that tc fence desync can pick up the 'completed' flag
    * before the state is reused
    */
   bs->fence.submitted = false;
   bs->has_barriers = false;
   if (bs->fence.batch_id)
      zink_screen_update_last_finished(screen, bs->fence.batch_id);
   bs->submit_count++;
   bs->fence.batch_id = 0;
   bs->usage.usage = 0;
   bs->next = NULL;
}

static void
unref_resources(struct zink_screen *screen, struct zink_batch_state *bs)
{
   while (util_dynarray_contains(&bs->unref_resources, struct zink_resource_object*)) {
      struct zink_resource_object *obj = util_dynarray_pop(&bs->unref_resources, struct zink_resource_object*);
      zink_resource_object_reference(screen, &obj, NULL);
   }
}

void
zink_clear_batch_state(struct zink_context *ctx, struct zink_batch_state *bs)
{
   bs->fence.completed = true;
   zink_reset_batch_state(ctx, bs);
   unref_resources(zink_screen(ctx->base.screen), bs);
}

static void
pop_batch_state(struct zink_context *ctx)
{
   const struct zink_batch_state *bs = ctx->batch_states;
   ctx->batch_states = bs->next;
   ctx->batch_states_count--;
   if (ctx->last_fence == &bs->fence)
      ctx->last_fence = NULL;
}

void
zink_batch_reset_all(struct zink_context *ctx)
{
   simple_mtx_lock(&ctx->batch_mtx);
   while (ctx->batch_states) {
      struct zink_batch_state *bs = ctx->batch_states;
      bs->fence.completed = true;
      pop_batch_state(ctx);
      zink_reset_batch_state(ctx, bs);
      util_dynarray_append(&ctx->free_batch_states, struct zink_batch_state *, bs);
   }
   simple_mtx_unlock(&ctx->batch_mtx);
}

void
zink_batch_state_destroy(struct zink_screen *screen, struct zink_batch_state *bs)
{
   if (!bs)
      return;

   util_queue_fence_destroy(&bs->flush_completed);

   cnd_destroy(&bs->usage.flush);
   mtx_destroy(&bs->usage.mtx);

   if (bs->fence.fence)
      VKSCR(DestroyFence)(screen->dev, bs->fence.fence, NULL);

   if (bs->cmdbuf)
      VKSCR(FreeCommandBuffers)(screen->dev, bs->cmdpool, 1, &bs->cmdbuf);
   if (bs->barrier_cmdbuf)
      VKSCR(FreeCommandBuffers)(screen->dev, bs->cmdpool, 1, &bs->barrier_cmdbuf);
   if (bs->cmdpool)
      VKSCR(DestroyCommandPool)(screen->dev, bs->cmdpool, NULL);

   util_dynarray_fini(&bs->zombie_samplers);
   util_dynarray_fini(&bs->dead_framebuffers);
   util_dynarray_fini(&bs->unref_resources);
   util_dynarray_fini(&bs->bindless_releases[0]);
   util_dynarray_fini(&bs->bindless_releases[1]);
   util_dynarray_fini(&bs->acquires);
   util_dynarray_fini(&bs->acquire_flags);
   util_dynarray_fini(&bs->dead_swapchains);
   _mesa_set_destroy(bs->surfaces, NULL);
   _mesa_set_destroy(bs->bufferviews, NULL);
   _mesa_set_destroy(bs->programs, NULL);
   _mesa_set_destroy(bs->active_queries, NULL);
   screen->batch_descriptor_deinit(screen, bs);
   ralloc_free(bs);
}

static struct zink_batch_state *
create_batch_state(struct zink_context *ctx)
{
   struct zink_screen *screen = zink_screen(ctx->base.screen);
   struct zink_batch_state *bs = rzalloc(NULL, struct zink_batch_state);

   bs->have_timelines = ctx->have_timelines;

   VkCommandPoolCreateInfo cpci = {0};
   cpci.sType = VK_STRUCTURE_TYPE_COMMAND_POOL_CREATE_INFO;
   cpci.queueFamilyIndex = screen->gfx_queue;
   if (VKSCR(CreateCommandPool)(screen->dev, &cpci, NULL, &bs->cmdpool) != VK_SUCCESS)
      goto fail;

   VkCommandBufferAllocateInfo cbai = {0};
   cbai.sType = VK_STRUCTURE_TYPE_COMMAND_BUFFER_ALLOCATE_INFO;
   cbai.commandPool = bs->cmdpool;
   cbai.level = VK_COMMAND_BUFFER_LEVEL_PRIMARY;
   cbai.commandBufferCount = 1;

   if (VKSCR(AllocateCommandBuffers)(screen->dev, &cbai, &bs->cmdbuf) != VK_SUCCESS)
      goto fail;

   if (VKSCR(AllocateCommandBuffers)(screen->dev, &cbai, &bs->barrier_cmdbuf) != VK_SUCCESS)
      goto fail;

#define SET_CREATE_OR_FAIL(ptr) \
   ptr = _mesa_pointer_set_create(bs); \
   if (!ptr) \
      goto fail

   bs->ctx = ctx;

   SET_CREATE_OR_FAIL(bs->resources);
   SET_CREATE_OR_FAIL(bs->surfaces);
   SET_CREATE_OR_FAIL(bs->bufferviews);
   SET_CREATE_OR_FAIL(bs->programs);
   SET_CREATE_OR_FAIL(bs->active_queries);
   util_dynarray_init(&bs->wait_semaphores, NULL);
   util_dynarray_init(&bs->wait_semaphore_stages, NULL);
   util_dynarray_init(&bs->zombie_samplers, NULL);
   util_dynarray_init(&bs->dead_framebuffers, NULL);
   util_dynarray_init(&bs->persistent_resources, NULL);
   util_dynarray_init(&bs->unref_resources, NULL);
   util_dynarray_init(&bs->acquires, NULL);
   util_dynarray_init(&bs->acquire_flags, NULL);
   util_dynarray_init(&bs->dead_swapchains, NULL);
   util_dynarray_init(&bs->bindless_releases[0], NULL);
   util_dynarray_init(&bs->bindless_releases[1], NULL);

   cnd_init(&bs->usage.flush);
   mtx_init(&bs->usage.mtx, mtx_plain);

   if (!screen->batch_descriptor_init(screen, bs))
      goto fail;

   VkFenceCreateInfo fci = {0};
   fci.sType = VK_STRUCTURE_TYPE_FENCE_CREATE_INFO;

   if (VKSCR(CreateFence)(screen->dev, &fci, NULL, &bs->fence.fence) != VK_SUCCESS)
      goto fail;

   util_queue_fence_init(&bs->flush_completed);

   return bs;
fail:
   zink_batch_state_destroy(screen, bs);
   return NULL;
}

static inline bool
find_unused_state(struct zink_batch_state *bs)
{
   struct zink_fence *fence = &bs->fence;
   /* we can't reset these from fence_finish because threads */
   bool completed = p_atomic_read(&fence->completed);
   bool submitted = p_atomic_read(&fence->submitted);
   return submitted && completed;
}

static struct zink_batch_state *
get_batch_state(struct zink_context *ctx, struct zink_batch *batch)
{
   struct zink_screen *screen = zink_screen(ctx->base.screen);
   struct zink_batch_state *bs = NULL;

   simple_mtx_lock(&ctx->batch_mtx);

   if (util_dynarray_num_elements(&ctx->free_batch_states, struct zink_batch_state*))
      bs = util_dynarray_pop(&ctx->free_batch_states, struct zink_batch_state*);
   if (!bs && ctx->batch_states) {
      /* states are stored sequentially, so if the first one doesn't work, none of them will */
      if (zink_screen_check_last_finished(screen, ctx->batch_states->fence.batch_id) ||
          find_unused_state(ctx->batch_states)) {
         bs = ctx->batch_states;
         pop_batch_state(ctx);
      }
   }

   simple_mtx_unlock(&ctx->batch_mtx);
   
   if (bs) {
	  if (bs->fence.submitted && !bs->fence.completed)
         /* this fence is already done, so we need vulkan to release the cmdbuf */
         zink_vkfence_wait(screen, &bs->fence, PIPE_TIMEOUT_INFINITE);

      zink_reset_batch_state(ctx, bs);
   } else {
      if (!batch->state) {
         /* this is batch init, so create a few more states for later use */
         for (int i = 0; i < 3; i++) {
            struct zink_batch_state *state = create_batch_state(ctx);
            util_dynarray_append(&ctx->free_batch_states, struct zink_batch_state *, state);
         }
      }
      bs = create_batch_state(ctx);
   }
   return bs;
}

void
zink_reset_batch(struct zink_context *ctx, struct zink_batch *batch)
{
   batch->state = get_batch_state(ctx, batch);
   assert(batch->state);

   batch->has_work = false;
}

void
zink_start_batch(struct zink_context *ctx, struct zink_batch *batch)
{
   zink_reset_batch(ctx, batch);

   batch->state->usage.unflushed = true;

   VkCommandBufferBeginInfo cbbi = {0};
   cbbi.sType = VK_STRUCTURE_TYPE_COMMAND_BUFFER_BEGIN_INFO;
   cbbi.flags = VK_COMMAND_BUFFER_USAGE_ONE_TIME_SUBMIT_BIT;
   if (VKCTX(BeginCommandBuffer)(batch->state->cmdbuf, &cbbi) != VK_SUCCESS)
      mesa_loge("ZINK: vkBeginCommandBuffer failed");
   if (VKCTX(BeginCommandBuffer)(batch->state->barrier_cmdbuf, &cbbi) != VK_SUCCESS)
      mesa_loge("ZINK: vkBeginCommandBuffer failed");

   batch->state->fence.completed = false;
   if (ctx->last_fence) {
      struct zink_batch_state *last_state = zink_batch_state(ctx->last_fence);
      batch->last_batch_usage = &last_state->usage;
   }

   if (!ctx->queries_disabled)
      zink_resume_queries(ctx, batch);
}

static void
post_submit(void *data, void *gdata, int thread_index)
{
   struct zink_batch_state *bs = data;
   struct zink_screen *screen = zink_screen(bs->ctx->base.screen);

   if (bs->is_device_lost) {
      if (bs->ctx->reset.reset)
         bs->ctx->reset.reset(bs->ctx->reset.data, PIPE_GUILTY_CONTEXT_RESET);
      screen->device_lost = true;
   /*} else if (bs->ctx->batch_states_count > 5000) {
      zink_screen_timeline_wait(screen, bs->fence.batch_id - 2500, PIPE_TIMEOUT_INFINITE);*/
   } else if (bs->ctx->batch_states_count > screen->max_fences) {
      zink_screen_batch_id_wait(screen, bs->fence.batch_id - (screen->max_fences / 2), PIPE_TIMEOUT_INFINITE);  
   }
}

static void
submit_queue(void *data, void *gdata, int thread_index)
{
   struct zink_batch_state *bs = data;
   struct zink_context *ctx = bs->ctx;
   struct zink_screen *screen = zink_screen(ctx->base.screen);
   VkSubmitInfo si[2] = {0};
   int num_si = 2;
   while (!bs->fence.batch_id)
      bs->fence.batch_id = (uint32_t)p_atomic_inc_return(&screen->curr_batch);
   bs->usage.usage = bs->fence.batch_id;
   bs->usage.unflushed = false;

<<<<<<< HEAD
   //if (screen->last_finished > bs->fence.batch_id && bs->fence.batch_id == 1) {
   if (ctx->have_timelines && screen->last_finished > bs->fence.batch_id && bs->fence.batch_id == 1) {   
      if (!zink_screen_init_semaphore(screen)) {
         debug_printf("timeline init failed, things are about to go dramatically wrong.");
		 ctx->have_timelines = false;
      }
   }
   
   if (VKSCR(ResetFences)(screen->dev, 1, &bs->fence.fence) != VK_SUCCESS) {
      mesa_loge("ZINK: vkResetFences failed");
   }

=======
>>>>>>> f904b95e
   uint64_t batch_id = bs->fence.batch_id;
   /* first submit is just for acquire waits since they have a separate array */
   si[0].sType = si[1].sType = VK_STRUCTURE_TYPE_SUBMIT_INFO;
   si[0].waitSemaphoreCount = util_dynarray_num_elements(&bs->acquires, VkSemaphore);
   si[0].pWaitSemaphores = bs->acquires.data;
   while (util_dynarray_num_elements(&bs->acquire_flags, VkPipelineStageFlags) < si[0].waitSemaphoreCount) {
      VkPipelineStageFlags mask = VK_PIPELINE_STAGE_COLOR_ATTACHMENT_OUTPUT_BIT;
      util_dynarray_append(&bs->acquire_flags, VkPipelineStageFlags, mask);
   }
   assert(util_dynarray_num_elements(&bs->acquires, VkSemaphore) <= util_dynarray_num_elements(&bs->acquire_flags, VkPipelineStageFlags));
   si[0].pWaitDstStageMask = bs->acquire_flags.data;

   if (si[0].waitSemaphoreCount == 0)
     num_si--;

   /* then the real submit */
   si[1].waitSemaphoreCount = util_dynarray_num_elements(&bs->wait_semaphores, VkSemaphore);
   si[1].pWaitSemaphores = bs->wait_semaphores.data;
   si[1].pWaitDstStageMask = bs->wait_semaphore_stages.data;
   si[1].commandBufferCount = bs->has_barriers ? 2 : 1;
   VkCommandBuffer cmdbufs[2] = {
      bs->barrier_cmdbuf,
      bs->cmdbuf,
   };
   si[1].pCommandBuffers = bs->has_barriers ? cmdbufs : &cmdbufs[1];

   VkSemaphore signals[3];
   si[1].signalSemaphoreCount = !!bs->signal_semaphore;
   signals[0] = bs->signal_semaphore;
   si[1].pSignalSemaphores = signals;
   VkTimelineSemaphoreSubmitInfo tsi = {0};
   uint64_t signal_values[2] = {0};

   if (bs->have_timelines) {
      tsi.sType = VK_STRUCTURE_TYPE_TIMELINE_SEMAPHORE_SUBMIT_INFO;
      si[1].pNext = &tsi;
      tsi.pSignalSemaphoreValues = signal_values;
      signal_values[si[1].signalSemaphoreCount] = batch_id;
      signals[si[1].signalSemaphoreCount++] = screen->sem;
      tsi.signalSemaphoreValueCount = si[1].signalSemaphoreCount;
   }

   if (bs->present)
      signals[si[1].signalSemaphoreCount++] = bs->present;
   tsi.signalSemaphoreValueCount = si[1].signalSemaphoreCount;

   if (VKSCR(EndCommandBuffer)(bs->cmdbuf) != VK_SUCCESS) {
      mesa_loge("ZINK: vkEndCommandBuffer failed");
      bs->is_device_lost = true;
      goto end;
   }
   if (bs->has_barriers) {
      if (VKSCR(EndCommandBuffer)(bs->barrier_cmdbuf) != VK_SUCCESS) {
         mesa_loge("ZINK: vkEndCommandBuffer failed");
         bs->is_device_lost = true;
         goto end;
      }
   }

   while (util_dynarray_contains(&bs->persistent_resources, struct zink_resource_object*)) {
      struct zink_resource_object *obj = util_dynarray_pop(&bs->persistent_resources, struct zink_resource_object*);
       VkMappedMemoryRange range = zink_resource_init_mem_range(screen, obj, 0, obj->size);
       if (VKSCR(FlushMappedMemoryRanges)(screen->dev, 1, &range) != VK_SUCCESS) {
          mesa_loge("ZINK: vkFlushMappedMemoryRanges failed");
       }
   }

   simple_mtx_lock(&screen->queue_lock);
<<<<<<< HEAD
   //if (VKSCR(QueueSubmit)(bs->queue, num_si, num_si == 2 ? si : &si[1], VK_NULL_HANDLE) != VK_SUCCESS) {
   if (VKSCR(QueueSubmit)(bs->queue, num_si, num_si == 2 ? si : &si[1], bs->fence.fence) != VK_SUCCESS) {   
=======
   if (VKSCR(QueueSubmit)(screen->queue, num_si, num_si == 2 ? si : &si[1], VK_NULL_HANDLE) != VK_SUCCESS) {
>>>>>>> f904b95e
      mesa_loge("ZINK: vkQueueSubmit failed");
      bs->is_device_lost = true;
   }
   simple_mtx_unlock(&screen->queue_lock);
   bs->submit_count++;
end:
   cnd_broadcast(&bs->usage.flush);

   p_atomic_set(&bs->fence.submitted, true);
   unref_resources(screen, bs);
}

void
zink_end_batch(struct zink_context *ctx, struct zink_batch *batch)
{
   if (!ctx->queries_disabled)
      zink_suspend_queries(ctx, batch);

   tc_driver_internal_flush_notify(ctx->tc);

   struct zink_screen *screen = zink_screen(ctx->base.screen);
   struct zink_batch_state *bs;

   simple_mtx_lock(&ctx->batch_mtx);

   if (ctx->oom_flush || ctx->batch_states_count > 10) {
      assert(!ctx->batch_states_count || ctx->batch_states);
      while (ctx->batch_states) {
         bs = ctx->batch_states;
         struct zink_fence *fence = &bs->fence;
         /* once an incomplete state is reached, no more will be complete */
         //if (!zink_check_batch_completion(ctx, fence->batch_id))
		 if (!zink_check_batch_completion(ctx, fence->batch_id, true))	 
            break;

         if (bs->fence.submitted && !bs->fence.completed)
            /* this fence is already done, so we need vulkan to release the cmdbuf */
            zink_vkfence_wait(screen, &bs->fence, PIPE_TIMEOUT_INFINITE);

         pop_batch_state(ctx);
         zink_reset_batch_state(ctx, bs);
         util_dynarray_append(&ctx->free_batch_states, struct zink_batch_state *, bs);
      }
      if (ctx->batch_states_count > 50)
         ctx->oom_flush = true;
   }

   bs = batch->state;
   if (ctx->last_fence)
      zink_batch_state(ctx->last_fence)->next = bs;
   else {
      assert(!ctx->batch_states);
      ctx->batch_states = bs;
   }
   ctx->last_fence = &bs->fence;
   ctx->batch_states_count++;

   simple_mtx_unlock(&ctx->batch_mtx);

   batch->work_count = 0;

   if (batch->swapchain) {
      if (batch->swapchain->obj->acquired && !batch->swapchain->obj->present) {
         batch->state->present = zink_kopper_present(screen, batch->swapchain);
         batch->state->swapchain = batch->swapchain;
      }
      batch->swapchain = NULL;
   }

   if (screen->device_lost)
      return;

   if (screen->threaded) {
      util_queue_add_job(&screen->flush_queue, bs, &bs->flush_completed,
                         submit_queue, post_submit, 0);
   } else {
      submit_queue(bs, NULL, 0);
      post_submit(bs, NULL, 0);
   }
}

void
zink_batch_resource_usage_set(struct zink_batch *batch, struct zink_resource *res, bool write)
{
   if (res->obj->dt) {
      VkSemaphore acquire = zink_kopper_acquire_submit(zink_screen(batch->state->ctx->base.screen), res);
      if (acquire) {
         util_dynarray_append(&batch->state->acquires, VkSemaphore, acquire);
         res->obj->dt_has_data = true;
      }
   }
   if (write && !res->obj->is_buffer) {
      if (!res->valid && res->fb_binds)
         batch->state->ctx->rp_changed = true;
      res->valid = true;
   }
   zink_resource_usage_set(res, batch->state, write);
   /* multiple array entries are fine */
   if (!res->obj->coherent && res->obj->persistent_maps)
      util_dynarray_append(&batch->state->persistent_resources, struct zink_resource_object*, res->obj);

   batch->has_work = true;
}

void
zink_batch_reference_resource_rw(struct zink_batch *batch, struct zink_resource *res, bool write)
{
   /* if the resource already has usage of any sort set for this batch, */
   if (!zink_resource_usage_matches(res, batch->state) ||
       /* or if it's bound somewhere */
       !zink_resource_has_binds(res))
      /* then it already has a batch ref and doesn't need one here */
      zink_batch_reference_resource(batch, res);
   zink_batch_resource_usage_set(batch, res, write);
}

void
zink_batch_add_wait_semaphore(struct zink_batch *batch, VkSemaphore sem)
{
   util_dynarray_append(&batch->state->acquires, VkSemaphore, sem);
}

bool
batch_ptr_add_usage(struct zink_batch *batch, struct set *s, void *ptr)
{
   bool found = false;
   _mesa_set_search_or_add(s, ptr, &found);
   return !found;
}

ALWAYS_INLINE static void
check_oom_flush(struct zink_context *ctx, const struct zink_batch *batch)
{
   const VkDeviceSize resource_size = batch->state->resource_size;
   if (resource_size >= zink_screen(ctx->base.screen)->clamp_video_mem) {
       ctx->oom_flush = true;
       ctx->oom_stall = true;
    }
}

void
zink_batch_reference_resource(struct zink_batch *batch, struct zink_resource *res)
{
   if (!batch_ptr_add_usage(batch, batch->state->resources, res->obj))
      return;
   pipe_reference(NULL, &res->obj->reference);
   batch->state->resource_size += res->obj->size;
   check_oom_flush(batch->state->ctx, batch);
   batch->has_work = true;
}

void
zink_batch_reference_resource_move(struct zink_batch *batch, struct zink_resource *res)
{
   if (!batch_ptr_add_usage(batch, batch->state->resources, res->obj))
      return;
   batch->state->resource_size += res->obj->size;
   check_oom_flush(batch->state->ctx, batch);
   batch->has_work = true;
}

void
zink_batch_reference_bufferview(struct zink_batch *batch, struct zink_buffer_view *buffer_view)
{
   if (!batch_ptr_add_usage(batch, batch->state->bufferviews, buffer_view))
      return;
   pipe_reference(NULL, &buffer_view->reference);
   batch->has_work = true;
}

void
zink_batch_reference_surface(struct zink_batch *batch, struct zink_surface *surface)
{
   if (!batch_ptr_add_usage(batch, batch->state->surfaces, surface))
      return;
   struct pipe_surface *surf = NULL;
   pipe_surface_reference(&surf, &surface->base);
   batch->has_work = true;
}

void
zink_batch_reference_sampler_view(struct zink_batch *batch,
                                  struct zink_sampler_view *sv)
{
   if (sv->base.target == PIPE_BUFFER)
      zink_batch_reference_bufferview(batch, sv->buffer_view);
   else {
      zink_batch_reference_surface(batch, sv->image_view);
      if (sv->cube_array)
         zink_batch_reference_surface(batch, sv->cube_array);
   }
}

void
zink_batch_reference_program(struct zink_batch *batch,
                             struct zink_program *pg)
{
   if (zink_batch_usage_matches(pg->batch_uses, batch->state) ||
       !batch_ptr_add_usage(batch, batch->state->programs, pg))
      return;
   pipe_reference(NULL, &pg->reference);
   zink_batch_usage_set(&pg->batch_uses, batch->state);
   batch->has_work = true;
}

void
zink_batch_reference_image_view(struct zink_batch *batch,
                                struct zink_image_view *image_view)
{
   if (image_view->base.resource->target == PIPE_BUFFER)
      zink_batch_reference_bufferview(batch, image_view->buffer_view);
   else
      zink_batch_reference_surface(batch, image_view->surface);
}

bool
zink_screen_usage_check_completion(struct zink_screen *screen, const struct zink_batch_usage *u)
{
   if (!zink_batch_usage_exists(u))
      return true;
   if (zink_batch_usage_is_unflushed(u))
      return false;

   //return zink_screen_timeline_wait(screen, u->usage, 0);
   return zink_screen_batch_id_wait(screen, u->usage, 0);
}

bool
zink_batch_usage_check_completion(struct zink_context *ctx, const struct zink_batch_usage *u)
{
   if (!zink_batch_usage_exists(u))
      return true;
   if (zink_batch_usage_is_unflushed(u))
      return false;

   //return zink_check_batch_completion(ctx, u->usage);
   return zink_check_batch_completion(ctx, u->usage, false);
}

void
zink_batch_usage_wait(struct zink_context *ctx, struct zink_batch_usage *u)
{
   if (!zink_batch_usage_exists(u))
      return;
   if (zink_batch_usage_is_unflushed(u)) {
      if (likely(u == &ctx->batch.state->usage))
         ctx->base.flush(&ctx->base, NULL, PIPE_FLUSH_HINT_FINISH);
      else { //multi-context
         mtx_lock(&u->mtx);
         cnd_wait(&u->flush, &u->mtx);
         mtx_unlock(&u->mtx);
      }
   }
   zink_wait_on_batch(ctx, u->usage);
}<|MERGE_RESOLUTION|>--- conflicted
+++ resolved
@@ -376,7 +376,6 @@
    bs->usage.usage = bs->fence.batch_id;
    bs->usage.unflushed = false;
 
-<<<<<<< HEAD
    //if (screen->last_finished > bs->fence.batch_id && bs->fence.batch_id == 1) {
    if (ctx->have_timelines && screen->last_finished > bs->fence.batch_id && bs->fence.batch_id == 1) {   
       if (!zink_screen_init_semaphore(screen)) {
@@ -389,8 +388,6 @@
       mesa_loge("ZINK: vkResetFences failed");
    }
 
-=======
->>>>>>> f904b95e
    uint64_t batch_id = bs->fence.batch_id;
    /* first submit is just for acquire waits since they have a separate array */
    si[0].sType = si[1].sType = VK_STRUCTURE_TYPE_SUBMIT_INFO;
@@ -459,12 +456,8 @@
    }
 
    simple_mtx_lock(&screen->queue_lock);
-<<<<<<< HEAD
    //if (VKSCR(QueueSubmit)(bs->queue, num_si, num_si == 2 ? si : &si[1], VK_NULL_HANDLE) != VK_SUCCESS) {
-   if (VKSCR(QueueSubmit)(bs->queue, num_si, num_si == 2 ? si : &si[1], bs->fence.fence) != VK_SUCCESS) {   
-=======
-   if (VKSCR(QueueSubmit)(screen->queue, num_si, num_si == 2 ? si : &si[1], VK_NULL_HANDLE) != VK_SUCCESS) {
->>>>>>> f904b95e
+   if (VKSCR(QueueSubmit)(screen->queue, num_si, num_si == 2 ? si : &si[1], VK_NULL_HANDLE) != VK_SUCCESS) {   
       mesa_loge("ZINK: vkQueueSubmit failed");
       bs->is_device_lost = true;
    }
