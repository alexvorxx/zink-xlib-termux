/*
 * Copyright 2018 Collabora Ltd.
 *
 * Permission is hereby granted, free of charge, to any person obtaining a
 * copy of this software and associated documentation files (the "Software"),
 * to deal in the Software without restriction, including without limitation
 * on the rights to use, copy, modify, merge, publish, distribute, sub
 * license, and/or sell copies of the Software, and to permit persons to whom
 * the Software is furnished to do so, subject to the following conditions:
 *
 * The above copyright notice and this permission notice (including the next
 * paragraph) shall be included in all copies or substantial portions of the
 * Software.
 *
 * THE SOFTWARE IS PROVIDED "AS IS", WITHOUT WARRANTY OF ANY KIND, EXPRESS OR
 * IMPLIED, INCLUDING BUT NOT LIMITED TO THE WARRANTIES OF MERCHANTABILITY,
 * FITNESS FOR A PARTICULAR PURPOSE AND NON-INFRINGEMENT. IN NO EVENT SHALL
 * THE AUTHOR(S) AND/OR THEIR SUPPLIERS BE LIABLE FOR ANY CLAIM,
 * DAMAGES OR OTHER LIABILITY, WHETHER IN AN ACTION OF CONTRACT, TORT OR
 * OTHERWISE, ARISING FROM, OUT OF OR IN CONNECTION WITH THE SOFTWARE OR THE
 * USE OR OTHER DEALINGS IN THE SOFTWARE.
 */

#ifndef ZINK_RENDERPASS_H
#define ZINK_RENDERPASS_H

#include <vulkan/vulkan.h>

#include "pipe/p_state.h"
#include "util/u_inlines.h"

struct zink_screen;

struct zink_rt_attrib {
  VkFormat format;
  VkSampleCountFlagBits samples;
  bool clear_color;
  union {
     bool clear_stencil;
     bool fbfetch;
  };
  union {
     bool invalid;
     bool swapchain;
     bool needs_write;
  };
  bool resolve;
  bool mixed_zs;
};

struct zink_render_pass_state {
<<<<<<< HEAD
   uint8_t num_cbufs : 5; /* PIPE_MAX_COLOR_BUFS = 8 */
   uint8_t have_zsbuf : 1;
   uint8_t samples:1; //for fs samplemask

   uint8_t swapchain_init:1;

   uint32_t num_zsresolves : 1;
   uint32_t num_cresolves : 24; /* PIPE_MAX_COLOR_BUFS, but this is a struct hole */
=======
   union {
      struct {
         uint8_t num_cbufs : 5; /* PIPE_MAX_COLOR_BUFS = 8 */
         uint8_t have_zsbuf : 1;
         uint8_t samples:1; //for fs samplemask
         uint32_t num_zsresolves : 1;
         uint32_t num_cresolves : 24; /* PIPE_MAX_COLOR_BUFS, but this is a struct hole */
      };
      uint32_t val; //for comparison
   };
>>>>>>> 5fd8ae15
   struct zink_rt_attrib rts[PIPE_MAX_COLOR_BUFS + 1];
   unsigned num_rts;
   uint32_t clears; //for extra verification and update flagging
   uint32_t msaa_expand_mask;
};

struct zink_pipeline_rt {
   VkFormat format;
   VkSampleCountFlagBits samples;
};

struct zink_render_pass_pipeline_state {
   uint32_t num_attachments:22;
   uint32_t fbfetch:1;
   uint32_t color_read:1;
   uint32_t depth_read:1;
   uint32_t depth_write:1;
   uint32_t num_cresolves:4;
   uint32_t num_zsresolves:1;
   bool samples:1; //for fs samplemask
   struct zink_pipeline_rt attachments[PIPE_MAX_COLOR_BUFS + 1];
   unsigned id;
};

struct zink_render_pass {
   VkRenderPass render_pass;
   struct zink_render_pass_state state;
   unsigned pipeline_state;
};

struct zink_render_pass *
zink_create_render_pass(struct zink_screen *screen,
                        struct zink_render_pass_state *state,
                        struct zink_render_pass_pipeline_state *pstate);

void
zink_destroy_render_pass(struct zink_screen *screen,
                         struct zink_render_pass *rp);


unsigned
zink_begin_render_pass(struct zink_context *ctx);
void
zink_end_render_pass(struct zink_context *ctx);

VkImageLayout
zink_render_pass_attachment_get_barrier_info(const struct zink_rt_attrib *rt, bool color, VkPipelineStageFlags *pipeline, VkAccessFlags *access);

bool
zink_init_render_pass(struct zink_context *ctx);
void
zink_render_update_swapchain(struct zink_context *ctx);
void
zink_init_zs_attachment(struct zink_context *ctx, struct zink_rt_attrib *rt);
void
zink_init_color_attachment(struct zink_context *ctx, unsigned i, struct zink_rt_attrib *rt);
#endif<|MERGE_RESOLUTION|>--- conflicted
+++ resolved
@@ -49,16 +49,8 @@
 };
 
 struct zink_render_pass_state {
-<<<<<<< HEAD
-   uint8_t num_cbufs : 5; /* PIPE_MAX_COLOR_BUFS = 8 */
-   uint8_t have_zsbuf : 1;
-   uint8_t samples:1; //for fs samplemask
-
    uint8_t swapchain_init:1;
 
-   uint32_t num_zsresolves : 1;
-   uint32_t num_cresolves : 24; /* PIPE_MAX_COLOR_BUFS, but this is a struct hole */
-=======
    union {
       struct {
          uint8_t num_cbufs : 5; /* PIPE_MAX_COLOR_BUFS = 8 */
@@ -69,7 +61,7 @@
       };
       uint32_t val; //for comparison
    };
->>>>>>> 5fd8ae15
+
    struct zink_rt_attrib rts[PIPE_MAX_COLOR_BUFS + 1];
    unsigned num_rts;
    uint32_t clears; //for extra verification and update flagging
