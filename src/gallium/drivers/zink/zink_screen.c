/*
 * Copyright 2018 Collabora Ltd.
 *
 * Permission is hereby granted, free of charge, to any person obtaining a
 * copy of this software and associated documentation files (the "Software"),
 * to deal in the Software without restriction, including without limitation
 * on the rights to use, copy, modify, merge, publish, distribute, sub
 * license, and/or sell copies of the Software, and to permit persons to whom
 * the Software is furnished to do so, subject to the following conditions:
 *
 * The above copyright notice and this permission notice (including the next
 * paragraph) shall be included in all copies or substantial portions of the
 * Software.
 *
 * THE SOFTWARE IS PROVIDED "AS IS", WITHOUT WARRANTY OF ANY KIND, EXPRESS OR
 * IMPLIED, INCLUDING BUT NOT LIMITED TO THE WARRANTIES OF MERCHANTABILITY,
 * FITNESS FOR A PARTICULAR PURPOSE AND NON-INFRINGEMENT. IN NO EVENT SHALL
 * THE AUTHOR(S) AND/OR THEIR SUPPLIERS BE LIABLE FOR ANY CLAIM,
 * DAMAGES OR OTHER LIABILITY, WHETHER IN AN ACTION OF CONTRACT, TORT OR
 * OTHERWISE, ARISING FROM, OUT OF OR IN CONNECTION WITH THE SOFTWARE OR THE
 * USE OR OTHER DEALINGS IN THE SOFTWARE.
 */

#include "zink_screen.h"

#include "zink_kopper.h"
#include "zink_compiler.h"
#include "zink_context.h"
#include "zink_descriptors.h"
#include "zink_fence.h"
#include "vk_format.h"
#include "zink_format.h"
#include "zink_framebuffer.h"
#include "zink_program.h"
#include "zink_public.h"
#include "zink_query.h"
#include "zink_resource.h"
#include "zink_state.h"
#include "nir_to_spirv/nir_to_spirv.h" // for SPIRV_VERSION

#include "util/u_debug.h"
#include "util/u_dl.h"
#include "util/os_file.h"
#include "util/u_memory.h"
#include "util/u_screen.h"
#include "util/u_string.h"
#include "util/perf/u_trace.h"
#include "util/u_transfer_helper.h"
#include "util/hex.h"
#include "util/xmlconfig.h"

#include "util/u_cpu_detect.h"

#include "driver_trace/tr_context.h"

#include "frontend/sw_winsys.h"
extern struct pipe_context* zink_xlib_context;

typedef unsigned char ubyte;

#ifdef HAVE_LIBDRM
#include <xf86drm.h>
#include <fcntl.h>
#include <sys/stat.h>
#ifdef MAJOR_IN_MKDEV
#include <sys/mkdev.h>
#endif
#ifdef MAJOR_IN_SYSMACROS
#include <sys/sysmacros.h>
#endif
#endif

static int num_screens = 0;
bool zink_tracing = false;

#if DETECT_OS_WINDOWS
#include <io.h>
#define VK_LIBNAME "vulkan-1.dll"
#else
#include <unistd.h>
#if DETECT_OS_APPLE
#define VK_LIBNAME "libvulkan.1.dylib"
#elif DETECT_OS_ANDROID
#define VK_LIBNAME "libvulkan.so"
#else
#define VK_LIBNAME "libvulkan.so.1"
#endif
#endif

#ifdef __APPLE__
#include "MoltenVK/mvk_vulkan.h"
// Source of MVK_VERSION
#include "MoltenVK/mvk_config.h"
#define VK_NO_PROTOTYPES
#include "MoltenVK/mvk_deprecated_api.h"
#include "MoltenVK/mvk_private_api.h"
#endif /* __APPLE__ */

#ifdef HAVE_LIBDRM
#include "drm-uapi/dma-buf.h"
#include <xf86drm.h>
#endif

static const struct debug_named_value
zink_debug_options[] = {
   { "nir", ZINK_DEBUG_NIR, "Dump NIR during program compile" },
   { "spirv", ZINK_DEBUG_SPIRV, "Dump SPIR-V during program compile" },
   { "tgsi", ZINK_DEBUG_TGSI, "Dump TGSI during program compile" },
   { "validation", ZINK_DEBUG_VALIDATION, "Dump Validation layer output" },
   { "vvl", ZINK_DEBUG_VALIDATION, "Dump Validation layer output" },
   { "sync", ZINK_DEBUG_SYNC, "Force synchronization before draws/dispatches" },
   { "compact", ZINK_DEBUG_COMPACT, "Use only 4 descriptor sets" },
   { "noreorder", ZINK_DEBUG_NOREORDER, "Do not reorder command streams" },
   { "gpl", ZINK_DEBUG_GPL, "Force using Graphics Pipeline Library for all shaders" },
   { "shaderdb", ZINK_DEBUG_SHADERDB, "Do stuff to make shader-db work" },
   { "rp", ZINK_DEBUG_RP, "Enable renderpass tracking/optimizations" },
   { "norp", ZINK_DEBUG_NORP, "Disable renderpass tracking/optimizations" },
   { "map", ZINK_DEBUG_MAP, "Track amount of mapped VRAM" },
   { "flushsync", ZINK_DEBUG_FLUSHSYNC, "Force synchronous flushes/presents" },
   { "noshobj", ZINK_DEBUG_NOSHOBJ, "Disable EXT_shader_object" },
   { "optimal_keys", ZINK_DEBUG_OPTIMAL_KEYS, "Debug/use optimal_keys" },
   { "noopt", ZINK_DEBUG_NOOPT, "Disable async optimized pipeline compiles" },
   { "nobgc", ZINK_DEBUG_NOBGC, "Disable all async pipeline compiles" },
   { "dgc", ZINK_DEBUG_DGC, "Use DGC (driver testing only)" },
   { "mem", ZINK_DEBUG_MEM, "Debug memory allocations" },
   { "quiet", ZINK_DEBUG_QUIET, "Suppress warnings" },
   DEBUG_NAMED_VALUE_END
};

DEBUG_GET_ONCE_FLAGS_OPTION(zink_debug, "ZINK_DEBUG", zink_debug_options, 0)

uint32_t
zink_debug;


static const struct debug_named_value
zink_descriptor_options[] = {
   { "auto", ZINK_DESCRIPTOR_MODE_AUTO, "Automatically detect best mode" },
   { "lazy", ZINK_DESCRIPTOR_MODE_LAZY, "Don't cache, do least amount of updates" },
   { "db", ZINK_DESCRIPTOR_MODE_DB, "Use descriptor buffers" },
   DEBUG_NAMED_VALUE_END
};

DEBUG_GET_ONCE_FLAGS_OPTION(zink_descriptor_mode, "ZINK_DESCRIPTORS", zink_descriptor_options, ZINK_DESCRIPTOR_MODE_AUTO)

enum zink_descriptor_mode zink_descriptor_mode;

static const char *
zink_get_vendor(struct pipe_screen *pscreen)
{
   return "Mesa";
}

static const char *
zink_get_device_vendor(struct pipe_screen *pscreen)
{
   struct zink_screen *screen = zink_screen(pscreen);
   static char buf[1000];
   snprintf(buf, sizeof(buf), "Unknown (vendor-id: 0x%04x)", screen->info.props.vendorID);
   return buf;
}

static const char *
zink_get_name(struct pipe_screen *pscreen)
{
   struct zink_screen *screen = zink_screen(pscreen);
   const char *driver_name = vk_DriverId_to_str(screen->info.driver_props.driverID) + strlen("VK_DRIVER_ID_");
   static char buf[1000];
   snprintf(buf, sizeof(buf), "zink Vulkan %d.%d(%s (%s))",
            VK_VERSION_MAJOR(screen->info.device_version),
            VK_VERSION_MINOR(screen->info.device_version),
            screen->info.props.deviceName,
            strstr(vk_DriverId_to_str(screen->info.driver_props.driverID), "VK_DRIVER_ID_") ? driver_name : "Driver Unknown"
            );
   return buf;
}

static void
zink_get_driver_uuid(struct pipe_screen *pscreen, char *uuid)
{
   struct zink_screen *screen = zink_screen(pscreen);
   if (screen->vk_version >= VK_MAKE_VERSION(1,2,0)) {
      memcpy(uuid, screen->info.props11.driverUUID, VK_UUID_SIZE);
   } else {
      memcpy(uuid, screen->info.deviceid_props.driverUUID, VK_UUID_SIZE);
   }
}

static void
zink_get_device_uuid(struct pipe_screen *pscreen, char *uuid)
{
   struct zink_screen *screen = zink_screen(pscreen);
   if (screen->vk_version >= VK_MAKE_VERSION(1,2,0)) {
      memcpy(uuid, screen->info.props11.deviceUUID, VK_UUID_SIZE);
   } else {
      memcpy(uuid, screen->info.deviceid_props.deviceUUID, VK_UUID_SIZE);
   }
}

static uint32_t
hash_framebuffer_state(const void *key)
{
   struct zink_framebuffer_state* s = (struct zink_framebuffer_state*)key;
   return _mesa_hash_data(key, offsetof(struct zink_framebuffer_state, attachments) + sizeof(s->attachments[0]) * s->num_attachments);
}

static bool
equals_framebuffer_state(const void *a, const void *b)
{
   struct zink_framebuffer_state *s = (struct zink_framebuffer_state*)a;
   return memcmp(a, b, offsetof(struct zink_framebuffer_state, attachments) + sizeof(s->attachments[0]) * s->num_attachments) == 0;
}

static void
zink_get_device_luid(struct pipe_screen *pscreen, char *luid)
{
   struct zink_screen *screen = zink_screen(pscreen);
   if (screen->info.have_vulkan12) {
      memcpy(luid, screen->info.props11.deviceLUID, VK_LUID_SIZE);
   } else {
      memcpy(luid, screen->info.deviceid_props.deviceLUID, VK_LUID_SIZE);
   }
}

static uint32_t
zink_get_device_node_mask(struct pipe_screen *pscreen)
{
   struct zink_screen *screen = zink_screen(pscreen);
   if (screen->info.have_vulkan12) {
      return screen->info.props11.deviceNodeMask;
   } else {
      return screen->info.deviceid_props.deviceNodeMask;
   }
}

static void
zink_set_max_shader_compiler_threads(struct pipe_screen *pscreen, unsigned max_threads)
{
   struct zink_screen *screen = zink_screen(pscreen);
   util_queue_adjust_num_threads(&screen->cache_get_thread, max_threads, false);
}

static bool
zink_is_parallel_shader_compilation_finished(struct pipe_screen *screen, void *shader, enum pipe_shader_type shader_type)
{
   if (shader_type == MESA_SHADER_COMPUTE) {
      struct zink_program *pg = shader;
      return !pg->can_precompile || util_queue_fence_is_signalled(&pg->cache_fence);
   }

   struct zink_shader *zs = shader;
   if (!util_queue_fence_is_signalled(&zs->precompile.fence))
      return false;
   bool finished = true;
   set_foreach(zs->programs, entry) {
      struct zink_gfx_program *prog = (void*)entry->key;
      finished &= util_queue_fence_is_signalled(&prog->base.cache_fence);
   }
   return finished;
}

static VkDeviceSize
get_video_mem(struct zink_screen *screen)
{
   VkDeviceSize size = 0;
   for (uint32_t i = 0; i < screen->info.mem_props.memoryHeapCount; ++i) {
      if (screen->info.mem_props.memoryHeaps[i].flags &
          VK_MEMORY_HEAP_DEVICE_LOCAL_BIT)
         size += screen->info.mem_props.memoryHeaps[i].size;
   }
   return size;
}

/**
 * Creates the disk cache used by mesa/st frontend for caching the GLSL -> NIR
 * path.
 *
 * The output that gets stored in the frontend's cache is the result of
 * zink_shader_finalize().  So, our sha1 cache key here needs to include
 * everything that would change the NIR we generate from a given set of GLSL
 * source, including our driver build, the Vulkan device and driver (which could
 * affect the pipe caps we show the frontend), and any debug flags that change
 * codegen.
 *
 * This disk cache also gets used by zink itself for storing its output from NIR
 * -> SPIRV translation.
 */
static bool
disk_cache_init(struct zink_screen *screen)
{
   if (zink_debug & ZINK_DEBUG_SHADERDB)
      return true;

#ifdef ENABLE_SHADER_CACHE
   struct mesa_sha1 ctx;
   _mesa_sha1_init(&ctx);

#ifdef HAVE_DL_ITERATE_PHDR
   /* Hash in the zink driver build. */
   //const struct build_id_note *note =
       //build_id_find_nhdr_for_addr(disk_cache_init);
   //unsigned build_id_len = build_id_length(note);
   //assert(note && build_id_len == 20); /* sha1 */
   //_mesa_sha1_update(&ctx, build_id_data(note), build_id_len);
#endif

   /* Hash in the Vulkan pipeline cache UUID to identify the combination of
   *  vulkan device and driver (or any inserted layer that would invalidate our
   *  cached pipelines).
   *
   * "Although they have identical descriptions, VkPhysicalDeviceIDProperties
   *  ::deviceUUID may differ from
   *  VkPhysicalDeviceProperties2::pipelineCacheUUID. The former is intended to
   *  identify and correlate devices across API and driver boundaries, while the
   *  latter is used to identify a compatible device and driver combination to
   *  use when serializing and de-serializing pipeline state."
   */
   _mesa_sha1_update(&ctx, screen->info.props.pipelineCacheUUID, VK_UUID_SIZE);

   /* Hash in our debug flags that affect NIR generation as of finalize_nir */
   unsigned shader_debug_flags = zink_debug & ZINK_DEBUG_COMPACT;
   _mesa_sha1_update(&ctx, &shader_debug_flags, sizeof(shader_debug_flags));

   /* Some of the driconf options change shaders.  Let's just hash the whole
    * thing to not forget any (especially as options get added).
    */
   _mesa_sha1_update(&ctx, &screen->driconf, sizeof(screen->driconf));

   /* EXT_shader_object causes different descriptor layouts for separate shaders */
   _mesa_sha1_update(&ctx, &screen->info.have_EXT_shader_object, sizeof(screen->info.have_EXT_shader_object));

   /* Finish the sha1 and format it as text. */
   unsigned char sha1[20];
   _mesa_sha1_final(&ctx, sha1);

   char cache_id[20 * 2 + 1];
   mesa_bytes_to_hex(cache_id, sha1, 20);

   screen->disk_cache = disk_cache_create("zink", cache_id, 0);

   if (!screen->disk_cache)
      return true;

   if (!util_queue_init(&screen->cache_put_thread, "zcq", 8, 1, UTIL_QUEUE_INIT_RESIZE_IF_FULL, screen)) {
      mesa_loge("zink: Failed to create disk cache queue\n");

      disk_cache_destroy(screen->disk_cache);
      screen->disk_cache = NULL;

      return false;
   }
#endif

   return true;
}


static void
cache_put_job(void *data, void *gdata, int thread_index)
{
   struct zink_program *pg = data;
   struct zink_screen *screen = gdata;
   size_t size = 0;
   u_rwlock_rdlock(&pg->pipeline_cache_lock);
   VkResult result = VKSCR(GetPipelineCacheData)(screen->dev, pg->pipeline_cache, &size, NULL);
   if (result != VK_SUCCESS) {
      u_rwlock_rdunlock(&pg->pipeline_cache_lock);
      mesa_loge("ZINK: vkGetPipelineCacheData failed (%s)", vk_Result_to_str(result));
      return;
   }
   if (pg->pipeline_cache_size == size) {
      u_rwlock_rdunlock(&pg->pipeline_cache_lock);
      return;
   }
   void *pipeline_data = malloc(size);
   if (!pipeline_data) {
      u_rwlock_rdunlock(&pg->pipeline_cache_lock);
      return;
   }
   result = VKSCR(GetPipelineCacheData)(screen->dev, pg->pipeline_cache, &size, pipeline_data);
   u_rwlock_rdunlock(&pg->pipeline_cache_lock);
   if (result == VK_SUCCESS) {
      pg->pipeline_cache_size = size;

      cache_key key;
      disk_cache_compute_key(screen->disk_cache, pg->sha1, sizeof(pg->sha1), key);
      disk_cache_put_nocopy(screen->disk_cache, key, pipeline_data, size, NULL);
   } else {
      mesa_loge("ZINK: vkGetPipelineCacheData failed (%s)", vk_Result_to_str(result));
   }
}

void
zink_screen_update_pipeline_cache(struct zink_screen *screen, struct zink_program *pg, bool in_thread)
{
   if (!screen->disk_cache || !pg->pipeline_cache)
      return;

   if (in_thread)
      cache_put_job(pg, screen, 0);
   else if (util_queue_fence_is_signalled(&pg->cache_fence))
      util_queue_add_job(&screen->cache_put_thread, pg, &pg->cache_fence, cache_put_job, NULL, 0);
}

static void
cache_get_job(void *data, void *gdata, int thread_index)
{
   struct zink_program *pg = data;
   struct zink_screen *screen = gdata;

   VkPipelineCacheCreateInfo pcci;
   pcci.sType = VK_STRUCTURE_TYPE_PIPELINE_CACHE_CREATE_INFO;
   pcci.pNext = NULL;
   pcci.flags = screen->info.have_EXT_pipeline_creation_cache_control ? VK_PIPELINE_CACHE_CREATE_EXTERNALLY_SYNCHRONIZED_BIT : 0;
   pcci.initialDataSize = 0;
   pcci.pInitialData = NULL;

   cache_key key;
   disk_cache_compute_key(screen->disk_cache, pg->sha1, sizeof(pg->sha1), key);
   pcci.pInitialData = disk_cache_get(screen->disk_cache, key, &pg->pipeline_cache_size);
   pcci.initialDataSize = pg->pipeline_cache_size;

   VkResult res = VKSCR(CreatePipelineCache)(screen->dev, &pcci, NULL, &pg->pipeline_cache);
   if (res != VK_SUCCESS) {
      mesa_loge("ZINK: vkCreatePipelineCache failed (%s)", vk_Result_to_str(res));
   }
   free((void*)pcci.pInitialData);
}

void
zink_screen_get_pipeline_cache(struct zink_screen *screen, struct zink_program *pg, bool in_thread)
{
   if (!screen->disk_cache)
      return;

   if (in_thread)
      cache_get_job(pg, screen, 0);
   else
      util_queue_add_job(&screen->cache_get_thread, pg, &pg->cache_fence, cache_get_job, NULL, 0);
}

static int
zink_get_compute_param(struct pipe_screen *pscreen, enum pipe_shader_ir ir_type,
                       enum pipe_compute_cap param, void *ret)
{
   struct zink_screen *screen = zink_screen(pscreen);
#define RET(x) do {                  \
   if (ret)                          \
      memcpy(ret, x, sizeof(x));     \
   return sizeof(x);                 \
} while (0)

   switch (param) {
   case PIPE_COMPUTE_CAP_ADDRESS_BITS:
      RET((uint32_t []){ 64 });

   case PIPE_COMPUTE_CAP_IR_TARGET:
      if (ret)
         strcpy(ret, "nir");
      return 4;

   case PIPE_COMPUTE_CAP_GRID_DIMENSION:
      RET((uint64_t []) { 3 });

   case PIPE_COMPUTE_CAP_MAX_GRID_SIZE:
      RET(((uint64_t []) { screen->info.props.limits.maxComputeWorkGroupCount[0],
                           screen->info.props.limits.maxComputeWorkGroupCount[1],
                           screen->info.props.limits.maxComputeWorkGroupCount[2] }));

   case PIPE_COMPUTE_CAP_MAX_BLOCK_SIZE:
      /* MaxComputeWorkGroupSize[0..2] */
      RET(((uint64_t []) {screen->info.props.limits.maxComputeWorkGroupSize[0],
                          screen->info.props.limits.maxComputeWorkGroupSize[1],
                          screen->info.props.limits.maxComputeWorkGroupSize[2]}));

   case PIPE_COMPUTE_CAP_MAX_THREADS_PER_BLOCK:
   case PIPE_COMPUTE_CAP_MAX_VARIABLE_THREADS_PER_BLOCK:
      RET((uint64_t []) { screen->info.props.limits.maxComputeWorkGroupInvocations });

   case PIPE_COMPUTE_CAP_MAX_LOCAL_SIZE:
      RET((uint64_t []) { screen->info.props.limits.maxComputeSharedMemorySize });

   case PIPE_COMPUTE_CAP_IMAGES_SUPPORTED:
      RET((uint32_t []) { 1 });

   case PIPE_COMPUTE_CAP_SUBGROUP_SIZES:
      RET((uint32_t []) { screen->info.props11.subgroupSize });

   case PIPE_COMPUTE_CAP_MAX_MEM_ALLOC_SIZE:
      RET((uint64_t []) { screen->clamp_video_mem });

   case PIPE_COMPUTE_CAP_MAX_GLOBAL_SIZE:
      RET((uint64_t []) { screen->total_video_mem });

   case PIPE_COMPUTE_CAP_MAX_COMPUTE_UNITS:
      // no way in vulkan to retrieve this information.
      RET((uint32_t []) { 1 });

   case PIPE_COMPUTE_CAP_MAX_SUBGROUPS:
   case PIPE_COMPUTE_CAP_MAX_CLOCK_FREQUENCY:
   case PIPE_COMPUTE_CAP_MAX_PRIVATE_SIZE:
   case PIPE_COMPUTE_CAP_MAX_INPUT_SIZE:
      // XXX: I think these are for Clover...
      return 0;

   default:
      unreachable("unknown compute param");
   }
}

static uint32_t
get_smallest_buffer_heap(struct zink_screen *screen)
{
   enum zink_heap heaps[] = {
      ZINK_HEAP_DEVICE_LOCAL,
      ZINK_HEAP_DEVICE_LOCAL_VISIBLE,
      ZINK_HEAP_HOST_VISIBLE_COHERENT,
      ZINK_HEAP_HOST_VISIBLE_COHERENT
   };
   unsigned size = UINT32_MAX;
   for (unsigned i = 0; i < ARRAY_SIZE(heaps); i++) {
      for (unsigned j = 0; j < screen->heap_count[i]; j++) {
         unsigned heap_idx = screen->info.mem_props.memoryTypes[screen->heap_map[i][j]].heapIndex;
         size = MIN2(screen->info.mem_props.memoryHeaps[heap_idx].size, size);
      }
   }
   return size;
}

static inline bool
have_fp32_filter_linear(struct zink_screen *screen)
{
   const VkFormat fp32_formats[] = {
      VK_FORMAT_R32_SFLOAT,
      VK_FORMAT_R32G32_SFLOAT,
      VK_FORMAT_R32G32B32_SFLOAT,
      VK_FORMAT_R32G32B32A32_SFLOAT,
      VK_FORMAT_D32_SFLOAT,
   };
   for (int i = 0; i < ARRAY_SIZE(fp32_formats); ++i) {
      VkFormatProperties props;
      VKSCR(GetPhysicalDeviceFormatProperties)(screen->pdev,
                                               fp32_formats[i],
                                               &props);
      if (((props.linearTilingFeatures | props.optimalTilingFeatures) &
           (VK_FORMAT_FEATURE_SAMPLED_IMAGE_BIT |
            VK_FORMAT_FEATURE_SAMPLED_IMAGE_FILTER_LINEAR_BIT)) ==
          VK_FORMAT_FEATURE_SAMPLED_IMAGE_BIT) {
         return false;
      }
   }
   return true;
}

static int
zink_get_param(struct pipe_screen *pscreen, enum pipe_cap param)
{
   struct zink_screen *screen = zink_screen(pscreen);

   switch (param) {
   case PIPE_CAP_NULL_TEXTURES:
      return screen->info.rb_image_feats.robustImageAccess;
   case PIPE_CAP_TEXRECT:
   case PIPE_CAP_MULTI_DRAW_INDIRECT_PARTIAL_STRIDE:
      return 0;
   case PIPE_CAP_ANISOTROPIC_FILTER:
      return screen->info.feats.features.samplerAnisotropy;
   case PIPE_CAP_EMULATE_NONFIXED_PRIMITIVE_RESTART:
      return 1;
   case PIPE_CAP_SUPPORTED_PRIM_MODES_WITH_RESTART: {
      uint32_t modes = BITFIELD_BIT(MESA_PRIM_LINE_STRIP) |
                       BITFIELD_BIT(MESA_PRIM_TRIANGLE_STRIP) |
                       BITFIELD_BIT(MESA_PRIM_LINE_STRIP_ADJACENCY) |
                       BITFIELD_BIT(MESA_PRIM_TRIANGLE_STRIP_ADJACENCY);
      if (screen->have_triangle_fans)
         modes |= BITFIELD_BIT(MESA_PRIM_TRIANGLE_FAN);
      if (screen->info.have_EXT_primitive_topology_list_restart) {
         modes |= BITFIELD_BIT(MESA_PRIM_POINTS) |
                  BITFIELD_BIT(MESA_PRIM_LINES) |
                  BITFIELD_BIT(MESA_PRIM_LINES_ADJACENCY) |
                  BITFIELD_BIT(MESA_PRIM_TRIANGLES) |
                  BITFIELD_BIT(MESA_PRIM_TRIANGLES_ADJACENCY);
         if (screen->info.list_restart_feats.primitiveTopologyPatchListRestart)
            modes |= BITFIELD_BIT(MESA_PRIM_PATCHES);
      }
      return modes;
   }
   case PIPE_CAP_SUPPORTED_PRIM_MODES: {
      uint32_t modes = BITFIELD_MASK(MESA_PRIM_COUNT);
<<<<<<< HEAD
      modes &= ~BITFIELD_BIT(MESA_PRIM_QUADS);
=======
      if (!screen->have_triangle_fans)
        modes &= ~BITFIELD_BIT(MESA_PRIM_QUADS);
>>>>>>> 899fcaf2
      modes &= ~BITFIELD_BIT(MESA_PRIM_QUAD_STRIP);
      modes &= ~BITFIELD_BIT(MESA_PRIM_POLYGON);
      modes &= ~BITFIELD_BIT(MESA_PRIM_LINE_LOOP);
      
      if (!screen->have_triangle_fans)
         modes &= ~BITFIELD_BIT(MESA_PRIM_TRIANGLE_FAN);
      return modes;
   }

   case PIPE_CAP_FBFETCH:
      return 1;
   case PIPE_CAP_FBFETCH_COHERENT:
      return screen->info.have_EXT_rasterization_order_attachment_access;

   case PIPE_CAP_MEMOBJ:
      return screen->instance_info.have_KHR_external_memory_capabilities && (screen->info.have_KHR_external_memory_fd || screen->info.have_KHR_external_memory_win32);
   case PIPE_CAP_FENCE_SIGNAL:
      return screen->info.have_KHR_external_semaphore_fd || screen->info.have_KHR_external_semaphore_win32;
   case PIPE_CAP_NATIVE_FENCE_FD:
      return screen->instance_info.have_KHR_external_semaphore_capabilities && screen->info.have_KHR_external_semaphore_fd;
   case PIPE_CAP_RESOURCE_FROM_USER_MEMORY:
      return screen->info.have_EXT_external_memory_host;

   case PIPE_CAP_SURFACE_REINTERPRET_BLOCKS:
      return screen->info.have_vulkan11 || screen->info.have_KHR_maintenance2;

   case PIPE_CAP_VALIDATE_ALL_DIRTY_STATES:
   case PIPE_CAP_ALLOW_MAPPED_BUFFERS_DURING_EXECUTION:
   case PIPE_CAP_MAP_UNSYNCHRONIZED_THREAD_SAFE:
   case PIPE_CAP_SHAREABLE_SHADERS:
   case PIPE_CAP_DEVICE_RESET_STATUS_QUERY:
   case PIPE_CAP_QUERY_MEMORY_INFO:
   case PIPE_CAP_NPOT_TEXTURES:
   case PIPE_CAP_TGSI_TEXCOORD:
   case PIPE_CAP_DRAW_INDIRECT:
   case PIPE_CAP_TEXTURE_QUERY_LOD:
   case PIPE_CAP_GLSL_TESS_LEVELS_AS_INPUTS:
   case PIPE_CAP_COPY_BETWEEN_COMPRESSED_AND_PLAIN_FORMATS:
   case PIPE_CAP_FORCE_PERSAMPLE_INTERP:
   case PIPE_CAP_FRAMEBUFFER_NO_ATTACHMENT:
   case PIPE_CAP_SHADER_ARRAY_COMPONENTS:
   case PIPE_CAP_QUERY_BUFFER_OBJECT:
   case PIPE_CAP_CONDITIONAL_RENDER_INVERTED:
   case PIPE_CAP_CLIP_HALFZ:
   case PIPE_CAP_TEXTURE_QUERY_SAMPLES:
   case PIPE_CAP_TEXTURE_BARRIER:
   case PIPE_CAP_QUERY_SO_OVERFLOW:
   case PIPE_CAP_GL_SPIRV:
   case PIPE_CAP_CLEAR_SCISSORED:
   case PIPE_CAP_INVALIDATE_BUFFER:
   case PIPE_CAP_PREFER_REAL_BUFFER_IN_CONSTBUF0:
   case PIPE_CAP_PACKED_UNIFORMS:
   case PIPE_CAP_SHADER_PACK_HALF_FLOAT:
   case PIPE_CAP_CULL_DISTANCE_NOCOMBINE:
   case PIPE_CAP_SEAMLESS_CUBE_MAP_PER_TEXTURE:
   case PIPE_CAP_LOAD_CONSTBUF:
   case PIPE_CAP_MULTISAMPLE_Z_RESOLVE:
   case PIPE_CAP_ALLOW_GLTHREAD_BUFFER_SUBDATA_OPT:
      return 1;

   case PIPE_CAP_DRAW_VERTEX_STATE:
      return screen->info.have_EXT_vertex_input_dynamic_state;

   case PIPE_CAP_SURFACE_SAMPLE_COUNT:
      return screen->vk_version >= VK_MAKE_VERSION(1,2,0);

   case PIPE_CAP_SHADER_GROUP_VOTE:
      if (screen->info.have_vulkan11 &&
          (screen->info.subgroup.supportedOperations & VK_SUBGROUP_FEATURE_VOTE_BIT) &&
          (screen->info.subgroup.supportedStages & VK_SHADER_STAGE_COMPUTE_BIT))
         return true;
      if (screen->info.have_EXT_shader_subgroup_vote)
         return true;
      return false;
   case PIPE_CAP_QUADS_FOLLOW_PROVOKING_VERTEX_CONVENTION:
      return 1;

   case PIPE_CAP_TEXTURE_MIRROR_CLAMP_TO_EDGE:
      return screen->info.have_KHR_sampler_mirror_clamp_to_edge || (screen->info.have_vulkan12 && screen->info.feats12.samplerMirrorClampToEdge);

   case PIPE_CAP_POLYGON_OFFSET_UNITS_UNSCALED:
      return 1;

   case PIPE_CAP_POLYGON_OFFSET_CLAMP:
      return screen->info.feats.features.depthBiasClamp;

   case PIPE_CAP_QUERY_PIPELINE_STATISTICS_SINGLE:
      return screen->info.feats.features.pipelineStatisticsQuery;

   case PIPE_CAP_ROBUST_BUFFER_ACCESS_BEHAVIOR:
      return screen->info.feats.features.robustBufferAccess &&
             (screen->info.rb2_feats.robustImageAccess2 || screen->driver_workarounds.lower_robustImageAccess2);

   case PIPE_CAP_MULTI_DRAW_INDIRECT:
      return screen->info.feats.features.multiDrawIndirect;

   case PIPE_CAP_IMAGE_ATOMIC_FLOAT_ADD:
      return (screen->info.have_EXT_shader_atomic_float &&
              screen->info.atomic_float_feats.shaderSharedFloat32AtomicAdd &&
              screen->info.atomic_float_feats.shaderBufferFloat32AtomicAdd);
   case PIPE_CAP_SHADER_ATOMIC_INT64:
      return (screen->info.have_KHR_shader_atomic_int64 &&
              screen->info.atomic_int_feats.shaderSharedInt64Atomics &&
              screen->info.atomic_int_feats.shaderBufferInt64Atomics);

   case PIPE_CAP_MULTI_DRAW_INDIRECT_PARAMS:
      return screen->info.have_KHR_draw_indirect_count;

   case PIPE_CAP_START_INSTANCE:
   case PIPE_CAP_DRAW_PARAMETERS:
      return (screen->info.have_vulkan12 && screen->info.feats11.shaderDrawParameters) ||
              screen->info.have_KHR_shader_draw_parameters;

   case PIPE_CAP_VERTEX_ELEMENT_INSTANCE_DIVISOR:
      return screen->info.have_EXT_vertex_attribute_divisor;

   case PIPE_CAP_MAX_VERTEX_STREAMS:
      return screen->info.tf_props.maxTransformFeedbackStreams;

   case PIPE_CAP_COMPUTE_SHADER_DERIVATIVES:
      return screen->info.have_NV_compute_shader_derivatives;

   case PIPE_CAP_INT64:
   case PIPE_CAP_DOUBLES:
      return 1;

   case PIPE_CAP_MAX_DUAL_SOURCE_RENDER_TARGETS:
      if (!screen->info.feats.features.dualSrcBlend)
         return 0;
      return screen->info.props.limits.maxFragmentDualSrcAttachments;

   case PIPE_CAP_MAX_RENDER_TARGETS:
      return screen->info.props.limits.maxColorAttachments;

   case PIPE_CAP_OCCLUSION_QUERY:
      return screen->info.feats.features.occlusionQueryPrecise;

   case PIPE_CAP_PROGRAMMABLE_SAMPLE_LOCATIONS:
      return screen->info.have_EXT_sample_locations && screen->info.have_EXT_extended_dynamic_state;

   case PIPE_CAP_QUERY_TIME_ELAPSED:
      return screen->timestamp_valid_bits > 0;

   case PIPE_CAP_TEXTURE_MULTISAMPLE:
      return 1;

   case PIPE_CAP_FRAGMENT_SHADER_INTERLOCK:
      return screen->info.have_EXT_fragment_shader_interlock;

   case PIPE_CAP_SHADER_CLOCK:
      return screen->info.have_KHR_shader_clock;

   case PIPE_CAP_SHADER_BALLOT:
      if (screen->info.props11.subgroupSize > 64)
         return false;
      if (screen->info.have_vulkan11 &&
          screen->info.subgroup.supportedOperations & VK_SUBGROUP_FEATURE_BALLOT_BIT)
         return true;
      if (screen->info.have_EXT_shader_subgroup_ballot)
         return true;
      return false;

   case PIPE_CAP_DEMOTE_TO_HELPER_INVOCATION:
      return screen->spirv_version >= SPIRV_VERSION(1, 6) ||
             screen->info.have_EXT_shader_demote_to_helper_invocation;

   case PIPE_CAP_SAMPLE_SHADING:
      return screen->info.feats.features.sampleRateShading;

   case PIPE_CAP_TEXTURE_SWIZZLE:
      return 1;

   case PIPE_CAP_VERTEX_ATTRIB_ELEMENT_ALIGNED_ONLY:
      return 1;

   case PIPE_CAP_GL_CLAMP:
      return 0;

   case PIPE_CAP_PREFER_IMM_ARRAYS_AS_CONSTBUF:
      return 0; /* Assume that the vk driver is capable of moving imm arrays to some sort of constant storage on its own. */

   case PIPE_CAP_TEXTURE_BORDER_COLOR_QUIRK: {
      enum pipe_quirk_texture_border_color_swizzle quirk = PIPE_QUIRK_TEXTURE_BORDER_COLOR_SWIZZLE_ALPHA_NOT_W;
      if (!screen->info.border_color_feats.customBorderColorWithoutFormat)
         return quirk | PIPE_QUIRK_TEXTURE_BORDER_COLOR_SWIZZLE_FREEDRENO;
      /* assume that if drivers don't implement this extension they either:
       * - don't support custom border colors
       * - handle things correctly
       * - hate border color accuracy
       */
      if (screen->info.have_EXT_border_color_swizzle &&
          !screen->info.border_swizzle_feats.borderColorSwizzleFromImage)
         return quirk | PIPE_QUIRK_TEXTURE_BORDER_COLOR_SWIZZLE_NV50;
      return quirk;
   }

   case PIPE_CAP_MAX_TEXTURE_2D_SIZE:
      return MIN2(screen->info.props.limits.maxImageDimension1D,
                  screen->info.props.limits.maxImageDimension2D);
   case PIPE_CAP_MAX_TEXTURE_3D_LEVELS:
      return 1 + util_logbase2(screen->info.props.limits.maxImageDimension3D);
   case PIPE_CAP_MAX_TEXTURE_CUBE_LEVELS:
      return 1 + util_logbase2(screen->info.props.limits.maxImageDimensionCube);

   case PIPE_CAP_FRAGMENT_SHADER_TEXTURE_LOD:
   case PIPE_CAP_FRAGMENT_SHADER_DERIVATIVES:
      return 1;

   case PIPE_CAP_BLEND_EQUATION_SEPARATE:
   case PIPE_CAP_INDEP_BLEND_ENABLE:
   case PIPE_CAP_INDEP_BLEND_FUNC:
      return screen->info.feats.features.independentBlend;

   case PIPE_CAP_DITHERING:
      return 0;

   case PIPE_CAP_MAX_STREAM_OUTPUT_BUFFERS:
      return screen->info.have_EXT_transform_feedback ? screen->info.tf_props.maxTransformFeedbackBuffers : 0;
   case PIPE_CAP_STREAM_OUTPUT_PAUSE_RESUME:
   case PIPE_CAP_STREAM_OUTPUT_INTERLEAVE_BUFFERS:
      return screen->info.have_EXT_transform_feedback;

   case PIPE_CAP_MAX_TEXTURE_ARRAY_LAYERS:
      return screen->info.props.limits.maxImageArrayLayers;

   case PIPE_CAP_DEPTH_CLIP_DISABLE:
      return screen->info.have_EXT_depth_clip_enable;

   case PIPE_CAP_SHADER_STENCIL_EXPORT:
      return screen->info.have_EXT_shader_stencil_export;

   case PIPE_CAP_VS_INSTANCEID:
   case PIPE_CAP_SEAMLESS_CUBE_MAP:
      return 1;

   case PIPE_CAP_MIN_TEXEL_OFFSET:
      return screen->info.props.limits.minTexelOffset;
   case PIPE_CAP_MAX_TEXEL_OFFSET:
      return screen->info.props.limits.maxTexelOffset;

   case PIPE_CAP_VERTEX_COLOR_UNCLAMPED:
      return 1;

   case PIPE_CAP_CONDITIONAL_RENDER:
     return 1;

   case PIPE_CAP_GLSL_FEATURE_LEVEL_COMPATIBILITY:
   case PIPE_CAP_GLSL_FEATURE_LEVEL:
      return 460;

   case PIPE_CAP_COMPUTE:
      return 1;

   case PIPE_CAP_CONSTANT_BUFFER_OFFSET_ALIGNMENT:
      return screen->info.props.limits.minUniformBufferOffsetAlignment;

   case PIPE_CAP_QUERY_TIMESTAMP:
      return screen->timestamp_valid_bits > 0;

   case PIPE_CAP_QUERY_TIMESTAMP_BITS:
      return screen->timestamp_valid_bits;

   case PIPE_CAP_TIMER_RESOLUTION:
      return ceil(screen->info.props.limits.timestampPeriod);

   case PIPE_CAP_MIN_MAP_BUFFER_ALIGNMENT:
      return 1 << MIN_SLAB_ORDER;

   case PIPE_CAP_CUBE_MAP_ARRAY:
      return screen->info.feats.features.imageCubeArray;

   case PIPE_CAP_TEXTURE_BUFFER_OBJECTS:
   case PIPE_CAP_PRIMITIVE_RESTART:
      return 1;

   case PIPE_CAP_BINDLESS_TEXTURE:
      if (zink_descriptor_mode == ZINK_DESCRIPTOR_MODE_DB &&
          (screen->info.db_props.maxDescriptorBufferBindings < 2 || screen->info.db_props.maxSamplerDescriptorBufferBindings < 2))
         return 0;
      return screen->info.have_EXT_descriptor_indexing;

   case PIPE_CAP_TEXTURE_BUFFER_OFFSET_ALIGNMENT:
      return screen->info.props.limits.minTexelBufferOffsetAlignment;

   case PIPE_CAP_TEXTURE_TRANSFER_MODES: {
      enum pipe_texture_transfer_mode mode = PIPE_TEXTURE_TRANSFER_BLIT;
      if (!screen->is_cpu &&
          /* this needs substantial perf tuning */
          screen->info.driver_props.driverID != VK_DRIVER_ID_MESA_TURNIP &&
          screen->info.have_KHR_8bit_storage &&
          screen->info.have_KHR_16bit_storage &&
          screen->info.have_KHR_shader_float16_int8)
         mode |= PIPE_TEXTURE_TRANSFER_COMPUTE;
      return mode;
   }

   case PIPE_CAP_MAX_TEXEL_BUFFER_ELEMENTS_UINT:
      return MIN2(get_smallest_buffer_heap(screen),
                  screen->info.props.limits.maxTexelBufferElements);

   case PIPE_CAP_ENDIANNESS:
      return PIPE_ENDIAN_NATIVE; /* unsure */

   case PIPE_CAP_MAX_VIEWPORTS:
      return MIN2(screen->info.props.limits.maxViewports, PIPE_MAX_VIEWPORTS);

   case PIPE_CAP_IMAGE_LOAD_FORMATTED:
      return screen->info.feats.features.shaderStorageImageReadWithoutFormat;

   case PIPE_CAP_IMAGE_STORE_FORMATTED:
      return screen->info.feats.features.shaderStorageImageWriteWithoutFormat;

   case PIPE_CAP_MIXED_FRAMEBUFFER_SIZES:
      return 1;

   case PIPE_CAP_MAX_GEOMETRY_OUTPUT_VERTICES:
      return screen->info.props.limits.maxGeometryOutputVertices;
   case PIPE_CAP_MAX_GEOMETRY_TOTAL_OUTPUT_COMPONENTS:
      return screen->info.props.limits.maxGeometryTotalOutputComponents;

   case PIPE_CAP_MAX_TEXTURE_GATHER_COMPONENTS:
      return 4;

   case PIPE_CAP_MIN_TEXTURE_GATHER_OFFSET:
      return screen->info.props.limits.minTexelGatherOffset;
   case PIPE_CAP_MAX_TEXTURE_GATHER_OFFSET:
      return screen->info.props.limits.maxTexelGatherOffset;

   case PIPE_CAP_SAMPLER_REDUCTION_MINMAX_ARB:
      return screen->info.feats12.samplerFilterMinmax || screen->info.have_EXT_sampler_filter_minmax;

   case PIPE_CAP_OPENCL_INTEGER_FUNCTIONS:
   case PIPE_CAP_INTEGER_MULTIPLY_32X16:
      return screen->info.have_INTEL_shader_integer_functions2;

   case PIPE_CAP_FS_FINE_DERIVATIVE:
      return 1;

   case PIPE_CAP_VENDOR_ID:
      return screen->info.props.vendorID;
   case PIPE_CAP_DEVICE_ID:
      return screen->info.props.deviceID;

   case PIPE_CAP_ACCELERATED:
      return !screen->is_cpu;
   case PIPE_CAP_VIDEO_MEMORY:
      return get_video_mem(screen) >> 20;
   case PIPE_CAP_UMA:
      return screen->info.props.deviceType == VK_PHYSICAL_DEVICE_TYPE_INTEGRATED_GPU;

   case PIPE_CAP_MAX_VERTEX_ATTRIB_STRIDE:
      return screen->info.props.limits.maxVertexInputBindingStride;

   case PIPE_CAP_SAMPLER_VIEW_TARGET:
      return 1;

   case PIPE_CAP_VS_LAYER_VIEWPORT:
   case PIPE_CAP_TES_LAYER_VIEWPORT:
      return screen->info.have_EXT_shader_viewport_index_layer ||
             (screen->spirv_version >= SPIRV_VERSION(1, 5) &&
              screen->info.feats12.shaderOutputLayer &&
              screen->info.feats12.shaderOutputViewportIndex);

   case PIPE_CAP_TEXTURE_FLOAT_LINEAR:
      return have_fp32_filter_linear(screen);

   case PIPE_CAP_TEXTURE_HALF_FLOAT_LINEAR:
      return 1;

   case PIPE_CAP_SHADER_BUFFER_OFFSET_ALIGNMENT:
      return screen->info.props.limits.minStorageBufferOffsetAlignment;

   case PIPE_CAP_PCI_GROUP:
   case PIPE_CAP_PCI_BUS:
   case PIPE_CAP_PCI_DEVICE:
   case PIPE_CAP_PCI_FUNCTION:
      return 0; /* TODO: figure these out */

   case PIPE_CAP_CULL_DISTANCE:
      return screen->info.feats.features.shaderCullDistance;

   case PIPE_CAP_SPARSE_BUFFER_PAGE_SIZE:
      return screen->info.feats.features.sparseResidencyBuffer ? ZINK_SPARSE_BUFFER_PAGE_SIZE : 0;

   /* Sparse texture */
   case PIPE_CAP_MAX_SPARSE_TEXTURE_SIZE:
      return screen->info.feats.features.sparseResidencyImage2D ?
         zink_get_param(pscreen, PIPE_CAP_MAX_TEXTURE_2D_SIZE) : 0;
   case PIPE_CAP_MAX_SPARSE_3D_TEXTURE_SIZE:
      return screen->info.feats.features.sparseResidencyImage3D ?
         (1 << (zink_get_param(pscreen, PIPE_CAP_MAX_TEXTURE_3D_LEVELS) - 1)) : 0;
   case PIPE_CAP_MAX_SPARSE_ARRAY_TEXTURE_LAYERS:
      return screen->info.feats.features.sparseResidencyImage2D ?
         zink_get_param(pscreen, PIPE_CAP_MAX_TEXTURE_ARRAY_LAYERS) : 0;
   case PIPE_CAP_SPARSE_TEXTURE_FULL_ARRAY_CUBE_MIPMAPS:
      return screen->info.feats.features.sparseResidencyImage2D ? 1 : 0;
   case PIPE_CAP_QUERY_SPARSE_TEXTURE_RESIDENCY:
      return screen->info.feats.features.sparseResidency2Samples &&
             screen->info.feats.features.shaderResourceResidency ? 1 : 0;
   case PIPE_CAP_CLAMP_SPARSE_TEXTURE_LOD:
      return screen->info.feats.features.shaderResourceMinLod &&
             screen->info.feats.features.sparseResidency2Samples &&
             screen->info.feats.features.shaderResourceResidency ? 1 : 0;

   case PIPE_CAP_VIEWPORT_SUBPIXEL_BITS:
      return screen->info.props.limits.viewportSubPixelBits;

   case PIPE_CAP_MAX_GS_INVOCATIONS:
      return screen->info.props.limits.maxGeometryShaderInvocations;

   case PIPE_CAP_MAX_COMBINED_SHADER_BUFFERS:
      /* gallium handles this automatically */
      return 0;

   case PIPE_CAP_MAX_SHADER_BUFFER_SIZE_UINT:
      /* 1<<27 is required by VK spec */
      assert(screen->info.props.limits.maxStorageBufferRange >= 1 << 27);
      /* clamp to VK spec minimum */
      return MIN2(get_smallest_buffer_heap(screen), screen->info.props.limits.maxStorageBufferRange);

   case PIPE_CAP_FS_COORD_ORIGIN_UPPER_LEFT:
   case PIPE_CAP_FS_COORD_PIXEL_CENTER_HALF_INTEGER:
      return 1;

   case PIPE_CAP_FS_COORD_ORIGIN_LOWER_LEFT:
   case PIPE_CAP_FS_COORD_PIXEL_CENTER_INTEGER:
      return 0;

   case PIPE_CAP_NIR_COMPACT_ARRAYS:
      return 1;

   case PIPE_CAP_FS_FACE_IS_INTEGER_SYSVAL:
   case PIPE_CAP_FS_POINT_IS_SYSVAL:
      return 1;

   case PIPE_CAP_VIEWPORT_TRANSFORM_LOWERED:
      return 1;

   case PIPE_CAP_FLATSHADE:
   case PIPE_CAP_ALPHA_TEST:
   case PIPE_CAP_CLIP_PLANES:
   case PIPE_CAP_POINT_SIZE_FIXED:
   case PIPE_CAP_TWO_SIDED_COLOR:
      return 0;

   case PIPE_CAP_MAX_SHADER_PATCH_VARYINGS:
      return screen->info.props.limits.maxTessellationControlPerPatchOutputComponents / 4;
   case PIPE_CAP_MAX_VARYINGS:
      /* need to reserve up to 60 of our varying components and 16 slots for streamout */
      return MIN2(screen->info.props.limits.maxVertexOutputComponents / 4 / 2, 16);

   case PIPE_CAP_DMABUF:
#if defined(HAVE_LIBDRM) && (DETECT_OS_LINUX || DETECT_OS_BSD)
      return screen->info.have_KHR_external_memory_fd &&
             screen->info.have_EXT_external_memory_dma_buf &&
             screen->info.have_EXT_queue_family_foreign
             ? DRM_PRIME_CAP_IMPORT | DRM_PRIME_CAP_EXPORT
             : 0;
#else
      return 0;
#endif

   case PIPE_CAP_DEPTH_BOUNDS_TEST:
      return screen->info.feats.features.depthBounds;

   case PIPE_CAP_POST_DEPTH_COVERAGE:
      return screen->info.have_EXT_post_depth_coverage;

   case PIPE_CAP_STRING_MARKER:
      return screen->instance_info.have_EXT_debug_utils;

   default:
      return u_pipe_screen_get_param_defaults(pscreen, param);
   }
}

static float
zink_get_paramf(struct pipe_screen *pscreen, enum pipe_capf param)
{
   struct zink_screen *screen = zink_screen(pscreen);

   switch (param) {
   case PIPE_CAPF_MIN_LINE_WIDTH:
   case PIPE_CAPF_MIN_LINE_WIDTH_AA:
      if (!screen->info.feats.features.wideLines)
         return 1.0f;
      return MAX2(screen->info.props.limits.lineWidthRange[0], 0.01);

   case PIPE_CAPF_MIN_POINT_SIZE:
   case PIPE_CAPF_MIN_POINT_SIZE_AA:
      if (!screen->info.feats.features.largePoints)
         return 1.0f;
      return MAX2(screen->info.props.limits.pointSizeRange[0], 0.01);


   case PIPE_CAPF_LINE_WIDTH_GRANULARITY:
      if (!screen->info.feats.features.wideLines)
         return 0.1f;
      return screen->info.props.limits.lineWidthGranularity;

   case PIPE_CAPF_POINT_SIZE_GRANULARITY:
      if (!screen->info.feats.features.largePoints)
         return 0.1f;
      return screen->info.props.limits.pointSizeGranularity;


   case PIPE_CAPF_MAX_LINE_WIDTH:
   case PIPE_CAPF_MAX_LINE_WIDTH_AA:
      if (!screen->info.feats.features.wideLines)
         return 1.0f;
      return screen->info.props.limits.lineWidthRange[1];

   case PIPE_CAPF_MAX_POINT_SIZE:
   case PIPE_CAPF_MAX_POINT_SIZE_AA:
      if (!screen->info.feats.features.largePoints)
         return 1.0f;
      return screen->info.props.limits.pointSizeRange[1];

   case PIPE_CAPF_MAX_TEXTURE_ANISOTROPY:
      if (!screen->info.feats.features.samplerAnisotropy)
         return 1.0f;
      return screen->info.props.limits.maxSamplerAnisotropy;

   case PIPE_CAPF_MAX_TEXTURE_LOD_BIAS:
      return screen->info.props.limits.maxSamplerLodBias;

   case PIPE_CAPF_MIN_CONSERVATIVE_RASTER_DILATE:
   case PIPE_CAPF_MAX_CONSERVATIVE_RASTER_DILATE:
   case PIPE_CAPF_CONSERVATIVE_RASTER_DILATE_GRANULARITY:
      return 0.0f; /* not implemented */
   }

   /* should only get here on unhandled cases */
   return 0.0f;
}

static int
zink_get_shader_param(struct pipe_screen *pscreen,
                       gl_shader_stage shader,
                       enum pipe_shader_cap param)
{
   struct zink_screen *screen = zink_screen(pscreen);

   switch (param) {
   case PIPE_SHADER_CAP_MAX_INSTRUCTIONS:
      switch (shader) {
      case MESA_SHADER_FRAGMENT:
      case MESA_SHADER_VERTEX:
         return INT_MAX;
      case MESA_SHADER_TESS_CTRL:
      case MESA_SHADER_TESS_EVAL:
         if (screen->info.feats.features.tessellationShader &&
             screen->info.have_KHR_maintenance2)
            return INT_MAX;
         break;

      case MESA_SHADER_GEOMETRY:
         if (screen->info.feats.features.geometryShader)
            return INT_MAX;
         break;

      case MESA_SHADER_COMPUTE:
         return INT_MAX;
      default:
         break;
      }
      return 0;
   case PIPE_SHADER_CAP_MAX_ALU_INSTRUCTIONS:
   case PIPE_SHADER_CAP_MAX_TEX_INSTRUCTIONS:
   case PIPE_SHADER_CAP_MAX_TEX_INDIRECTIONS:
   case PIPE_SHADER_CAP_MAX_CONTROL_FLOW_DEPTH:
      return INT_MAX;

   case PIPE_SHADER_CAP_MAX_INPUTS: {
      uint32_t max = 0;
      switch (shader) {
      case MESA_SHADER_VERTEX:
         max = MIN2(screen->info.props.limits.maxVertexInputAttributes, PIPE_MAX_ATTRIBS);
         break;
      case MESA_SHADER_TESS_CTRL:
         max = screen->info.props.limits.maxTessellationControlPerVertexInputComponents / 4;
         break;
      case MESA_SHADER_TESS_EVAL:
         max = screen->info.props.limits.maxTessellationEvaluationInputComponents / 4;
         break;
      case MESA_SHADER_GEOMETRY:
         max = screen->info.props.limits.maxGeometryInputComponents / 4;
         break;
      case MESA_SHADER_FRAGMENT:
         /* intel drivers report fewer components, but it's a value that's compatible
          * with what we need for GL, so we can still force a conformant value here
          */
         if (screen->info.driver_props.driverID == VK_DRIVER_ID_INTEL_OPEN_SOURCE_MESA ||
             screen->info.driver_props.driverID == VK_DRIVER_ID_INTEL_PROPRIETARY_WINDOWS ||
             (screen->info.driver_props.driverID == VK_DRIVER_ID_MESA_VENUS
              && screen->info.props.vendorID == 0x8086))
            return 32;
         max = screen->info.props.limits.maxFragmentInputComponents / 4;
         break;
      default:
         return 0; /* unsupported stage */
      }
      switch (shader) {
      case MESA_SHADER_VERTEX:
      case MESA_SHADER_TESS_EVAL:
      case MESA_SHADER_GEOMETRY:
         /* last vertex stage must support streamout, and this is capped in glsl compiler */
         return MIN2(max, MAX_VARYING);
      default: break;
      }
      return MIN2(max, 64); // prevent overflowing struct shader_info::inputs_read
   }

   case PIPE_SHADER_CAP_MAX_OUTPUTS: {
      uint32_t max = 0;
      switch (shader) {
      case MESA_SHADER_VERTEX:
         max = screen->info.props.limits.maxVertexOutputComponents / 4;
         break;
      case MESA_SHADER_TESS_CTRL:
         max = screen->info.props.limits.maxTessellationControlPerVertexOutputComponents / 4;
         break;
      case MESA_SHADER_TESS_EVAL:
         max = screen->info.props.limits.maxTessellationEvaluationOutputComponents / 4;
         break;
      case MESA_SHADER_GEOMETRY:
         max = screen->info.props.limits.maxGeometryOutputComponents / 4;
         break;
      case MESA_SHADER_FRAGMENT:
         max = screen->info.props.limits.maxColorAttachments;
         break;
      default:
         return 0; /* unsupported stage */
      }
      return MIN2(max, 64); // prevent overflowing struct shader_info::outputs_read/written
   }

   case PIPE_SHADER_CAP_MAX_CONST_BUFFER0_SIZE:
      /* At least 16384 is guaranteed by VK spec */
      assert(screen->info.props.limits.maxUniformBufferRange >= 16384);
      /* but Gallium can't handle values that are too big */
      return MIN3(get_smallest_buffer_heap(screen),
                  screen->info.props.limits.maxUniformBufferRange, BITFIELD_BIT(31));

   case PIPE_SHADER_CAP_MAX_CONST_BUFFERS:
      return  MIN2(screen->info.props.limits.maxPerStageDescriptorUniformBuffers,
                   PIPE_MAX_CONSTANT_BUFFERS);

   case PIPE_SHADER_CAP_MAX_TEMPS:
      return INT_MAX;

   case PIPE_SHADER_CAP_INTEGERS:
      return 1;

   case PIPE_SHADER_CAP_INDIRECT_CONST_ADDR:
   case PIPE_SHADER_CAP_INDIRECT_TEMP_ADDR:
   case PIPE_SHADER_CAP_INDIRECT_INPUT_ADDR:
   case PIPE_SHADER_CAP_INDIRECT_OUTPUT_ADDR:
      return 1;

   case PIPE_SHADER_CAP_SUBROUTINES:
   case PIPE_SHADER_CAP_INT64_ATOMICS:
   case PIPE_SHADER_CAP_GLSL_16BIT_CONSTS:
      return 0; /* not implemented */

   case PIPE_SHADER_CAP_FP16_CONST_BUFFERS:
      //enabling this breaks GTF-GL46.gtf21.GL2Tests.glGetUniform.glGetUniform
      //return screen->info.feats11.uniformAndStorageBuffer16BitAccess ||
             //(screen->info.have_KHR_16bit_storage && screen->info.storage_16bit_feats.uniformAndStorageBuffer16BitAccess);
      return 0;
   case PIPE_SHADER_CAP_FP16_DERIVATIVES:
      return 0; //spirv requires 32bit derivative srcs and dests
   case PIPE_SHADER_CAP_FP16:
      return screen->info.feats12.shaderFloat16 ||
             (screen->info.have_KHR_shader_float16_int8 &&
              screen->info.shader_float16_int8_feats.shaderFloat16);

   case PIPE_SHADER_CAP_INT16:
      return screen->info.feats.features.shaderInt16;

   case PIPE_SHADER_CAP_TGSI_SQRT_SUPPORTED:
      return 0; /* not implemented */

   case PIPE_SHADER_CAP_MAX_TEXTURE_SAMPLERS:
   case PIPE_SHADER_CAP_MAX_SAMPLER_VIEWS:
      return MIN2(MIN2(screen->info.props.limits.maxPerStageDescriptorSamplers,
                       screen->info.props.limits.maxPerStageDescriptorSampledImages),
                  PIPE_MAX_SAMPLERS);

   case PIPE_SHADER_CAP_TGSI_ANY_INOUT_DECL_RANGE:
      return 0; /* no idea */

   case PIPE_SHADER_CAP_MAX_SHADER_BUFFERS:
      switch (shader) {
      case MESA_SHADER_VERTEX:
      case MESA_SHADER_TESS_CTRL:
      case MESA_SHADER_TESS_EVAL:
      case MESA_SHADER_GEOMETRY:
         if (!screen->info.feats.features.vertexPipelineStoresAndAtomics)
            return 0;
         break;

      case MESA_SHADER_FRAGMENT:
         if (!screen->info.feats.features.fragmentStoresAndAtomics)
            return 0;
         break;

      default:
         break;
      }

      /* TODO: this limitation is dumb, and will need some fixes in mesa */
      return MIN2(screen->info.props.limits.maxPerStageDescriptorStorageBuffers, PIPE_MAX_SHADER_BUFFERS);

   case PIPE_SHADER_CAP_SUPPORTED_IRS:
      return (1 << PIPE_SHADER_IR_NIR) | (1 << PIPE_SHADER_IR_TGSI);

   case PIPE_SHADER_CAP_MAX_SHADER_IMAGES:
      if (screen->info.feats.features.shaderStorageImageExtendedFormats &&
          screen->info.feats.features.shaderStorageImageWriteWithoutFormat)
         return MIN2(screen->info.props.limits.maxPerStageDescriptorStorageImages,
                     ZINK_MAX_SHADER_IMAGES);
      return 0;

   case PIPE_SHADER_CAP_MAX_HW_ATOMIC_COUNTERS:
   case PIPE_SHADER_CAP_MAX_HW_ATOMIC_COUNTER_BUFFERS:
      return 0; /* not implemented */
   case PIPE_SHADER_CAP_CONT_SUPPORTED:
      return 1;
   }

   /* should only get here on unhandled cases */
   return 0;
}

static VkSampleCountFlagBits
vk_sample_count_flags(uint32_t sample_count)
{
   switch (sample_count) {
   case 1: return VK_SAMPLE_COUNT_1_BIT;
   case 2: return VK_SAMPLE_COUNT_2_BIT;
   case 4: return VK_SAMPLE_COUNT_4_BIT;
   case 8: return VK_SAMPLE_COUNT_8_BIT;
   case 16: return VK_SAMPLE_COUNT_16_BIT;
   case 32: return VK_SAMPLE_COUNT_32_BIT;
   case 64: return VK_SAMPLE_COUNT_64_BIT;
   default:
      return 0;
   }
}

static bool
zink_is_compute_copy_faster(struct pipe_screen *pscreen,
                            enum pipe_format src_format,
                            enum pipe_format dst_format,
                            unsigned width,
                            unsigned height,
                            unsigned depth,
                            bool cpu)
{
   if (cpu)
      /* very basic for now, probably even worse for some cases,
       * but fixes lots of others
       */
      return width * height * depth > 64 * 64;
   return false;
}

static bool
zink_is_format_supported(struct pipe_screen *pscreen,
                         enum pipe_format format,
                         enum pipe_texture_target target,
                         unsigned sample_count,
                         unsigned storage_sample_count,
                         unsigned bind)
{
   struct zink_screen *screen = zink_screen(pscreen);

   if (storage_sample_count && !screen->info.feats.features.shaderStorageImageMultisample && bind & PIPE_BIND_SHADER_IMAGE)
      return false;

   if (format == PIPE_FORMAT_NONE)
      return screen->info.props.limits.framebufferNoAttachmentsSampleCounts &
             vk_sample_count_flags(sample_count);

   if (bind & PIPE_BIND_INDEX_BUFFER) {
      if (format == PIPE_FORMAT_R8_UINT &&
          !screen->info.have_EXT_index_type_uint8)
         return false;
      if (format != PIPE_FORMAT_R8_UINT &&
          format != PIPE_FORMAT_R16_UINT &&
          format != PIPE_FORMAT_R32_UINT)
         return false;
   }

   /* always use superset to determine feature support */
   VkFormat vkformat = zink_get_format(screen, PIPE_FORMAT_A8_UNORM ? zink_format_get_emulated_alpha(format) : format);
   if (vkformat == VK_FORMAT_UNDEFINED)
      return false;

   if (sample_count >= 1) {
      VkSampleCountFlagBits sample_mask = vk_sample_count_flags(sample_count);
      if (!sample_mask)
         return false;
      const struct util_format_description *desc = util_format_description(format);
      if (util_format_is_depth_or_stencil(format)) {
         if (util_format_has_depth(desc)) {
            if (bind & PIPE_BIND_DEPTH_STENCIL &&
                (screen->info.props.limits.framebufferDepthSampleCounts & sample_mask) != sample_mask)
               return false;
            if (bind & PIPE_BIND_SAMPLER_VIEW &&
                (screen->info.props.limits.sampledImageDepthSampleCounts & sample_mask) != sample_mask)
               return false;
         }
         if (util_format_has_stencil(desc)) {
            if (bind & PIPE_BIND_DEPTH_STENCIL &&
                (screen->info.props.limits.framebufferStencilSampleCounts & sample_mask) != sample_mask)
               return false;
            if (bind & PIPE_BIND_SAMPLER_VIEW &&
                (screen->info.props.limits.sampledImageStencilSampleCounts & sample_mask) != sample_mask)
               return false;
         }
      } else if (util_format_is_pure_integer(format)) {
         if (bind & PIPE_BIND_RENDER_TARGET &&
             !(screen->info.props.limits.framebufferColorSampleCounts & sample_mask))
            return false;
         if (bind & PIPE_BIND_SAMPLER_VIEW &&
             !(screen->info.props.limits.sampledImageIntegerSampleCounts & sample_mask))
            return false;
      } else {
         if (bind & PIPE_BIND_RENDER_TARGET &&
             !(screen->info.props.limits.framebufferColorSampleCounts & sample_mask))
            return false;
         if (bind & PIPE_BIND_SAMPLER_VIEW &&
             !(screen->info.props.limits.sampledImageColorSampleCounts & sample_mask))
            return false;
      }
      if (bind & PIPE_BIND_SHADER_IMAGE) {
          if (!(screen->info.props.limits.storageImageSampleCounts & sample_mask))
             return false;
      }
      VkResult ret;
      VkImageFormatProperties image_props;
      VkImageFormatProperties2 props2;
      props2.sType = VK_STRUCTURE_TYPE_IMAGE_FORMAT_PROPERTIES_2;
      props2.pNext = NULL;
      VkPhysicalDeviceImageFormatInfo2 info;
      info.sType = VK_STRUCTURE_TYPE_PHYSICAL_DEVICE_IMAGE_FORMAT_INFO_2;
      info.pNext = NULL;
      info.format = vkformat;
      info.flags = 0;
      info.usage = VK_IMAGE_USAGE_TRANSFER_SRC_BIT;
      info.tiling = VK_IMAGE_TILING_OPTIMAL;
      switch (target) {
      case PIPE_TEXTURE_1D:
      case PIPE_TEXTURE_1D_ARRAY: {
         bool need_2D = false;
         if (util_format_is_depth_or_stencil(format))
            need_2D |= screen->need_2D_zs;
         info.type = need_2D ? VK_IMAGE_TYPE_2D : VK_IMAGE_TYPE_1D;
         break;
      }

      case PIPE_TEXTURE_CUBE:
      case PIPE_TEXTURE_CUBE_ARRAY:
         info.flags |= VK_IMAGE_CREATE_CUBE_COMPATIBLE_BIT;
         FALLTHROUGH;
      case PIPE_TEXTURE_2D:
      case PIPE_TEXTURE_2D_ARRAY:
      case PIPE_TEXTURE_RECT:
         info.type = VK_IMAGE_TYPE_2D;
         break;

      case PIPE_TEXTURE_3D:
         info.type = VK_IMAGE_TYPE_3D;
         if (bind & (PIPE_BIND_RENDER_TARGET | PIPE_BIND_DEPTH_STENCIL))
            info.flags |= VK_IMAGE_CREATE_2D_ARRAY_COMPATIBLE_BIT;
         if (screen->info.have_EXT_image_2d_view_of_3d)
            info.flags |= VK_IMAGE_CREATE_2D_VIEW_COMPATIBLE_BIT_EXT;
         break;

      default:
         unreachable("unknown texture target");
      }
      u_foreach_bit(b, bind) {
         switch (1<<b) {
         case PIPE_BIND_RENDER_TARGET:
            info.usage |= VK_IMAGE_USAGE_COLOR_ATTACHMENT_BIT;
            break;
         case PIPE_BIND_DEPTH_STENCIL:
            info.usage |= VK_IMAGE_USAGE_DEPTH_STENCIL_ATTACHMENT_BIT;
            break;
         case PIPE_BIND_SAMPLER_VIEW:
            info.usage |= VK_IMAGE_USAGE_SAMPLED_BIT;
            break;
         }
      }

      if (VKSCR(GetPhysicalDeviceImageFormatProperties2)) {
         ret = VKSCR(GetPhysicalDeviceImageFormatProperties2)(screen->pdev, &info, &props2);
         /* this is using VK_IMAGE_CREATE_EXTENDED_USAGE_BIT and can't be validated */
         if (vk_format_aspects(vkformat) & VK_IMAGE_ASPECT_PLANE_1_BIT)
            ret = VK_SUCCESS;
         image_props = props2.imageFormatProperties;
      } else {
         ret = VKSCR(GetPhysicalDeviceImageFormatProperties)(screen->pdev, vkformat, info.type,
                                                             info.tiling, info.usage, info.flags, &image_props);
      }
      if (ret != VK_SUCCESS)
         return false;
      if (!(sample_count & image_props.sampleCounts))
         return false;
   }

   VkFormatProperties props = screen->format_props[format];

   if (target == PIPE_BUFFER) {
      if (bind & PIPE_BIND_VERTEX_BUFFER) {
         if (!(props.bufferFeatures & VK_FORMAT_FEATURE_VERTEX_BUFFER_BIT)) {
            enum pipe_format new_format = zink_decompose_vertex_format(format);
            if (!new_format)
               return false;
            if (!(screen->format_props[new_format].bufferFeatures & VK_FORMAT_FEATURE_VERTEX_BUFFER_BIT))
               return false;
         }
      }

      if (bind & PIPE_BIND_SAMPLER_VIEW &&
         !(props.bufferFeatures & VK_FORMAT_FEATURE_UNIFORM_TEXEL_BUFFER_BIT))
            return false;

      if (bind & PIPE_BIND_SHADER_IMAGE &&
          !(props.bufferFeatures & VK_FORMAT_FEATURE_STORAGE_TEXEL_BUFFER_BIT))
         return false;
   } else {
      /* all other targets are texture-targets */
      if (bind & PIPE_BIND_RENDER_TARGET &&
          !(props.optimalTilingFeatures & VK_FORMAT_FEATURE_COLOR_ATTACHMENT_BIT))
         return false;

      if (bind & PIPE_BIND_BLENDABLE &&
         !(props.optimalTilingFeatures & VK_FORMAT_FEATURE_COLOR_ATTACHMENT_BLEND_BIT))
        return false;

      if (bind & PIPE_BIND_SAMPLER_VIEW &&
         !(props.optimalTilingFeatures & VK_FORMAT_FEATURE_SAMPLED_IMAGE_BIT))
            return false;

      if (bind & PIPE_BIND_SAMPLER_REDUCTION_MINMAX &&
          !(props.optimalTilingFeatures & VK_FORMAT_FEATURE_SAMPLED_IMAGE_FILTER_MINMAX_BIT))
         return false;

      if ((bind & PIPE_BIND_SAMPLER_VIEW) || (bind & PIPE_BIND_RENDER_TARGET)) {
         /* if this is a 3-component texture, force gallium to give us 4 components by rejecting this one */
         const struct util_format_description *desc = util_format_description(format);
         if (desc->nr_channels == 3 &&
             (desc->block.bits == 24 || desc->block.bits == 48 || desc->block.bits == 96))
            return false;
      }

      if (bind & PIPE_BIND_DEPTH_STENCIL &&
          !(props.optimalTilingFeatures & VK_FORMAT_FEATURE_DEPTH_STENCIL_ATTACHMENT_BIT))
         return false;

      if (bind & PIPE_BIND_SHADER_IMAGE &&
          !(props.optimalTilingFeatures & VK_FORMAT_FEATURE_STORAGE_IMAGE_BIT))
         return false;
   }

   return true;
}

static void
zink_set_damage_region(struct pipe_screen *pscreen, struct pipe_resource *pres, unsigned int nrects, const struct pipe_box *rects)
{
   struct zink_resource *res = zink_resource(pres);

   for (unsigned i = 0; i < nrects; i++) {
      int y = pres->height0 - rects[i].y - rects[i].height;
      res->damage.extent.width = MAX2(res->damage.extent.width, rects[i].x + rects[i].width);
      res->damage.extent.height = MAX2(res->damage.extent.height, y + rects[i].height);
      res->damage.offset.x = MIN2(res->damage.offset.x, rects[i].x);
      res->damage.offset.y = MIN2(res->damage.offset.y, y);
   }

   res->use_damage = nrects > 0;
}

static void
zink_destroy_screen(struct pipe_screen *pscreen)
{
   struct zink_screen *screen = zink_screen(pscreen);

#ifdef HAVE_RENDERDOC_APP_H
   if (screen->renderdoc_capture_all && p_atomic_dec_zero(&num_screens))
      screen->renderdoc_api->EndFrameCapture(RENDERDOC_DEVICEPOINTER_FROM_VKINSTANCE(screen->instance), NULL);
#endif

   hash_table_foreach(&screen->dts, entry)
      zink_kopper_deinit_displaytarget(screen, entry->data);

   if (screen->copy_context)
      screen->copy_context->base.destroy(&screen->copy_context->base);

   struct zink_batch_state *bs = screen->free_batch_states;
   while (bs) {
      struct zink_batch_state *bs_next = bs->next;
      zink_batch_state_destroy(screen, bs);
      bs = bs_next;
   }

   if (VK_NULL_HANDLE != screen->debugUtilsCallbackHandle) {
      VKSCR(DestroyDebugUtilsMessengerEXT)(screen->instance, screen->debugUtilsCallbackHandle, NULL);
   }

   if (!screen->info.have_KHR_imageless_framebuffer) {
      hash_table_foreach(&screen->framebuffer_cache, entry) {
         struct zink_framebuffer* fb = (struct zink_framebuffer*)entry->data;
         zink_destroy_framebuffer(screen, fb);
      }
      simple_mtx_destroy(&screen->framebuffer_mtx);
   }

   util_vertex_state_cache_deinit(&screen->vertex_state_cache);

   if (screen->gfx_push_constant_layout)
      VKSCR(DestroyPipelineLayout)(screen->dev, screen->gfx_push_constant_layout, NULL);

   u_transfer_helper_destroy(pscreen->transfer_helper);
   if (util_queue_is_initialized(&screen->cache_get_thread)) {
      util_queue_finish(&screen->cache_get_thread);
      util_queue_destroy(&screen->cache_get_thread);
   }
#ifdef ENABLE_SHADER_CACHE
   if (screen->disk_cache && util_queue_is_initialized(&screen->cache_put_thread)) {
      util_queue_finish(&screen->cache_put_thread);
      disk_cache_wait_for_idle(screen->disk_cache);
      util_queue_destroy(&screen->cache_put_thread);
   }
#endif
   disk_cache_destroy(screen->disk_cache);

   /* we don't have an API to check if a set is already initialized */
   for (unsigned i = 0; i < ARRAY_SIZE(screen->pipeline_libs); i++)
      if (screen->pipeline_libs[i].table)
         _mesa_set_clear(&screen->pipeline_libs[i], NULL);

   zink_bo_deinit(screen);
   util_live_shader_cache_deinit(&screen->shaders);

   zink_descriptor_layouts_deinit(screen);

   if (screen->sem)
      VKSCR(DestroySemaphore)(screen->dev, screen->sem, NULL);

   if (screen->prev_sem)
      VKSCR(DestroySemaphore)(screen->dev, screen->prev_sem, NULL);
   
   if (screen->fence)
      VKSCR(DestroyFence)(screen->dev, screen->fence, NULL);

   if (util_queue_is_initialized(&screen->flush_queue))
      util_queue_destroy(&screen->flush_queue);

   while (util_dynarray_contains(&screen->semaphores, VkSemaphore))
      VKSCR(DestroySemaphore)(screen->dev, util_dynarray_pop(&screen->semaphores, VkSemaphore), NULL);
   while (util_dynarray_contains(&screen->fd_semaphores, VkSemaphore))
      VKSCR(DestroySemaphore)(screen->dev, util_dynarray_pop(&screen->fd_semaphores, VkSemaphore), NULL);
   if (screen->bindless_layout)
      VKSCR(DestroyDescriptorSetLayout)(screen->dev, screen->bindless_layout, NULL);

   if (screen->dev)
      VKSCR(DestroyDevice)(screen->dev, NULL);

   if (screen->instance)
      VKSCR(DestroyInstance)(screen->instance, NULL);

   util_idalloc_mt_fini(&screen->buffer_ids);

   if (screen->loader_lib)
      util_dl_close(screen->loader_lib);

   if (screen->drm_fd != -1)
      close(screen->drm_fd);

   slab_destroy_parent(&screen->transfer_pool);
   slab_destroy(&screen->present_mempool);
   ralloc_free(screen);
   glsl_type_singleton_decref();
}

static int
zink_get_display_device(const struct zink_screen *screen, uint32_t pdev_count,
                        const VkPhysicalDevice *pdevs, int64_t dev_major,
                        int64_t dev_minor)
{
   VkPhysicalDeviceDrmPropertiesEXT drm_props = {
      .sType = VK_STRUCTURE_TYPE_PHYSICAL_DEVICE_DRM_PROPERTIES_EXT,
   };
   VkPhysicalDeviceProperties2 props = {
      .sType = VK_STRUCTURE_TYPE_PHYSICAL_DEVICE_PROPERTIES_2,
      .pNext = &drm_props,
   };

   for (uint32_t i = 0; i < pdev_count; ++i) {
      VKSCR(GetPhysicalDeviceProperties2)(pdevs[i], &props);
      if (drm_props.renderMajor == dev_major &&
          drm_props.renderMinor == dev_minor)
         return i;
   }

   //return -1;
   return 0;
}

static int
zink_get_cpu_device_type(const struct zink_screen *screen, uint32_t pdev_count,
                         const VkPhysicalDevice *pdevs)
{
   VkPhysicalDeviceProperties props;

   for (uint32_t i = 0; i < pdev_count; ++i) {
      VKSCR(GetPhysicalDeviceProperties)(pdevs[i], &props);

      /* if user wants cpu, only give them cpu */
      if (props.deviceType == VK_PHYSICAL_DEVICE_TYPE_CPU)
         return i;
   }

   mesa_loge("ZINK: CPU device requested but none found!");

   return -1;
}

static void
choose_pdev(struct zink_screen *screen, int64_t dev_major, int64_t dev_minor)
{
   bool cpu = debug_get_bool_option("LIBGL_ALWAYS_SOFTWARE", false) ||
              debug_get_bool_option("D3D_ALWAYS_SOFTWARE", false);

   if (cpu || (dev_major > 0 && dev_major < 255)) {
      uint32_t pdev_count;
      int idx;
      VkPhysicalDevice *pdevs;
      VkResult result = VKSCR(EnumeratePhysicalDevices)(screen->instance, &pdev_count, NULL);
      if (result != VK_SUCCESS) {
         mesa_loge("ZINK: vkEnumeratePhysicalDevices failed (%s)", vk_Result_to_str(result));
         return;
      }

      assert(pdev_count > 0);

      pdevs = malloc(sizeof(*pdevs) * pdev_count);
      if (!pdevs) {
         mesa_loge("ZINK: failed to allocate pdevs!");
         return;
      }
      result = VKSCR(EnumeratePhysicalDevices)(screen->instance, &pdev_count, pdevs);
      assert(result == VK_SUCCESS);
      assert(pdev_count > 0);

      if (cpu)
         idx = zink_get_cpu_device_type(screen, pdev_count, pdevs);
      else
         idx = zink_get_display_device(screen, pdev_count, pdevs, dev_major,
                                       dev_minor);

      if (idx != -1)
         /* valid cpu device */
         screen->pdev = pdevs[idx];

      free(pdevs);

      if (idx == -1)
         return;

   } else {
      VkPhysicalDevice pdev;
      unsigned pdev_count = 1;
      VkResult result = VKSCR(EnumeratePhysicalDevices)(screen->instance, &pdev_count, &pdev);
      if (result != VK_SUCCESS && result != VK_INCOMPLETE) {
         mesa_loge("ZINK: vkEnumeratePhysicalDevices failed (%s)", vk_Result_to_str(result));
         return;
      }
      screen->pdev = pdev;
   }
   VKSCR(GetPhysicalDeviceProperties)(screen->pdev, &screen->info.props);

   /* allow software rendering only if forced by the user */
   if (!cpu && screen->info.props.deviceType == VK_PHYSICAL_DEVICE_TYPE_CPU) {
      screen->pdev = VK_NULL_HANDLE;
      return;
   }

   screen->info.device_version = screen->info.props.apiVersion;

   /* runtime version is the lesser of the instance version and device version */
   screen->vk_version = MIN2(screen->info.device_version, screen->instance_info.loader_version);

   /* calculate SPIR-V version based on VK version */
   if (screen->vk_version >= VK_MAKE_VERSION(1, 3, 0))
      screen->spirv_version = SPIRV_VERSION(1, 6);
   else if (screen->vk_version >= VK_MAKE_VERSION(1, 2, 0))
      screen->spirv_version = SPIRV_VERSION(1, 5);
   else if (screen->vk_version >= VK_MAKE_VERSION(1, 1, 0))
      screen->spirv_version = SPIRV_VERSION(1, 3);
   else
      screen->spirv_version = SPIRV_VERSION(1, 0);
}

static void
update_queue_props(struct zink_screen *screen)
{
   uint32_t num_queues;
   VKSCR(GetPhysicalDeviceQueueFamilyProperties)(screen->pdev, &num_queues, NULL);
   assert(num_queues > 0);

   VkQueueFamilyProperties *props = malloc(sizeof(*props) * num_queues);
   if (!props) {
      mesa_loge("ZINK: failed to allocate props!");
      return;
   }
      
   VKSCR(GetPhysicalDeviceQueueFamilyProperties)(screen->pdev, &num_queues, props);

   bool found_gfx = false;
   uint32_t sparse_only = UINT32_MAX;
   screen->sparse_queue = UINT32_MAX;
   for (uint32_t i = 0; i < num_queues; i++) {
      if (props[i].queueFlags & VK_QUEUE_GRAPHICS_BIT) {
         if (found_gfx)
            continue;
         screen->sparse_queue = screen->gfx_queue = i;
         screen->max_queues = props[i].queueCount;
         screen->timestamp_valid_bits = props[i].timestampValidBits;
         found_gfx = true;
      } else if (props[i].queueFlags & VK_QUEUE_SPARSE_BINDING_BIT)
         sparse_only = i;
   }
   if (sparse_only != UINT32_MAX)
      screen->sparse_queue = sparse_only;
   free(props);
}

static void
init_queue(struct zink_screen *screen)
{
   simple_mtx_init(&screen->queue_lock, mtx_plain);
   VKSCR(GetDeviceQueue)(screen->dev, screen->gfx_queue, 0, &screen->queue);
   if (screen->sparse_queue != screen->gfx_queue)
      VKSCR(GetDeviceQueue)(screen->dev, screen->sparse_queue, 0, &screen->queue_sparse);
   else
      screen->queue_sparse = screen->queue;
}

static void
zink_flush_frontbuffer(struct pipe_screen *pscreen,
                       struct pipe_context *pctx,
                       struct pipe_resource *pres,
                       unsigned level, unsigned layer,
                       void *winsys_drawable_handle,
                       unsigned nboxes,
                       struct pipe_box *sub_box)
{
   struct zink_screen *screen = zink_screen(pscreen);
   struct zink_resource *res = zink_resource(pres);
   //struct zink_context *ctx = zink_context(pctx);

   /* if the surface is no longer a swapchain, this is a no-op */
   /*if (!zink_is_swapchain(res))
      return;

   ctx = zink_tc_context_unwrap(pctx, screen->threaded);

   if (!zink_kopper_acquired(res->obj->dt, res->obj->dt_idx)) {
      /* swapbuffers to an undefined surface: acquire and present garbage */
      /*zink_kopper_acquire(ctx, res, UINT64_MAX);
      ctx->needs_present = res;
      /* set batch usage to submit acquire semaphore */
      /*zink_batch_resource_usage_set(&ctx->batch, res, true, false);
      /* ensure the resource is set up to present garbage */
      /*ctx->base.flush_resource(&ctx->base, pres);
   }

   /* handle any outstanding acquire submits (not just from above) */
   /*if (ctx->batch.swapchain || ctx->needs_present) {
      ctx->batch.has_work = true;
      pctx->flush(pctx, NULL, PIPE_FLUSH_END_OF_FRAME);
      if (ctx->last_fence && screen->threaded_submit) {
         struct zink_batch_state *bs = zink_batch_state(ctx->last_fence);
         util_queue_fence_wait(&bs->flush_completed);
      }
   }
      res->use_damage = false;

   /* always verify that this was acquired */
   /*assert(zink_kopper_acquired(res->obj->dt, res->obj->dt_idx));
   zink_kopper_present_queue(screen, res, nboxes, sub_box);*/

   struct sw_winsys *winsys = screen->winsys;

   if (!winsys)
     return;
   void *map = winsys->displaytarget_map(winsys, res->dt, 0);

   if (map) {
      struct pipe_transfer *transfer = NULL;
      
      // Context hack
      pctx = zink_xlib_context;
      
      void *res_map = pipe_texture_map(pctx, pres, level, layer, PIPE_MAP_READ, 0, 0,
                                        u_minify(pres->width0, level),
                                        u_minify(pres->height0, level),
                                        &transfer);
      if (res_map) {
         util_copy_rect((ubyte*)map, pres->format, res->dt_stride, 0, 0,
                        transfer->box.width, transfer->box.height,
                        (const ubyte*)res_map, transfer->stride, 0, 0);
         pipe_texture_unmap(pctx, transfer);
      }
      winsys->displaytarget_unmap(winsys, res->dt);
   }
   winsys->displaytarget_display(winsys, res->dt, winsys_drawable_handle, nboxes, sub_box);
}

bool
zink_is_depth_format_supported(struct zink_screen *screen, VkFormat format)
{
   VkFormatProperties props;
   VKSCR(GetPhysicalDeviceFormatProperties)(screen->pdev, format, &props);
   return (props.linearTilingFeatures | props.optimalTilingFeatures) &
          VK_FORMAT_FEATURE_DEPTH_STENCIL_ATTACHMENT_BIT;
}

static enum pipe_format
emulate_x8(enum pipe_format format)
{
   /* convert missing Xn variants to An */
   switch (format) {
   case PIPE_FORMAT_B8G8R8X8_UNORM:
      return PIPE_FORMAT_B8G8R8A8_UNORM;

   case PIPE_FORMAT_B8G8R8X8_SRGB:
      return PIPE_FORMAT_B8G8R8A8_SRGB;
   case PIPE_FORMAT_R8G8B8X8_SRGB:
      return PIPE_FORMAT_R8G8B8A8_SRGB;

   case PIPE_FORMAT_R8G8B8X8_SINT:
      return PIPE_FORMAT_R8G8B8A8_SINT;
   case PIPE_FORMAT_R8G8B8X8_SNORM:
      return PIPE_FORMAT_R8G8B8A8_SNORM;
   case PIPE_FORMAT_R8G8B8X8_UNORM:
      return PIPE_FORMAT_R8G8B8A8_UNORM;

   case PIPE_FORMAT_R16G16B16X16_FLOAT:
      return PIPE_FORMAT_R16G16B16A16_FLOAT;
   case PIPE_FORMAT_R16G16B16X16_SINT:
      return PIPE_FORMAT_R16G16B16A16_SINT;
   case PIPE_FORMAT_R16G16B16X16_SNORM:
      return PIPE_FORMAT_R16G16B16A16_SNORM;
   case PIPE_FORMAT_R16G16B16X16_UNORM:
      return PIPE_FORMAT_R16G16B16A16_UNORM;

   case PIPE_FORMAT_R32G32B32X32_FLOAT:
      return PIPE_FORMAT_R32G32B32A32_FLOAT;
   case PIPE_FORMAT_R32G32B32X32_SINT:
      return PIPE_FORMAT_R32G32B32A32_SINT;

   default:
      return format;
   }
}

VkFormat
zink_get_format(struct zink_screen *screen, enum pipe_format format)
{
   if (format == PIPE_FORMAT_A8_UNORM && !screen->driver_workarounds.missing_a8_unorm)
      return VK_FORMAT_A8_UNORM_KHR;
   else if (!screen->driver_workarounds.broken_l4a4 || format != PIPE_FORMAT_L4A4_UNORM)
      format = zink_format_get_emulated_alpha(format);

   VkFormat ret = vk_format_from_pipe_format(emulate_x8(format));

   if (format == PIPE_FORMAT_X32_S8X24_UINT &&
       screen->have_D32_SFLOAT_S8_UINT)
      return VK_FORMAT_D32_SFLOAT_S8_UINT;

   if (format == PIPE_FORMAT_X24S8_UINT)
      /* valid when using aspects to extract stencil,
       * fails format test because it's emulated */
      ret = VK_FORMAT_D24_UNORM_S8_UINT;

   if (ret == VK_FORMAT_X8_D24_UNORM_PACK32 &&
       !screen->have_X8_D24_UNORM_PACK32) {
      assert(zink_is_depth_format_supported(screen, VK_FORMAT_D32_SFLOAT));
      return VK_FORMAT_D32_SFLOAT;
   }

   if (ret == VK_FORMAT_D24_UNORM_S8_UINT &&
       !screen->have_D24_UNORM_S8_UINT) {
      assert(screen->have_D32_SFLOAT_S8_UINT);
      return VK_FORMAT_D32_SFLOAT_S8_UINT;
   }

   if ((ret == VK_FORMAT_A4B4G4R4_UNORM_PACK16 &&
        !screen->info.format_4444_feats.formatA4B4G4R4) ||
       (ret == VK_FORMAT_A4R4G4B4_UNORM_PACK16 &&
        !screen->info.format_4444_feats.formatA4R4G4B4))
      return VK_FORMAT_UNDEFINED;

   if (format == PIPE_FORMAT_R4A4_UNORM)
      return VK_FORMAT_R4G4_UNORM_PACK8;

   return ret;
}

void
zink_convert_color(const struct zink_screen *screen, enum pipe_format format,
                   union pipe_color_union *dst,
                   const union pipe_color_union *src)
{
   const struct util_format_description *desc = util_format_description(format);
   union pipe_color_union tmp = *src;

   for (unsigned i = 0; i < 4; i++)
      zink_format_clamp_channel_color(desc, &tmp, src, i);

   if (zink_format_is_emulated_alpha(format) &&
       /* Don't swizzle colors if the driver supports real A8_UNORM */
       (format != PIPE_FORMAT_A8_UNORM ||
         screen->driver_workarounds.missing_a8_unorm)) {
      if (util_format_is_alpha(format)) {
         tmp.ui[0] = tmp.ui[3];
         tmp.ui[1] = 0;
         tmp.ui[2] = 0;
         tmp.ui[3] = 0;
      } else if (util_format_is_luminance(format)) {
         tmp.ui[1] = 0;
         tmp.ui[2] = 0;
         tmp.f[3] = 1.0;
      } else if (util_format_is_luminance_alpha(format)) {
         tmp.ui[1] = tmp.ui[3];
         tmp.ui[2] = 0;
         tmp.f[3] = 1.0;
      } else /* zink_format_is_red_alpha */ {
         tmp.ui[1] = tmp.ui[3];
         tmp.ui[2] = 0;
         tmp.ui[3] = 0;
      }
   }

   memcpy(dst, &tmp, sizeof(union pipe_color_union));
}

static bool
check_have_device_time(struct zink_screen *screen)
{
   uint32_t num_domains = 0;
   VkTimeDomainEXT domains[8]; //current max is 4
   VkResult result = VKSCR(GetPhysicalDeviceCalibrateableTimeDomainsEXT)(screen->pdev, &num_domains, NULL);
   if (result != VK_SUCCESS) {
      mesa_loge("ZINK: vkGetPhysicalDeviceCalibrateableTimeDomainsEXT failed (%s)", vk_Result_to_str(result));
   }
   assert(num_domains > 0);
   assert(num_domains < ARRAY_SIZE(domains));

   result = VKSCR(GetPhysicalDeviceCalibrateableTimeDomainsEXT)(screen->pdev, &num_domains, domains);
   if (result != VK_SUCCESS) {
      mesa_loge("ZINK: vkGetPhysicalDeviceCalibrateableTimeDomainsEXT failed (%s)", vk_Result_to_str(result));
   }

   /* VK_TIME_DOMAIN_DEVICE_EXT is used for the ctx->get_timestamp hook and is the only one we really need */
   for (unsigned i = 0; i < num_domains; i++) {
      if (domains[i] == VK_TIME_DOMAIN_DEVICE_EXT) {
         return true;
      }
   }

   return false;
}

static void
zink_error(const char *msg)
{
}

static void
zink_warn(const char *msg)
{
}

static void
zink_info(const char *msg)
{
}

static void
zink_msg(const char *msg)
{
}

static VKAPI_ATTR VkBool32 VKAPI_CALL
zink_debug_util_callback(
    VkDebugUtilsMessageSeverityFlagBitsEXT           messageSeverity,
    VkDebugUtilsMessageTypeFlagsEXT                  messageType,
    const VkDebugUtilsMessengerCallbackDataEXT      *pCallbackData,
    void                                            *pUserData)
{
   // Pick message prefix and color to use.
   // Only MacOS and Linux have been tested for color support
   if (messageSeverity & VK_DEBUG_UTILS_MESSAGE_SEVERITY_ERROR_BIT_EXT) {
      zink_error(pCallbackData->pMessage);
   } else if (messageSeverity & VK_DEBUG_UTILS_MESSAGE_SEVERITY_WARNING_BIT_EXT) {
      zink_warn(pCallbackData->pMessage);
   } else if (messageSeverity & VK_DEBUG_UTILS_MESSAGE_SEVERITY_INFO_BIT_EXT) {
      zink_info(pCallbackData->pMessage);
   } else
      zink_msg(pCallbackData->pMessage);

   return VK_FALSE;
}

static bool
create_debug(struct zink_screen *screen)
{
   VkDebugUtilsMessengerCreateInfoEXT vkDebugUtilsMessengerCreateInfoEXT = {
       VK_STRUCTURE_TYPE_DEBUG_UTILS_MESSENGER_CREATE_INFO_EXT,
       NULL,
       0,  // flags
       VK_DEBUG_UTILS_MESSAGE_SEVERITY_VERBOSE_BIT_EXT |
       VK_DEBUG_UTILS_MESSAGE_SEVERITY_INFO_BIT_EXT |
       VK_DEBUG_UTILS_MESSAGE_SEVERITY_WARNING_BIT_EXT |
       VK_DEBUG_UTILS_MESSAGE_SEVERITY_ERROR_BIT_EXT,
       VK_DEBUG_UTILS_MESSAGE_TYPE_GENERAL_BIT_EXT |
       VK_DEBUG_UTILS_MESSAGE_TYPE_VALIDATION_BIT_EXT |
       VK_DEBUG_UTILS_MESSAGE_TYPE_PERFORMANCE_BIT_EXT,
       zink_debug_util_callback,
       NULL
   };

   VkDebugUtilsMessengerEXT vkDebugUtilsCallbackEXT = VK_NULL_HANDLE;

   VkResult result = VKSCR(CreateDebugUtilsMessengerEXT)(
           screen->instance,
           &vkDebugUtilsMessengerCreateInfoEXT,
           NULL,
           &vkDebugUtilsCallbackEXT);
   if (result != VK_SUCCESS) {
      mesa_loge("ZINK: vkCreateDebugUtilsMessengerEXT failed (%s)", vk_Result_to_str(result));
   }

   screen->debugUtilsCallbackHandle = vkDebugUtilsCallbackEXT;

   return true;
}

static bool
zink_internal_setup_moltenvk(struct zink_screen *screen)
{
#if defined(MVK_VERSION)
   if (!screen->instance_info.have_MVK_moltenvk)
      return true;

   GET_PROC_ADDR_INSTANCE_LOCAL(screen, screen->instance, GetMoltenVKConfigurationMVK);
   GET_PROC_ADDR_INSTANCE_LOCAL(screen, screen->instance, SetMoltenVKConfigurationMVK);
   GET_PROC_ADDR_INSTANCE_LOCAL(screen, screen->instance, GetVersionStringsMVK);

   if (vk_GetVersionStringsMVK) {
      char molten_version[64] = {0};
      char vulkan_version[64] = {0};

      vk_GetVersionStringsMVK(molten_version, sizeof(molten_version) - 1, vulkan_version, sizeof(vulkan_version) - 1);

      printf("zink: MoltenVK %s Vulkan %s \n", molten_version, vulkan_version);
   }

   if (vk_GetMoltenVKConfigurationMVK && vk_SetMoltenVKConfigurationMVK) {
      MVKConfiguration molten_config = {0};
      size_t molten_config_size = sizeof(molten_config);

      VkResult res = vk_GetMoltenVKConfigurationMVK(screen->instance, &molten_config, &molten_config_size);
      if (res == VK_SUCCESS || res == VK_INCOMPLETE) {
         // Needed to allow MoltenVK to accept VkImageView swizzles.
         // Encountered when using VK_FORMAT_R8G8_UNORM
         molten_config.fullImageViewSwizzle = VK_TRUE;
         vk_SetMoltenVKConfigurationMVK(screen->instance, &molten_config, &molten_config_size);
      }
   }
#endif // MVK_VERSION

   return true;
}

static void
check_vertex_formats(struct zink_screen *screen)
{
   /* from vbuf */
   enum pipe_format format_list[] = {
      /* not supported by vk
      PIPE_FORMAT_R32_FIXED,
      PIPE_FORMAT_R32G32_FIXED,
      PIPE_FORMAT_R32G32B32_FIXED,
      PIPE_FORMAT_R32G32B32A32_FIXED,
      */
      PIPE_FORMAT_R16_FLOAT,
      PIPE_FORMAT_R16G16_FLOAT,
      PIPE_FORMAT_R16G16B16_FLOAT,
      PIPE_FORMAT_R16G16B16A16_FLOAT,
      /* not supported by vk
      PIPE_FORMAT_R64_FLOAT,
      PIPE_FORMAT_R64G64_FLOAT,
      PIPE_FORMAT_R64G64B64_FLOAT,
      PIPE_FORMAT_R64G64B64A64_FLOAT,
      PIPE_FORMAT_R32_UNORM,
      PIPE_FORMAT_R32G32_UNORM,
      PIPE_FORMAT_R32G32B32_UNORM,
      PIPE_FORMAT_R32G32B32A32_UNORM,
      PIPE_FORMAT_R32_SNORM,
      PIPE_FORMAT_R32G32_SNORM,
      PIPE_FORMAT_R32G32B32_SNORM,
      PIPE_FORMAT_R32G32B32A32_SNORM,
      PIPE_FORMAT_R32_USCALED,
      PIPE_FORMAT_R32G32_USCALED,
      PIPE_FORMAT_R32G32B32_USCALED,
      PIPE_FORMAT_R32G32B32A32_USCALED,
      PIPE_FORMAT_R32_SSCALED,
      PIPE_FORMAT_R32G32_SSCALED,
      PIPE_FORMAT_R32G32B32_SSCALED,
      PIPE_FORMAT_R32G32B32A32_SSCALED,
      */
      PIPE_FORMAT_R16_UNORM,
      PIPE_FORMAT_R16G16_UNORM,
      PIPE_FORMAT_R16G16B16_UNORM,
      PIPE_FORMAT_R16G16B16A16_UNORM,
      PIPE_FORMAT_R16_SNORM,
      PIPE_FORMAT_R16G16_SNORM,
      PIPE_FORMAT_R16G16B16_SNORM,
      PIPE_FORMAT_R16G16B16_SINT,
      PIPE_FORMAT_R16G16B16_UINT,
      PIPE_FORMAT_R16G16B16A16_SNORM,
      PIPE_FORMAT_R16_USCALED,
      PIPE_FORMAT_R16G16_USCALED,
      PIPE_FORMAT_R16G16B16_USCALED,
      PIPE_FORMAT_R16G16B16A16_USCALED,
      PIPE_FORMAT_R16_SSCALED,
      PIPE_FORMAT_R16G16_SSCALED,
      PIPE_FORMAT_R16G16B16_SSCALED,
      PIPE_FORMAT_R16G16B16A16_SSCALED,
      PIPE_FORMAT_R8_UNORM,
      PIPE_FORMAT_R8G8_UNORM,
      PIPE_FORMAT_R8G8B8_UNORM,
      PIPE_FORMAT_R8G8B8A8_UNORM,
      PIPE_FORMAT_R8_SNORM,
      PIPE_FORMAT_R8G8_SNORM,
      PIPE_FORMAT_R8G8B8_SNORM,
      PIPE_FORMAT_R8G8B8A8_SNORM,
      PIPE_FORMAT_R8_USCALED,
      PIPE_FORMAT_R8G8_USCALED,
      PIPE_FORMAT_R8G8B8_USCALED,
      PIPE_FORMAT_R8G8B8A8_USCALED,
      PIPE_FORMAT_R8_SSCALED,
      PIPE_FORMAT_R8G8_SSCALED,
      PIPE_FORMAT_R8G8B8_SSCALED,
      PIPE_FORMAT_R8G8B8A8_SSCALED,
   };
   for (unsigned i = 0; i < ARRAY_SIZE(format_list); i++) {
      if (zink_is_format_supported(&screen->base, format_list[i], PIPE_BUFFER, 0, 0, PIPE_BIND_VERTEX_BUFFER))
         continue;
      if (util_format_get_nr_components(format_list[i]) == 1)
         continue;
      enum pipe_format decomposed = zink_decompose_vertex_format(format_list[i]);
      if (zink_is_format_supported(&screen->base, decomposed, PIPE_BUFFER, 0, 0, PIPE_BIND_VERTEX_BUFFER)) {
         screen->need_decompose_attrs = true;
         mesa_logw("zink: this application would be much faster if %s supported vertex format %s", screen->info.props.deviceName, util_format_name(format_list[i]));
      }
   }
}

static void
populate_format_props(struct zink_screen *screen)
{
   for (unsigned i = 0; i < PIPE_FORMAT_COUNT; i++) {
      VkFormat format;
retry:
      format = zink_get_format(screen, i);
      if (!format)
         continue;
      if (VKSCR(GetPhysicalDeviceFormatProperties2)) {
         VkFormatProperties2 props = {0};
         props.sType = VK_STRUCTURE_TYPE_FORMAT_PROPERTIES_2;

         VkDrmFormatModifierPropertiesListEXT mod_props;
         VkDrmFormatModifierPropertiesEXT mods[128];
         if (screen->info.have_EXT_image_drm_format_modifier) {
            mod_props.sType = VK_STRUCTURE_TYPE_DRM_FORMAT_MODIFIER_PROPERTIES_LIST_EXT;
            mod_props.pNext = NULL;
            mod_props.drmFormatModifierCount = ARRAY_SIZE(mods);
            mod_props.pDrmFormatModifierProperties = mods;
            props.pNext = &mod_props;
         }
         VkFormatProperties3 props3 = {0};
         if (screen->info.have_KHR_format_feature_flags2 || screen->info.have_vulkan13) {
           props3.sType = VK_STRUCTURE_TYPE_FORMAT_PROPERTIES_3;
           props3.pNext = props.pNext;
           props.pNext = &props3;
         }

         VKSCR(GetPhysicalDeviceFormatProperties2)(screen->pdev, format, &props);
<<<<<<< HEAD
         screen->format_props[i] = props.formatProperties;
         if (props3.linearTilingFeatures & VK_FORMAT_FEATURE_2_LINEAR_COLOR_ATTACHMENT_BIT_NV)
            screen->format_props[i].linearTilingFeatures |= VK_FORMAT_FEATURE_COLOR_ATTACHMENT_BIT;
=======

         if (screen->info.have_KHR_format_feature_flags2 || screen->info.have_vulkan13) {
            screen->format_props[i].linearTilingFeatures = props3.linearTilingFeatures;
            screen->format_props[i].optimalTilingFeatures = props3.optimalTilingFeatures;
            screen->format_props[i].bufferFeatures = props3.bufferFeatures;

            if (props3.linearTilingFeatures & VK_FORMAT_FEATURE_2_LINEAR_COLOR_ATTACHMENT_BIT_NV)
               screen->format_props[i].linearTilingFeatures |= VK_FORMAT_FEATURE_COLOR_ATTACHMENT_BIT;
         } else {
           // MoltenVk is 1.2 API
           screen->format_props[i].linearTilingFeatures = props.formatProperties.linearTilingFeatures;
           screen->format_props[i].optimalTilingFeatures = props.formatProperties.optimalTilingFeatures;
           screen->format_props[i].bufferFeatures = props.formatProperties.bufferFeatures;
         }

>>>>>>> 899fcaf2
         if (screen->info.have_EXT_image_drm_format_modifier && mod_props.drmFormatModifierCount) {
            screen->modifier_props[i].drmFormatModifierCount = mod_props.drmFormatModifierCount;
            screen->modifier_props[i].pDrmFormatModifierProperties = ralloc_array(screen, VkDrmFormatModifierPropertiesEXT, mod_props.drmFormatModifierCount);
            if (mod_props.pDrmFormatModifierProperties) {
               for (unsigned j = 0; j < mod_props.drmFormatModifierCount; j++)
                  screen->modifier_props[i].pDrmFormatModifierProperties[j] = mod_props.pDrmFormatModifierProperties[j];
            }
         }
      } else
         VKSCR(GetPhysicalDeviceFormatProperties)(screen->pdev, format, &screen->format_props[i]);
      if (i == PIPE_FORMAT_A8_UNORM && !screen->driver_workarounds.missing_a8_unorm) {
         if (!screen->format_props[i].linearTilingFeatures &&
             !screen->format_props[i].optimalTilingFeatures &&
             !screen->format_props[i].bufferFeatures) {
            screen->driver_workarounds.missing_a8_unorm = true;
            goto retry;
         }
      }
      if (zink_format_is_emulated_alpha(i)) {
         VkFormatFeatureFlags blocked = VK_FORMAT_FEATURE_COLOR_ATTACHMENT_BIT | VK_FORMAT_FEATURE_STORAGE_IMAGE_BIT;
         screen->format_props[i].linearTilingFeatures &= ~blocked;
         screen->format_props[i].optimalTilingFeatures &= ~blocked;
         screen->format_props[i].bufferFeatures = 0;
      }
   }
   check_vertex_formats(screen);
   VkImageFormatProperties image_props;
   VkResult ret = VKSCR(GetPhysicalDeviceImageFormatProperties)(screen->pdev, VK_FORMAT_D32_SFLOAT,
                                                                VK_IMAGE_TYPE_1D,
                                                                VK_IMAGE_TILING_OPTIMAL,
                                                                VK_IMAGE_USAGE_DEPTH_STENCIL_ATTACHMENT_BIT | VK_IMAGE_USAGE_SAMPLED_BIT,
                                                                0, &image_props);
   if (ret != VK_SUCCESS && ret != VK_ERROR_FORMAT_NOT_SUPPORTED) {
      mesa_loge("ZINK: vkGetPhysicalDeviceImageFormatProperties failed (%s)", vk_Result_to_str(ret));
   }
   screen->need_2D_zs = ret != VK_SUCCESS;

   if (screen->info.feats.features.sparseResidencyImage2D)
      screen->need_2D_sparse = !screen->base.get_sparse_texture_virtual_page_size(&screen->base, PIPE_TEXTURE_1D, false, PIPE_FORMAT_R32_FLOAT, 0, 16, NULL, NULL, NULL);
}

static void
setup_renderdoc(struct zink_screen *screen)
{
#ifdef HAVE_RENDERDOC_APP_H
   const char *capture_id = debug_get_option("ZINK_RENDERDOC", NULL);
   if (!capture_id)
      return;
   void *renderdoc = dlopen("librenderdoc.so", RTLD_NOW | RTLD_NOLOAD);
   /* not loaded */
   if (!renderdoc)
      return;

   pRENDERDOC_GetAPI get_api = dlsym(renderdoc, "RENDERDOC_GetAPI");
   if (!get_api)
      return;

   /* need synchronous dispatch for renderdoc coherency */
   screen->threaded_submit = false;
   get_api(eRENDERDOC_API_Version_1_0_0, (void*)&screen->renderdoc_api);
   screen->renderdoc_api->SetActiveWindow(RENDERDOC_DEVICEPOINTER_FROM_VKINSTANCE(screen->instance), NULL);

   int count = sscanf(capture_id, "%u:%u", &screen->renderdoc_capture_start, &screen->renderdoc_capture_end);
   if (count != 2) {
      count = sscanf(capture_id, "%u", &screen->renderdoc_capture_start);
      if (!count) {
         if (!strcmp(capture_id, "all")) {
            screen->renderdoc_capture_all = true;
         } else {
            printf("`ZINK_RENDERDOC` usage: ZINK_RENDERDOC=all|frame_no[:end_frame_no]\n");
            abort();
         }
      }
      screen->renderdoc_capture_end = screen->renderdoc_capture_start;
   }
   p_atomic_set(&screen->renderdoc_frame, 1);
#endif
}

bool
zink_screen_init_semaphore(struct zink_screen *screen)
{
   VkSemaphoreCreateInfo sci = {0};
   VkSemaphoreTypeCreateInfo tci = {0};
   sci.pNext = &tci;
   
   VkSemaphore sem;
   
   sci.sType = VK_STRUCTURE_TYPE_SEMAPHORE_CREATE_INFO;
   tci.sType = VK_STRUCTURE_TYPE_SEMAPHORE_TYPE_CREATE_INFO;
   tci.semaphoreType = VK_SEMAPHORE_TYPE_TIMELINE;

   if (VKSCR(CreateSemaphore)(screen->dev, &sci, NULL, &sem) == VK_SUCCESS) {
      /* semaphore signal values can never decrease,
       * so we need a new semaphore anytime we overflow
       */
      if (screen->prev_sem)
         VKSCR(DestroySemaphore)(screen->dev, screen->prev_sem, NULL);
      screen->prev_sem = screen->sem;
      screen->sem = sem;
      return true;
   } else {
      mesa_loge("ZINK: vkCreateSemaphore failed");
   }

   screen->info.have_KHR_timeline_semaphore = false;

   return false;
}

VkSemaphore
zink_create_exportable_semaphore(struct zink_screen *screen)
{
   VkExportSemaphoreCreateInfo eci = {
      VK_STRUCTURE_TYPE_EXPORT_SEMAPHORE_CREATE_INFO,
      NULL,
      VK_EXTERNAL_SEMAPHORE_HANDLE_TYPE_SYNC_FD_BIT
   };
   VkSemaphoreCreateInfo sci = {
      VK_STRUCTURE_TYPE_SEMAPHORE_CREATE_INFO,
      &eci,
      0
   };

   VkSemaphore sem = VK_NULL_HANDLE;
   if (util_dynarray_contains(&screen->fd_semaphores, VkSemaphore)) {
      simple_mtx_lock(&screen->semaphores_lock);
      if (util_dynarray_contains(&screen->fd_semaphores, VkSemaphore))
         sem = util_dynarray_pop(&screen->fd_semaphores, VkSemaphore);
      simple_mtx_unlock(&screen->semaphores_lock);
   }
   if (sem)
      return sem;
   VkResult ret = VKSCR(CreateSemaphore)(screen->dev, &sci, NULL, &sem);
   return ret == VK_SUCCESS ? sem : VK_NULL_HANDLE;
}

VkSemaphore
zink_screen_export_dmabuf_semaphore(struct zink_screen *screen, struct zink_resource *res)
{
   VkSemaphore sem = VK_NULL_HANDLE;
#if defined(HAVE_LIBDRM) && (DETECT_OS_LINUX || DETECT_OS_BSD)
   struct dma_buf_export_sync_file export = {
      .flags = DMA_BUF_SYNC_RW,
      .fd = -1,
   };

   int fd = -1;
   if (res->obj->is_aux) {
      fd = os_dupfd_cloexec(res->obj->handle);
   } else {
      VkMemoryGetFdInfoKHR fd_info = {0};
      fd_info.sType = VK_STRUCTURE_TYPE_MEMORY_GET_FD_INFO_KHR;
      fd_info.memory = zink_bo_get_mem(res->obj->bo);
      fd_info.handleType = VK_EXTERNAL_MEMORY_HANDLE_TYPE_DMA_BUF_BIT_EXT;
      VKSCR(GetMemoryFdKHR)(screen->dev, &fd_info, &fd);
   }

   if (unlikely(fd < 0)) {
      mesa_loge("MESA: Unable to get a valid memory fd");
      return VK_NULL_HANDLE;
   }

   int ret = drmIoctl(fd, DMA_BUF_IOCTL_EXPORT_SYNC_FILE, &export);
   if (ret) {
      if (errno == ENOTTY || errno == EBADF || errno == ENOSYS) {
         assert(!"how did this fail?");
         return VK_NULL_HANDLE;
      } else {
         mesa_loge("MESA: failed to import sync file '%s'", strerror(errno));
         return VK_NULL_HANDLE;
      }
   }

   sem = zink_create_exportable_semaphore(screen);

   const VkImportSemaphoreFdInfoKHR sdi = {
      .sType = VK_STRUCTURE_TYPE_IMPORT_SEMAPHORE_FD_INFO_KHR,
      .semaphore = sem,
      .flags = VK_SEMAPHORE_IMPORT_TEMPORARY_BIT,
      .handleType = VK_EXTERNAL_SEMAPHORE_HANDLE_TYPE_SYNC_FD_BIT,
      .fd = export.fd,
   };
   bool success = VKSCR(ImportSemaphoreFdKHR)(screen->dev, &sdi) == VK_SUCCESS;
   close(fd);
   if (!success) {
      VKSCR(DestroySemaphore)(screen->dev, sem, NULL);
      return VK_NULL_HANDLE;
   }
#endif
   return sem;
}

bool
zink_screen_import_dmabuf_semaphore(struct zink_screen *screen, struct zink_resource *res, VkSemaphore sem)
{
#if defined(HAVE_LIBDRM) && (DETECT_OS_LINUX || DETECT_OS_BSD)
   const VkSemaphoreGetFdInfoKHR get_fd_info = {
      .sType = VK_STRUCTURE_TYPE_SEMAPHORE_GET_FD_INFO_KHR,
      .semaphore = sem,
      .handleType = VK_EXTERNAL_SEMAPHORE_HANDLE_TYPE_SYNC_FD_BIT,
   };
   int sync_file_fd = -1;
   VkResult result = VKSCR(GetSemaphoreFdKHR)(screen->dev, &get_fd_info, &sync_file_fd);
   if (result != VK_SUCCESS) {
      return false;
   }

   bool ret = false;
   int fd;
   if (res->obj->is_aux) {
      fd = os_dupfd_cloexec(res->obj->handle);
   } else {
      VkMemoryGetFdInfoKHR fd_info = {0};
      fd_info.sType = VK_STRUCTURE_TYPE_MEMORY_GET_FD_INFO_KHR;
      fd_info.memory = zink_bo_get_mem(res->obj->bo);
      fd_info.handleType = VK_EXTERNAL_MEMORY_HANDLE_TYPE_DMA_BUF_BIT_EXT;
      if (VKSCR(GetMemoryFdKHR)(screen->dev, &fd_info, &fd) != VK_SUCCESS)
         fd = -1;
   }
   if (fd != -1) {
      struct dma_buf_import_sync_file import = {
         .flags = DMA_BUF_SYNC_RW,
         .fd = sync_file_fd,
      };
      int ioctl_ret = drmIoctl(fd, DMA_BUF_IOCTL_IMPORT_SYNC_FILE, &import);
      if (ioctl_ret) {
         if (errno == ENOTTY || errno == EBADF || errno == ENOSYS) {
            assert(!"how did this fail?");
         } else {
            ret = true;
         }
      }
      close(fd);
   }
   close(sync_file_fd);
   return ret;
#else
   return true;
#endif
}

bool
zink_screen_timeline_wait(struct zink_screen *screen, uint64_t batch_id, uint64_t timeout)
{
   VkSemaphoreWaitInfo wi = {0};

   if (zink_screen_check_last_finished(screen, batch_id))
      return true;

   wi.sType = VK_STRUCTURE_TYPE_SEMAPHORE_WAIT_INFO;
   wi.semaphoreCount = 1;
   wi.pSemaphores = &screen->sem;
   wi.pValues = &batch_id;
   bool success = false;
   if (screen->device_lost)
      return true;
   VkResult ret = VKSCR(WaitSemaphores)(screen->dev, &wi, timeout);
   success = zink_screen_handle_vkresult(screen, ret);

   if (success)
      zink_screen_update_last_finished(screen, batch_id);

   return success;
}

struct noop_submit_info {
   struct zink_screen *screen;
   VkFence fence;
};

static void
noop_submit(void *data, void *gdata, int thread_index)
{
   struct noop_submit_info *n = data;
   VkSubmitInfo si = {0};
   si.sType = VK_STRUCTURE_TYPE_SUBMIT_INFO;
   simple_mtx_lock(&n->screen->queue_lock);
   if (n->VKSCR(QueueSubmit)(n->screen->threaded ? n->screen->queue_sparse : n->screen->queue,
                     1, &si, n->fence) != VK_SUCCESS) {
      mesa_loge("ZINK: vkQueueSubmit failed");
      n->screen->device_lost = true;
   }
   simple_mtx_unlock(&n->screen->queue_lock);
}

bool
zink_screen_batch_id_wait(struct zink_screen *screen, uint32_t batch_id, uint64_t timeout)
{
   if (zink_screen_check_last_finished(screen, batch_id))
      return true;

   if (screen->info.have_KHR_timeline_semaphore)
      return zink_screen_timeline_wait(screen, batch_id, timeout);

   if (!timeout)
      return false;

   uint32_t new_id = 0;
   while (!new_id)
      new_id = p_atomic_inc_return(&screen->curr_batch);
   VkResult ret;
   struct noop_submit_info n;
   uint64_t abs_timeout = os_time_get_absolute_timeout(timeout);
   uint64_t remaining = OS_TIMEOUT_INFINITE;
   VkFenceCreateInfo fci = {0};
   struct util_queue_fence fence;
   util_queue_fence_init(&fence);
   fci.sType = VK_STRUCTURE_TYPE_FENCE_CREATE_INFO;

   if (VKSCR(CreateFence)(screen->dev, &fci, NULL, &n.fence) != VK_SUCCESS) {
      mesa_loge("ZINK: vkCreateFence failed");
      return false;
   }

   n.screen = screen;
   if (screen->threaded) {
      /* must use thread dispatch for sanity */
      util_queue_add_job(&screen->flush_queue, &n, &fence, noop_submit, NULL, 0);
      util_queue_fence_wait(&fence);
   } else {
      noop_submit(&n, NULL, 0);
   }
   if (timeout != OS_TIMEOUT_INFINITE) {
      int64_t time_ns = os_time_get_nano();
      remaining = abs_timeout > time_ns ? abs_timeout - time_ns : 0;
   }

   if (remaining)
      ret = VKSCR(WaitForFences)(screen->dev, 1, &n.fence, VK_TRUE, remaining);
   else
      ret = VKSCR(GetFenceStatus)(screen->dev, n.fence);
   VKSCR(DestroyFence)(screen->dev, n.fence, NULL);
   bool success = zink_screen_handle_vkresult(screen, ret);

   if (success)
      zink_screen_update_last_finished(screen, new_id);

   return success;
}

static uint32_t
zink_get_loader_version(struct zink_screen *screen)
{

   uint32_t loader_version = VK_API_VERSION_1_0;

   // Get the Loader version
   GET_PROC_ADDR_INSTANCE_LOCAL(screen, NULL, EnumerateInstanceVersion);
   if (vk_EnumerateInstanceVersion) {
      uint32_t loader_version_temp = VK_API_VERSION_1_0;
      VkResult result = (*vk_EnumerateInstanceVersion)(&loader_version_temp);
      if (VK_SUCCESS == result) {
         loader_version = loader_version_temp;
      } else {
         mesa_loge("ZINK: vkEnumerateInstanceVersion failed (%s)", vk_Result_to_str(result));
      }
   }

   return loader_version;
}

static void
zink_query_memory_info(struct pipe_screen *pscreen, struct pipe_memory_info *info)
{
   struct zink_screen *screen = zink_screen(pscreen);
   memset(info, 0, sizeof(struct pipe_memory_info));
   if (screen->info.have_EXT_memory_budget && VKSCR(GetPhysicalDeviceMemoryProperties2)) {
      VkPhysicalDeviceMemoryProperties2 mem = {0};
      mem.sType = VK_STRUCTURE_TYPE_PHYSICAL_DEVICE_MEMORY_PROPERTIES_2;

      VkPhysicalDeviceMemoryBudgetPropertiesEXT budget = {0};
      budget.sType = VK_STRUCTURE_TYPE_PHYSICAL_DEVICE_MEMORY_BUDGET_PROPERTIES_EXT;
      mem.pNext = &budget;
      VKSCR(GetPhysicalDeviceMemoryProperties2)(screen->pdev, &mem);

      for (unsigned i = 0; i < mem.memoryProperties.memoryHeapCount; i++) {
         if (mem.memoryProperties.memoryHeaps[i].flags & VK_MEMORY_PROPERTY_DEVICE_LOCAL_BIT) {
            /* VRAM */
            info->total_device_memory += mem.memoryProperties.memoryHeaps[i].size / 1024;
            info->avail_device_memory += (mem.memoryProperties.memoryHeaps[i].size - budget.heapUsage[i]) / 1024;
         } else {
            /* GART */
            info->total_staging_memory += mem.memoryProperties.memoryHeaps[i].size / 1024;
            info->avail_staging_memory += (mem.memoryProperties.memoryHeaps[i].size - budget.heapUsage[i]) / 1024;
         }
      }
      /* evictions not yet supported in vulkan */
   } else {
      for (unsigned i = 0; i < screen->info.mem_props.memoryHeapCount; i++) {
         if (screen->info.mem_props.memoryHeaps[i].flags & VK_MEMORY_PROPERTY_DEVICE_LOCAL_BIT) {
            /* VRAM */
            info->total_device_memory += screen->info.mem_props.memoryHeaps[i].size / 1024;
            /* free real estate! */
            info->avail_device_memory += info->total_device_memory;
         } else {
            /* GART */
            info->total_staging_memory += screen->info.mem_props.memoryHeaps[i].size / 1024;
            /* free real estate! */
            info->avail_staging_memory += info->total_staging_memory;
         }
      }
   }
}

static void
zink_query_dmabuf_modifiers(struct pipe_screen *pscreen, enum pipe_format format, int max, uint64_t *modifiers, unsigned int *external_only, int *count)
{
   struct zink_screen *screen = zink_screen(pscreen);
   *count = screen->modifier_props[format].drmFormatModifierCount;
   for (int i = 0; i < MIN2(max, *count); i++) {
      if (external_only)
         external_only[i] = 0;

      modifiers[i] = screen->modifier_props[format].pDrmFormatModifierProperties[i].drmFormatModifier;
   }
}

static bool
zink_is_dmabuf_modifier_supported(struct pipe_screen *pscreen, uint64_t modifier, enum pipe_format format, bool *external_only)
{
   struct zink_screen *screen = zink_screen(pscreen);
   for (unsigned i = 0; i < screen->modifier_props[format].drmFormatModifierCount; i++)
      if (screen->modifier_props[format].pDrmFormatModifierProperties[i].drmFormatModifier == modifier)
         return true;
   return false;
}

static unsigned
zink_get_dmabuf_modifier_planes(struct pipe_screen *pscreen, uint64_t modifier, enum pipe_format format)
{
   struct zink_screen *screen = zink_screen(pscreen);
   for (unsigned i = 0; i < screen->modifier_props[format].drmFormatModifierCount; i++)
      if (screen->modifier_props[format].pDrmFormatModifierProperties[i].drmFormatModifier == modifier)
         return screen->modifier_props[format].pDrmFormatModifierProperties[i].drmFormatModifierPlaneCount;
   return util_format_get_num_planes(format);
}

static int
zink_get_sparse_texture_virtual_page_size(struct pipe_screen *pscreen,
                                          enum pipe_texture_target target,
                                          bool multi_sample,
                                          enum pipe_format pformat,
                                          unsigned offset, unsigned size,
                                          int *x, int *y, int *z)
{
   struct zink_screen *screen = zink_screen(pscreen);
   static const int page_size_2d[][3] = {
      { 256, 256, 1 }, /* 8bpp   */
      { 256, 128, 1 }, /* 16bpp  */
      { 128, 128, 1 }, /* 32bpp  */
      { 128, 64,  1 }, /* 64bpp  */
      { 64,  64,  1 }, /* 128bpp */
   };
   static const int page_size_3d[][3] = {
      { 64,  32,  32 }, /* 8bpp   */
      { 32,  32,  32 }, /* 16bpp  */
      { 32,  32,  16 }, /* 32bpp  */
      { 32,  16,  16 }, /* 64bpp  */
      { 16,  16,  16 }, /* 128bpp */
   };
   /* Only support one type of page size. */
   if (offset != 0)
      return 0;

   /* reject multisample if 2x isn't supported; assume none are */
   if (multi_sample && !screen->info.feats.features.sparseResidency2Samples)
      return 0;

   VkFormat format = zink_get_format(screen, pformat);
   bool is_zs = util_format_is_depth_or_stencil(pformat);
   VkImageType type;
   switch (target) {
   case PIPE_TEXTURE_1D:
   case PIPE_TEXTURE_1D_ARRAY:
      type = (screen->need_2D_sparse || (screen->need_2D_zs && is_zs)) ? VK_IMAGE_TYPE_2D : VK_IMAGE_TYPE_1D;
      break;

   case PIPE_TEXTURE_2D:
   case PIPE_TEXTURE_CUBE:
   case PIPE_TEXTURE_RECT:
   case PIPE_TEXTURE_2D_ARRAY:
   case PIPE_TEXTURE_CUBE_ARRAY:
      type = VK_IMAGE_TYPE_2D;
      break;

   case PIPE_TEXTURE_3D:
      type = VK_IMAGE_TYPE_3D;
      break;

   case PIPE_BUFFER:
      goto hack_it_up;

   default:
      return 0;
   }

   VkImageUsageFlags use_flags = VK_IMAGE_USAGE_SAMPLED_BIT | VK_IMAGE_USAGE_TRANSFER_DST_BIT | VK_IMAGE_USAGE_TRANSFER_SRC_BIT |
                                 VK_IMAGE_USAGE_STORAGE_BIT;
   use_flags |= is_zs ? VK_IMAGE_USAGE_DEPTH_STENCIL_ATTACHMENT_BIT : VK_IMAGE_USAGE_COLOR_ATTACHMENT_BIT;
   VkImageUsageFlags flags = screen->format_props[pformat].optimalTilingFeatures & use_flags;
   VkSparseImageFormatProperties props[4]; //planar?
   unsigned prop_count = ARRAY_SIZE(props);
   VKSCR(GetPhysicalDeviceSparseImageFormatProperties)(screen->pdev, format, type,
                                                       multi_sample ? VK_SAMPLE_COUNT_2_BIT : VK_SAMPLE_COUNT_1_BIT,
                                                       flags,
                                                       VK_IMAGE_TILING_OPTIMAL,
                                                       &prop_count, props);
   if (!prop_count) {
      /* format may not support storage; try without */
      flags &= ~VK_IMAGE_USAGE_STORAGE_BIT;
      prop_count = ARRAY_SIZE(props);
      VKSCR(GetPhysicalDeviceSparseImageFormatProperties)(screen->pdev, format, type,
                                                         multi_sample ? VK_SAMPLE_COUNT_2_BIT : VK_SAMPLE_COUNT_1_BIT,
                                                         flags,
                                                         VK_IMAGE_TILING_OPTIMAL,
                                                         &prop_count, props);
      if (!prop_count)
         return 0;
   }

   if (size) {
      if (x)
         *x = props[0].imageGranularity.width;
      if (y)
         *y = props[0].imageGranularity.height;
      if (z)
         *z = props[0].imageGranularity.depth;
   }

   return 1;
hack_it_up:
   {
      const int (*page_sizes)[3] = target == PIPE_TEXTURE_3D ? page_size_3d : page_size_2d;
      int blk_size = util_format_get_blocksize(pformat);

      if (size) {
         unsigned index = util_logbase2(blk_size);
         if (x) *x = page_sizes[index][0];
         if (y) *y = page_sizes[index][1];
         if (z) *z = page_sizes[index][2];
      }
   }
   return 1;
}

static VkDevice
zink_create_logical_device(struct zink_screen *screen)
{
   VkDevice dev = VK_NULL_HANDLE;

   VkDeviceQueueCreateInfo qci[2] = {0};
   uint32_t queues[3] = {
      screen->gfx_queue,
      screen->sparse_queue,
   };
   float dummy = 0.0f;
   for (unsigned i = 0; i < ARRAY_SIZE(qci); i++) {
      qci[i].sType = VK_STRUCTURE_TYPE_DEVICE_QUEUE_CREATE_INFO;
      qci[i].queueFamilyIndex = queues[i];
      qci[i].queueCount = 1;
      qci[i].pQueuePriorities = &dummy;
   }

   unsigned num_queues = 1;
   if (screen->sparse_queue != screen->gfx_queue)
      num_queues++;

   VkDeviceCreateInfo dci = {0};
   dci.sType = VK_STRUCTURE_TYPE_DEVICE_CREATE_INFO;
   dci.queueCreateInfoCount = num_queues;
   dci.pQueueCreateInfos = qci;
   /* extensions don't have bool members in pEnabledFeatures.
    * this requires us to pass the whole VkPhysicalDeviceFeatures2 struct
    */
   if (screen->info.feats.sType == VK_STRUCTURE_TYPE_PHYSICAL_DEVICE_FEATURES_2) {
      dci.pNext = &screen->info.feats;
   } else {
      dci.pEnabledFeatures = &screen->info.feats.features;
   }

   dci.ppEnabledExtensionNames = screen->info.extensions;
   dci.enabledExtensionCount = screen->info.num_extensions;

   VkResult result = VKSCR(CreateDevice)(screen->pdev, &dci, NULL, &dev);
   if (result != VK_SUCCESS)
      mesa_loge("ZINK: vkCreateDevice failed (%s)", vk_Result_to_str(result));
   
   return dev;
}

static void
check_base_requirements(struct zink_screen *screen)
{
   if (zink_debug & ZINK_DEBUG_QUIET)
      return;
   if (screen->info.driver_props.driverID == VK_DRIVER_ID_MESA_V3DV) {
      /* v3dv doesn't support straddling i/o, but zink doesn't do that so this is effectively supported:
       * don't spam errors in this case
       */
      screen->info.feats12.scalarBlockLayout = true;
      screen->info.have_EXT_scalar_block_layout = true;
   }
   if (!screen->info.feats.features.logicOp ||
       !screen->info.feats.features.fillModeNonSolid ||
       !screen->info.feats.features.shaderClipDistance ||
       !(screen->info.feats12.scalarBlockLayout ||
         screen->info.have_EXT_scalar_block_layout) ||
       !screen->info.have_KHR_maintenance1 ||
       !screen->info.have_EXT_custom_border_color ||
       !screen->info.have_EXT_line_rasterization) {
      fprintf(stderr, "WARNING: Some incorrect rendering "
              "might occur because the selected Vulkan device (%s) doesn't support "
              "base Zink requirements: ", screen->info.props.deviceName);
#define CHECK_OR_PRINT(X) \
      if (!screen->info.X) \
         fprintf(stderr, "%s ", #X)
      CHECK_OR_PRINT(feats.features.logicOp);
      CHECK_OR_PRINT(feats.features.fillModeNonSolid);
      CHECK_OR_PRINT(feats.features.shaderClipDistance);
      if (!screen->info.feats12.scalarBlockLayout && !screen->info.have_EXT_scalar_block_layout)
         fprintf(stderr, "scalarBlockLayout OR EXT_scalar_block_layout ");
      CHECK_OR_PRINT(have_KHR_maintenance1);
      CHECK_OR_PRINT(have_EXT_custom_border_color);
      CHECK_OR_PRINT(have_EXT_line_rasterization);
      fprintf(stderr, "\n");
   }
   if (screen->info.driver_props.driverID == VK_DRIVER_ID_MESA_V3DV) {
      screen->info.feats12.scalarBlockLayout = false;
      screen->info.have_EXT_scalar_block_layout = false;
   }
}

static void
zink_get_sample_pixel_grid(struct pipe_screen *pscreen, unsigned sample_count,
                           unsigned *width, unsigned *height)
{
   struct zink_screen *screen = zink_screen(pscreen);
   unsigned idx = util_logbase2_ceil(MAX2(sample_count, 1));
   assert(idx < ARRAY_SIZE(screen->maxSampleLocationGridSize));
   *width = screen->maxSampleLocationGridSize[idx].width;
   *height = screen->maxSampleLocationGridSize[idx].height;
}

static void
init_driver_workarounds(struct zink_screen *screen)
{
   /* enable implicit sync for all non-mesa drivers */
   screen->driver_workarounds.implicit_sync = true;
   switch (screen->info.driver_props.driverID) {
   case VK_DRIVER_ID_MESA_RADV:
   case VK_DRIVER_ID_INTEL_OPEN_SOURCE_MESA:
   case VK_DRIVER_ID_MESA_LLVMPIPE:
   case VK_DRIVER_ID_MESA_TURNIP:
   case VK_DRIVER_ID_MESA_V3DV:
   case VK_DRIVER_ID_MESA_PANVK:
   case VK_DRIVER_ID_MESA_VENUS:
      screen->driver_workarounds.implicit_sync = false;
      break;
   default:
      break;
   }
   /* TODO: maybe compile multiple variants for different set counts for compact mode? */
   if (screen->info.props.limits.maxBoundDescriptorSets < ZINK_DESCRIPTOR_ALL_TYPES ||
       zink_debug & (ZINK_DEBUG_COMPACT | ZINK_DEBUG_NOSHOBJ))
      screen->info.have_EXT_shader_object = false;
   /* EDS2 is only used with EDS1 */
   if (!screen->info.have_EXT_extended_dynamic_state) {
      screen->info.have_EXT_extended_dynamic_state2 = false;
      /* CWE usage needs EDS1 */
      screen->info.have_EXT_color_write_enable = false;
   }
   if (screen->info.driver_props.driverID == VK_DRIVER_ID_AMD_PROPRIETARY)
      /* this completely breaks xfb somehow */
      screen->info.have_EXT_extended_dynamic_state2 = false;
   /* EDS3 is only used with EDS2 */
   if (!screen->info.have_EXT_extended_dynamic_state2)
      screen->info.have_EXT_extended_dynamic_state3 = false;
   /* EXT_vertex_input_dynamic_state is only used with EDS2 and above */
   if (!screen->info.have_EXT_extended_dynamic_state2)
      screen->info.have_EXT_vertex_input_dynamic_state = false;
   if (screen->info.line_rast_feats.stippledRectangularLines &&
       screen->info.line_rast_feats.stippledBresenhamLines &&
       screen->info.line_rast_feats.stippledSmoothLines &&
       !screen->info.dynamic_state3_feats.extendedDynamicState3LineStippleEnable)
      screen->info.have_EXT_extended_dynamic_state3 = false;
   if (!screen->info.dynamic_state3_feats.extendedDynamicState3PolygonMode ||
       !screen->info.dynamic_state3_feats.extendedDynamicState3DepthClampEnable ||
       !screen->info.dynamic_state3_feats.extendedDynamicState3DepthClipNegativeOneToOne ||
       !screen->info.dynamic_state3_feats.extendedDynamicState3DepthClipEnable ||
       !screen->info.dynamic_state3_feats.extendedDynamicState3ProvokingVertexMode ||
       !screen->info.dynamic_state3_feats.extendedDynamicState3LineRasterizationMode)
      screen->info.have_EXT_extended_dynamic_state3 = false;
   else if (screen->info.dynamic_state3_feats.extendedDynamicState3SampleMask &&
            screen->info.dynamic_state3_feats.extendedDynamicState3AlphaToCoverageEnable &&
            (!screen->info.feats.features.alphaToOne || screen->info.dynamic_state3_feats.extendedDynamicState3AlphaToOneEnable) &&
            screen->info.dynamic_state3_feats.extendedDynamicState3ColorBlendEnable &&
            screen->info.dynamic_state3_feats.extendedDynamicState3RasterizationSamples &&
            screen->info.dynamic_state3_feats.extendedDynamicState3ColorWriteMask &&
            screen->info.dynamic_state3_feats.extendedDynamicState3ColorBlendEquation &&
            screen->info.dynamic_state3_feats.extendedDynamicState3LogicOpEnable &&
            screen->info.dynamic_state2_feats.extendedDynamicState2LogicOp)
      screen->have_full_ds3 = true;
   if (screen->info.have_EXT_graphics_pipeline_library)
      screen->info.have_EXT_graphics_pipeline_library = screen->info.have_EXT_extended_dynamic_state &&
                                                        screen->info.have_EXT_extended_dynamic_state2 &&
                                                        ((zink_debug & ZINK_DEBUG_GPL) ||
                                                         screen->info.dynamic_state2_feats.extendedDynamicState2PatchControlPoints) &&
                                                        screen->info.have_EXT_extended_dynamic_state3 &&
                                                        screen->info.have_KHR_dynamic_rendering &&
                                                        screen->info.have_EXT_non_seamless_cube_map &&
                                                        (!(zink_debug & ZINK_DEBUG_GPL) ||
                                                         screen->info.gpl_props.graphicsPipelineLibraryFastLinking ||
                                                         screen->is_cpu);
   screen->driver_workarounds.broken_l4a4 = screen->info.driver_props.driverID == VK_DRIVER_ID_NVIDIA_PROPRIETARY;
   if (screen->info.driver_props.driverID == VK_DRIVER_ID_MESA_TURNIP) {
      /* performance */
      screen->info.border_color_feats.customBorderColorWithoutFormat = VK_FALSE;
   }
   if (!screen->info.have_KHR_maintenance5)
      screen->driver_workarounds.missing_a8_unorm = true;

   if ((!screen->info.have_EXT_line_rasterization ||
        !screen->info.line_rast_feats.stippledBresenhamLines) &&
       screen->info.feats.features.geometryShader &&
       screen->info.feats.features.sampleRateShading) {
      /* we're using stippledBresenhamLines as a proxy for all of these, to
       * avoid accidentally changing behavior on VK-drivers where we don't
       * want to add emulation.
       */
      screen->driver_workarounds.no_linestipple = true;
   }

   if (screen->info.driver_props.driverID ==
       VK_DRIVER_ID_IMAGINATION_PROPRIETARY) {
      assert(screen->info.feats.features.geometryShader);
      screen->driver_workarounds.no_linesmooth = true;
   }

   /* This is a workarround for the lack of
    * gl_PointSize + glPolygonMode(..., GL_LINE), in the imagination
    * proprietary driver.
    */
   switch (screen->info.driver_props.driverID) {
   case VK_DRIVER_ID_IMAGINATION_PROPRIETARY:
      screen->driver_workarounds.no_hw_gl_point = true;
      break;
   default:
      screen->driver_workarounds.no_hw_gl_point = false;
      break;
   }

   if (screen->info.driver_props.driverID == VK_DRIVER_ID_AMD_OPEN_SOURCE || 
       screen->info.driver_props.driverID == VK_DRIVER_ID_AMD_PROPRIETARY || 
       screen->info.driver_props.driverID == VK_DRIVER_ID_NVIDIA_PROPRIETARY || 
       screen->info.driver_props.driverID == VK_DRIVER_ID_MESA_RADV)
      screen->driver_workarounds.z24_unscaled_bias = 1<<23;
   else
      screen->driver_workarounds.z24_unscaled_bias = 1<<24;
   if (screen->info.driver_props.driverID == VK_DRIVER_ID_NVIDIA_PROPRIETARY)
      screen->driver_workarounds.z16_unscaled_bias = 1<<15;
   else
      screen->driver_workarounds.z16_unscaled_bias = 1<<16;
   /* these drivers don't use VK_PIPELINE_CREATE_COLOR_ATTACHMENT_FEEDBACK_LOOP_BIT_EXT, so it can always be set */
   switch (screen->info.driver_props.driverID) {
   case VK_DRIVER_ID_MESA_RADV:
   case VK_DRIVER_ID_INTEL_OPEN_SOURCE_MESA:
   case VK_DRIVER_ID_MESA_LLVMPIPE:
   case VK_DRIVER_ID_MESA_VENUS:
   case VK_DRIVER_ID_NVIDIA_PROPRIETARY:
   case VK_DRIVER_ID_INTEL_PROPRIETARY_WINDOWS:
   case VK_DRIVER_ID_IMAGINATION_PROPRIETARY:
      screen->driver_workarounds.always_feedback_loop = screen->info.have_EXT_attachment_feedback_loop_layout;
      break;
   default:
      break;
   }
   /* these drivers don't use VK_PIPELINE_CREATE_DEPTH_STENCIL_ATTACHMENT_FEEDBACK_LOOP_BIT_EXT, so it can always be set */
   switch (screen->info.driver_props.driverID) {
   case VK_DRIVER_ID_MESA_LLVMPIPE:
   case VK_DRIVER_ID_MESA_VENUS:
   case VK_DRIVER_ID_NVIDIA_PROPRIETARY:
   case VK_DRIVER_ID_IMAGINATION_PROPRIETARY:
      screen->driver_workarounds.always_feedback_loop_zs = screen->info.have_EXT_attachment_feedback_loop_layout;
      break;
   default:
      break;
   }
   /* use same mechanics if dynamic state is supported */
   screen->driver_workarounds.always_feedback_loop |= screen->info.have_EXT_attachment_feedback_loop_dynamic_state;
   screen->driver_workarounds.always_feedback_loop_zs |= screen->info.have_EXT_attachment_feedback_loop_dynamic_state;

   /* these drivers cannot handle OOB gl_Layer values, and therefore need clamping in shader.
    * TODO: Vulkan extension that details whether vulkan driver can handle OOB layer values
    */
   switch (screen->info.driver_props.driverID) {
   case VK_DRIVER_ID_IMAGINATION_PROPRIETARY:
      screen->driver_workarounds.needs_sanitised_layer = true;
      break;
   default:
      screen->driver_workarounds.needs_sanitised_layer = false;
      break;
   }
   /* these drivers will produce undefined results when using swizzle 1 with combined z/s textures
    * TODO: use a future device property when available
    */
   switch (screen->info.driver_props.driverID) {
   case VK_DRIVER_ID_IMAGINATION_PROPRIETARY:
   case VK_DRIVER_ID_IMAGINATION_OPEN_SOURCE_MESA:
      screen->driver_workarounds.needs_zs_shader_swizzle = true;
      break;
   default:
      screen->driver_workarounds.needs_zs_shader_swizzle = false;
      break;
   }

   /* When robust contexts are advertised but robustImageAccess2 is not available */
   screen->driver_workarounds.lower_robustImageAccess2 =
      !screen->info.rb2_feats.robustImageAccess2 &&
      screen->info.feats.features.robustBufferAccess &&
      screen->info.rb_image_feats.robustImageAccess;

   /* once more testing has been done, use the #if 0 block */
   unsigned illegal = ZINK_DEBUG_RP | ZINK_DEBUG_NORP;
   if ((zink_debug & illegal) == illegal) {
      mesa_loge("Cannot specify ZINK_DEBUG=rp and ZINK_DEBUG=norp");
      abort();
   }

   /* these drivers benefit from renderpass optimization */
   switch (screen->info.driver_props.driverID) {
   case VK_DRIVER_ID_MESA_LLVMPIPE:
   case VK_DRIVER_ID_MESA_TURNIP:
   case VK_DRIVER_ID_MESA_PANVK:
   case VK_DRIVER_ID_MESA_V3DV:
   case VK_DRIVER_ID_IMAGINATION_PROPRIETARY:
   case VK_DRIVER_ID_QUALCOMM_PROPRIETARY:
   case VK_DRIVER_ID_BROADCOM_PROPRIETARY:
   case VK_DRIVER_ID_ARM_PROPRIETARY:
      screen->driver_workarounds.track_renderpasses = true; //screen->info.primgen_feats.primitivesGeneratedQueryWithRasterizerDiscard
      break;
   default:
      break;
   }
   if (zink_debug & ZINK_DEBUG_RP)
      screen->driver_workarounds.track_renderpasses = true;
   else if (zink_debug & ZINK_DEBUG_NORP)
      screen->driver_workarounds.track_renderpasses = false;

   /* these drivers can't optimize non-overlapping copy ops */
   switch (screen->info.driver_props.driverID) {
   case VK_DRIVER_ID_MESA_TURNIP:
   case VK_DRIVER_ID_QUALCOMM_PROPRIETARY:
      screen->driver_workarounds.broken_cache_semantics = true;
      break;
   default:
      break;
   }

   /* these drivers can successfully do INVALID <-> LINEAR dri3 modifier swap */
   switch (screen->info.driver_props.driverID) {
   case VK_DRIVER_ID_MESA_TURNIP:
   case VK_DRIVER_ID_MESA_VENUS:
      screen->driver_workarounds.can_do_invalid_linear_modifier = true;
      break;
   default:
      break;
   }

   /* these drivers have no difference between unoptimized and optimized shader compilation */
   switch (screen->info.driver_props.driverID) {
   case VK_DRIVER_ID_MESA_LLVMPIPE:
      screen->driver_workarounds.disable_optimized_compile = true;
      break;
   default:
      if (zink_debug & ZINK_DEBUG_NOOPT)
         screen->driver_workarounds.disable_optimized_compile = true;
      break;
   }

   switch (screen->info.driver_props.driverID) {
   case VK_DRIVER_ID_MESA_RADV:
   case VK_DRIVER_ID_AMD_OPEN_SOURCE:
   case VK_DRIVER_ID_AMD_PROPRIETARY:
      /* this has bad perf on AMD */
      screen->info.have_KHR_push_descriptor = false;
      break;
   default:
      break;
   }

   if (!screen->resizable_bar)
      screen->info.have_EXT_host_image_copy = false;
}

static void
fixup_driver_props(struct zink_screen *screen)
{
   VkPhysicalDeviceProperties2 props = {
      VK_STRUCTURE_TYPE_PHYSICAL_DEVICE_PROPERTIES_2
   };
   if (screen->info.have_EXT_host_image_copy) {
      /* fill in layouts */
      screen->info.hic_props.pNext = props.pNext;
      props.pNext = &screen->info.hic_props;
      screen->info.hic_props.pCopySrcLayouts = ralloc_array(screen, VkImageLayout, screen->info.hic_props.copySrcLayoutCount);
      screen->info.hic_props.pCopyDstLayouts = ralloc_array(screen, VkImageLayout, screen->info.hic_props.copyDstLayoutCount);
   }
   if (props.pNext)
      screen->vk.GetPhysicalDeviceProperties2(screen->pdev, &props);

   if (screen->info.have_EXT_host_image_copy) {
      for (unsigned i = 0; i < screen->info.hic_props.copyDstLayoutCount; i++) {
         if (screen->info.hic_props.pCopyDstLayouts[i] == VK_IMAGE_LAYOUT_SHADER_READ_ONLY_OPTIMAL) {
            screen->can_hic_shader_read = true;
            break;
         }
      }
   }
}

static void
init_optimal_keys(struct zink_screen *screen)
{
   /* assume that anyone who knows enough to enable optimal_keys on turnip doesn't care about missing line stipple */
   if (zink_debug & ZINK_DEBUG_OPTIMAL_KEYS && screen->info.driver_props.driverID == VK_DRIVER_ID_MESA_TURNIP)
      zink_debug |= ZINK_DEBUG_QUIET;
   screen->optimal_keys = !screen->need_decompose_attrs &&
                          screen->info.have_EXT_non_seamless_cube_map &&
                          screen->info.have_EXT_provoking_vertex &&
                          !screen->driconf.inline_uniforms &&
                          !screen->driver_workarounds.no_linestipple &&
                          !screen->driver_workarounds.no_linesmooth &&
                          !screen->driver_workarounds.no_hw_gl_point &&
                          !screen->driver_workarounds.lower_robustImageAccess2 &&
                          !screen->driconf.emulate_point_smooth &&
                          !screen->driver_workarounds.needs_zs_shader_swizzle;
   if (!screen->optimal_keys && zink_debug & ZINK_DEBUG_OPTIMAL_KEYS && !(zink_debug & ZINK_DEBUG_QUIET)) {
      fprintf(stderr, "The following criteria are preventing optimal_keys enablement:\n");
      if (screen->need_decompose_attrs)
         fprintf(stderr, "missing vertex attribute formats\n");
      if (screen->driconf.inline_uniforms)
         fprintf(stderr, "uniform inlining must be disabled (set ZINK_INLINE_UNIFORMS=0 in your env)\n");
      if (screen->driconf.emulate_point_smooth)
         fprintf(stderr, "smooth point emulation is enabled\n");
      if (screen->driver_workarounds.needs_zs_shader_swizzle)
         fprintf(stderr, "Z/S shader swizzle workaround is enabled\n");
      CHECK_OR_PRINT(have_EXT_line_rasterization);
      CHECK_OR_PRINT(line_rast_feats.stippledBresenhamLines);
      CHECK_OR_PRINT(feats.features.geometryShader);
      CHECK_OR_PRINT(feats.features.sampleRateShading);
      CHECK_OR_PRINT(have_EXT_non_seamless_cube_map);
      CHECK_OR_PRINT(have_EXT_provoking_vertex);
      if (screen->driver_workarounds.no_linesmooth)
         fprintf(stderr, "driver does not support smooth lines\n");
      if (screen->driver_workarounds.no_hw_gl_point)
         fprintf(stderr, "driver does not support hardware GL_POINT\n");
      CHECK_OR_PRINT(rb2_feats.robustImageAccess2);
      CHECK_OR_PRINT(feats.features.robustBufferAccess);
      CHECK_OR_PRINT(rb_image_feats.robustImageAccess);
      printf("\n");
      mesa_logw("zink: force-enabling optimal_keys despite missing features. Good luck!");
   }
   if (zink_debug & ZINK_DEBUG_OPTIMAL_KEYS)
      screen->optimal_keys = true;
   if (!screen->optimal_keys)
      screen->info.have_EXT_graphics_pipeline_library = false;

   if (!screen->optimal_keys ||
       !screen->info.have_KHR_maintenance5 ||
      /* EXT_shader_object needs either dynamic feedback loop or per-app enablement */
       (!screen->driconf.zink_shader_object_enable && !screen->info.have_EXT_attachment_feedback_loop_dynamic_state))
      screen->info.have_EXT_shader_object = false;
   if (screen->info.have_EXT_shader_object)
      screen->have_full_ds3 = true;
   if (zink_debug & ZINK_DEBUG_DGC) {
      if (!screen->optimal_keys) {
         mesa_loge("zink: can't DGC without optimal_keys!");
         zink_debug &= ~ZINK_DEBUG_DGC;
      } else {
         screen->info.have_EXT_multi_draw = false;
         screen->info.have_EXT_shader_object = false;
         screen->info.have_EXT_graphics_pipeline_library = false;
         screen->info.have_EXT_vertex_input_dynamic_state = false;
      }
   }
}

static struct disk_cache *
zink_get_disk_shader_cache(struct pipe_screen *_screen)
{
   struct zink_screen *screen = zink_screen(_screen);

   return screen->disk_cache;
}

VkSemaphore
zink_create_semaphore(struct zink_screen *screen)
{
   VkSemaphoreCreateInfo sci = {
      VK_STRUCTURE_TYPE_SEMAPHORE_CREATE_INFO,
      NULL,
      0
   };
   VkSemaphore sem = VK_NULL_HANDLE;
   if (util_dynarray_contains(&screen->semaphores, VkSemaphore)) {
      simple_mtx_lock(&screen->semaphores_lock);
      if (util_dynarray_contains(&screen->semaphores, VkSemaphore))
         sem = util_dynarray_pop(&screen->semaphores, VkSemaphore);
      simple_mtx_unlock(&screen->semaphores_lock);
   }
   if (sem)
      return sem;
   VkResult ret = VKSCR(CreateSemaphore)(screen->dev, &sci, NULL, &sem);
   return ret == VK_SUCCESS ? sem : VK_NULL_HANDLE;
}

void
zink_screen_lock_context(struct zink_screen *screen)
{
   simple_mtx_lock(&screen->copy_context_lock);
   if (!screen->copy_context)
      screen->copy_context = zink_context(screen->base.context_create(&screen->base, NULL, ZINK_CONTEXT_COPY_ONLY));
   if (!screen->copy_context) {
      mesa_loge("zink: failed to create copy context");
      /* realistically there's nothing that can be done here */
   }
}

void
zink_screen_unlock_context(struct zink_screen *screen)
{
   simple_mtx_unlock(&screen->copy_context_lock);
}

static bool
init_layouts(struct zink_screen *screen)
{
   if (screen->info.have_EXT_descriptor_indexing) {
      VkDescriptorSetLayoutBinding bindings[4];
      const unsigned num_bindings = 4;
      VkDescriptorSetLayoutCreateInfo dcslci = {0};
      dcslci.sType = VK_STRUCTURE_TYPE_DESCRIPTOR_SET_LAYOUT_CREATE_INFO;
      dcslci.pNext = NULL;
      VkDescriptorSetLayoutBindingFlagsCreateInfo fci = {0};
      VkDescriptorBindingFlags flags[4];
      dcslci.pNext = &fci;
      if (zink_descriptor_mode == ZINK_DESCRIPTOR_MODE_DB)
         dcslci.flags = VK_DESCRIPTOR_SET_LAYOUT_CREATE_DESCRIPTOR_BUFFER_BIT_EXT;
      else
         dcslci.flags = VK_DESCRIPTOR_SET_LAYOUT_CREATE_UPDATE_AFTER_BIND_POOL_BIT;
      fci.sType = VK_STRUCTURE_TYPE_DESCRIPTOR_SET_LAYOUT_BINDING_FLAGS_CREATE_INFO;
      fci.bindingCount = num_bindings;
      fci.pBindingFlags = flags;
      for (unsigned i = 0; i < num_bindings; i++) {
         flags[i] = VK_DESCRIPTOR_BINDING_UPDATE_UNUSED_WHILE_PENDING_BIT | VK_DESCRIPTOR_BINDING_PARTIALLY_BOUND_BIT;
         if (zink_descriptor_mode != ZINK_DESCRIPTOR_MODE_DB)
            flags[i] |= VK_DESCRIPTOR_BINDING_UPDATE_AFTER_BIND_BIT;
      }
      /* there is exactly 1 bindless descriptor set per context, and it has 4 bindings, 1 for each descriptor type */
      for (unsigned i = 0; i < num_bindings; i++) {
         bindings[i].binding = i;
         bindings[i].descriptorType = zink_descriptor_type_from_bindless_index(i);
         bindings[i].descriptorCount = ZINK_MAX_BINDLESS_HANDLES;
         bindings[i].stageFlags = VK_SHADER_STAGE_ALL_GRAPHICS | VK_SHADER_STAGE_COMPUTE_BIT;
         bindings[i].pImmutableSamplers = NULL;
      }

      dcslci.bindingCount = num_bindings;
      dcslci.pBindings = bindings;
      VkResult result = VKSCR(CreateDescriptorSetLayout)(screen->dev, &dcslci, 0, &screen->bindless_layout);
      if (result != VK_SUCCESS) {
         mesa_loge("ZINK: vkCreateDescriptorSetLayout failed (%s)", vk_Result_to_str(result));
         return false;
      }
   }

   screen->gfx_push_constant_layout = zink_pipeline_layout_create(screen, NULL, 0, false, 0);
   return !!screen->gfx_push_constant_layout;
}

static int
zink_screen_get_fd(struct pipe_screen *pscreen)
{
   struct zink_screen *screen = zink_screen(pscreen);

   return screen->drm_fd;
}

static struct zink_screen *
zink_internal_create_screen(const struct pipe_screen_config *config, int64_t dev_major, int64_t dev_minor)
{
   if (getenv("ZINK_USE_LAVAPIPE")) {
      mesa_loge("ZINK_USE_LAVAPIPE is obsolete. Use LIBGL_ALWAYS_SOFTWARE\n");
      return NULL;
   }

   struct zink_screen *screen = rzalloc(NULL, struct zink_screen);
   if (!screen) {
      mesa_loge("ZINK: failed to allocate screen");
      return NULL;
   }

   screen->drm_fd = -1;

   glsl_type_singleton_init_or_ref();
   zink_debug = debug_get_option_zink_debug();
   if (zink_descriptor_mode == ZINK_DESCRIPTOR_MODE_AUTO)
      zink_descriptor_mode = debug_get_option_zink_descriptor_mode();

   screen->threaded = util_get_cpu_caps()->nr_cpus > 1 && debug_get_bool_option("GALLIUM_THREAD", util_get_cpu_caps()->nr_cpus > 1);
   if (zink_debug & ZINK_DEBUG_FLUSHSYNC)
      screen->threaded_submit = false;
   else
      screen->threaded_submit = screen->threaded;
   screen->abort_on_hang = debug_get_bool_option("ZINK_HANG_ABORT", false);


   u_trace_state_init();

   screen->loader_lib = util_dl_open(VK_LIBNAME);
   if (!screen->loader_lib) {
      mesa_loge("ZINK: failed to load "VK_LIBNAME);
      goto fail;
   }

   screen->vk_GetInstanceProcAddr = (PFN_vkGetInstanceProcAddr)util_dl_get_proc_address(screen->loader_lib, "vkGetInstanceProcAddr");
   screen->vk_GetDeviceProcAddr = (PFN_vkGetDeviceProcAddr)util_dl_get_proc_address(screen->loader_lib, "vkGetDeviceProcAddr");
   if (!screen->vk_GetInstanceProcAddr ||
       !screen->vk_GetDeviceProcAddr) {
      mesa_loge("ZINK: failed to get proc address");
      goto fail;
   }

   screen->instance_info.loader_version = zink_get_loader_version(screen);
   if (config) {
      driParseConfigFiles(config->options, config->options_info, 0, "zink",
                          NULL, NULL, NULL, 0, NULL, 0);
      screen->driconf.dual_color_blend_by_location = driQueryOptionb(config->options, "dual_color_blend_by_location");
      //screen->driconf.inline_uniforms = driQueryOptionb(config->options, "radeonsi_inline_uniforms");
      screen->driconf.emulate_point_smooth = driQueryOptionb(config->options, "zink_emulate_point_smooth");
      screen->driconf.zink_shader_object_enable = driQueryOptionb(config->options, "zink_shader_object_enable");
   }

   //if (!zink_create_instance(screen, dev_major > 0 && dev_major < 255))
   if (!zink_create_instance(screen, 1))
      goto fail;

   if (zink_debug & ZINK_DEBUG_VALIDATION) {
      if (!screen->instance_info.have_layer_KHRONOS_validation &&
          !screen->instance_info.have_layer_LUNARG_standard_validation) {
         mesa_loge("Failed to load validation layer");
         goto fail;
      }
   }

   vk_instance_uncompacted_dispatch_table_load(&screen->vk.instance,
                                                screen->vk_GetInstanceProcAddr,
                                                screen->instance);
   vk_physical_device_uncompacted_dispatch_table_load(&screen->vk.physical_device,
                                                      screen->vk_GetInstanceProcAddr,
                                                      screen->instance);

   zink_verify_instance_extensions(screen);

   if (screen->instance_info.have_EXT_debug_utils &&
      (zink_debug & ZINK_DEBUG_VALIDATION) && !create_debug(screen))
      debug_printf("ZINK: failed to setup debug utils\n");

   //choose_pdev(screen, dev_major, dev_minor);
   choose_pdev(screen, 4, 6);
   if (screen->pdev == VK_NULL_HANDLE) {
      mesa_loge("ZINK: failed to choose pdev");
      goto fail;
   }
   screen->is_cpu = screen->info.props.deviceType == VK_PHYSICAL_DEVICE_TYPE_CPU;

   update_queue_props(screen);

   screen->have_X8_D24_UNORM_PACK32 = zink_is_depth_format_supported(screen,
                                              VK_FORMAT_X8_D24_UNORM_PACK32);
   screen->have_D24_UNORM_S8_UINT = zink_is_depth_format_supported(screen,
                                              VK_FORMAT_D24_UNORM_S8_UINT);
   screen->have_D32_SFLOAT_S8_UINT = zink_is_depth_format_supported(screen,
                                              VK_FORMAT_D32_SFLOAT_S8_UINT);

   if (!zink_get_physical_device_info(screen)) {
      debug_printf("ZINK: failed to detect features\n");
      goto fail;
   }

   setup_renderdoc(screen);
   if (screen->threaded_submit && !util_queue_init(&screen->flush_queue, "zfq", 8, 1, UTIL_QUEUE_INIT_RESIZE_IF_FULL, screen)) {
      mesa_loge("zink: Failed to create flush queue.\n");
      goto fail;
   }

   zink_internal_setup_moltenvk(screen);

   /*if (!screen->info.have_KHR_timeline_semaphore && !screen->info.feats12.timelineSemaphore) {
      mesa_loge("zink: KHR_timeline_semaphore is required");
      goto fail;
   }*/

   if (zink_debug & ZINK_DEBUG_DGC) {
      if (!screen->info.have_NV_device_generated_commands) {
         mesa_loge("zink: can't use DGC without NV_device_generated_commands");
         goto fail;
      }
   }

   if (zink_debug & ZINK_DEBUG_MEM) {
      simple_mtx_init(&screen->debug_mem_lock, mtx_plain);
      screen->debug_mem_sizes = _mesa_hash_table_create(screen, _mesa_hash_string, _mesa_key_string_equal);
   }

   init_driver_workarounds(screen);

   screen->dev = zink_create_logical_device(screen);
   if (!screen->dev)
      goto fail;

   vk_device_uncompacted_dispatch_table_load(&screen->vk.device,
                                             screen->vk_GetDeviceProcAddr,
                                             screen->dev);

   init_queue(screen);

   zink_verify_device_extensions(screen);

   /* descriptor set indexing is determined by 'compact' descriptor mode:
    * by default, 6 sets are used to provide more granular updating
    * in compact mode, a maximum of 4 sets are used, with like-types combined
    */
   if ((zink_debug & ZINK_DEBUG_COMPACT) ||
       screen->info.props.limits.maxBoundDescriptorSets < ZINK_MAX_DESCRIPTOR_SETS) {
      screen->desc_set_id[ZINK_DESCRIPTOR_TYPE_UNIFORMS] = 0;
      screen->desc_set_id[ZINK_DESCRIPTOR_TYPE_UBO] = 1;
      screen->desc_set_id[ZINK_DESCRIPTOR_TYPE_SSBO] = 1;
      screen->desc_set_id[ZINK_DESCRIPTOR_TYPE_SAMPLER_VIEW] = 2;
      screen->desc_set_id[ZINK_DESCRIPTOR_TYPE_IMAGE] = 2;
      screen->desc_set_id[ZINK_DESCRIPTOR_BINDLESS] = 3;
      screen->compact_descriptors = true;
   } else {
      screen->desc_set_id[ZINK_DESCRIPTOR_TYPE_UNIFORMS] = 0;
      screen->desc_set_id[ZINK_DESCRIPTOR_TYPE_UBO] = 1;
      screen->desc_set_id[ZINK_DESCRIPTOR_TYPE_SAMPLER_VIEW] = 2;
      screen->desc_set_id[ZINK_DESCRIPTOR_TYPE_SSBO] = 3;
      screen->desc_set_id[ZINK_DESCRIPTOR_TYPE_IMAGE] = 4;
      screen->desc_set_id[ZINK_DESCRIPTOR_BINDLESS] = 5;
   }

   if (screen->info.have_EXT_calibrated_timestamps && !check_have_device_time(screen))
      goto fail;

   screen->have_triangle_fans = true;
#if defined(VK_KHR_PORTABILITY_SUBSET_EXTENSION_NAME)
   if (screen->info.have_KHR_portability_subset) {
      screen->have_triangle_fans = (VK_TRUE == screen->info.portability_subset_feats.triangleFans);
   }
#endif // VK_KHR_PORTABILITY_SUBSET_EXTENSION_NAME

   check_base_requirements(screen);
   util_live_shader_cache_init(&screen->shaders, zink_create_gfx_shader_state, zink_delete_shader_state);

   screen->base.get_name = zink_get_name;
   if (screen->instance_info.have_KHR_external_memory_capabilities) {
      screen->base.get_device_uuid = zink_get_device_uuid;
      screen->base.get_driver_uuid = zink_get_driver_uuid;
   }
   if (screen->info.have_KHR_external_memory_win32) {
      screen->base.get_device_luid = zink_get_device_luid;
      screen->base.get_device_node_mask = zink_get_device_node_mask;
   }
   screen->base.set_max_shader_compiler_threads = zink_set_max_shader_compiler_threads;
   screen->base.is_parallel_shader_compilation_finished = zink_is_parallel_shader_compilation_finished;
   screen->base.get_vendor = zink_get_vendor;
   screen->base.get_device_vendor = zink_get_device_vendor;
   screen->base.get_compute_param = zink_get_compute_param;
   screen->base.get_timestamp = zink_get_timestamp;
   screen->base.query_memory_info = zink_query_memory_info;
   screen->base.get_param = zink_get_param;
   screen->base.get_paramf = zink_get_paramf;
   screen->base.get_shader_param = zink_get_shader_param;
   screen->base.get_compiler_options = zink_get_compiler_options;
   screen->base.get_sample_pixel_grid = zink_get_sample_pixel_grid;
   screen->base.is_compute_copy_faster = zink_is_compute_copy_faster;
   screen->base.is_format_supported = zink_is_format_supported;
   screen->base.driver_thread_add_job = zink_driver_thread_add_job;
   if (screen->info.have_EXT_image_drm_format_modifier && screen->info.have_EXT_external_memory_dma_buf) {
      screen->base.query_dmabuf_modifiers = zink_query_dmabuf_modifiers;
      screen->base.is_dmabuf_modifier_supported = zink_is_dmabuf_modifier_supported;
      screen->base.get_dmabuf_modifier_planes = zink_get_dmabuf_modifier_planes;
   }
#if defined(_WIN32)
   if (screen->info.have_KHR_external_memory_win32)
      screen->base.create_fence_win32 = zink_create_fence_win32;
#endif
   screen->base.context_create = zink_context_create;
   screen->base.flush_frontbuffer = zink_flush_frontbuffer;
   screen->base.destroy = zink_destroy_screen;
   screen->base.finalize_nir = zink_shader_finalize;
   screen->base.get_disk_shader_cache = zink_get_disk_shader_cache;
   screen->base.get_sparse_texture_virtual_page_size = zink_get_sparse_texture_virtual_page_size;
   screen->base.get_driver_query_group_info = zink_get_driver_query_group_info;
   screen->base.get_driver_query_info = zink_get_driver_query_info;
   screen->base.set_damage_region = zink_set_damage_region;

   if (screen->info.have_EXT_sample_locations) {
      VkMultisamplePropertiesEXT prop;
      prop.sType = VK_STRUCTURE_TYPE_MULTISAMPLE_PROPERTIES_EXT;
      prop.pNext = NULL;
      for (unsigned i = 0; i < ARRAY_SIZE(screen->maxSampleLocationGridSize); i++) {
         if (screen->info.sample_locations_props.sampleLocationSampleCounts & (1 << i)) {
            VKSCR(GetPhysicalDeviceMultisamplePropertiesEXT)(screen->pdev, 1 << i, &prop);
            screen->maxSampleLocationGridSize[i] = prop.maxSampleLocationGridSize;
         }
      }
   }

   if (!zink_screen_resource_init(&screen->base))
      goto fail;
   if (!zink_bo_init(screen)) {
      mesa_loge("ZINK: failed to initialize suballocator");
      goto fail;
   }
   zink_screen_fence_init(&screen->base);

   zink_screen_init_compiler(screen);
   if (!disk_cache_init(screen)) {
      mesa_loge("ZINK: failed to initialize disk cache");
      goto fail;
   }
   if (!util_queue_init(&screen->cache_get_thread, "zcfq", 8, 4,
                        UTIL_QUEUE_INIT_RESIZE_IF_FULL, screen))
      goto fail;
   populate_format_props(screen);

   slab_create_parent(&screen->transfer_pool, sizeof(struct zink_transfer), 16);
   slab_create(&screen->present_mempool, sizeof(struct zink_kopper_present_info), 16);

   screen->driconf.inline_uniforms = debug_get_bool_option("ZINK_INLINE_UNIFORMS", screen->is_cpu) && !(zink_debug & ZINK_DEBUG_DGC);
   
   /*if (!zink_screen_init_semaphore(screen)) {
      mesa_loge("zink: failed to create timeline semaphore");
      goto fail;
   }*/
   
   switch (screen->info.driver_props.driverID) {
   case VK_DRIVER_ID_NVIDIA_PROPRIETARY:
      screen->max_fences = 500;
      break;
   default:
      screen->max_fences = 5000;
      break;
   }
   if (debug_get_bool_option("ZINK_NO_TIMELINES", false))
      screen->info.have_KHR_timeline_semaphore = false;
   if (screen->info.have_KHR_timeline_semaphore)
      zink_screen_init_semaphore(screen);

   if (!screen->info.have_KHR_imageless_framebuffer) {
      simple_mtx_init(&screen->framebuffer_mtx, mtx_plain);
      _mesa_hash_table_init(&screen->framebuffer_cache, screen, hash_framebuffer_state, equals_framebuffer_state);
   }

   screen->total_video_mem = get_video_mem(screen);
   screen->clamp_video_mem = screen->total_video_mem * 0.8;
   if (!os_get_total_physical_memory(&screen->total_mem)) {
      mesa_loge("ZINK: failed to get total physical memory");
      goto fail;
   }

   memset(&screen->heap_map, UINT8_MAX, sizeof(screen->heap_map));
   for (enum zink_heap i = 0; i < ZINK_HEAP_MAX; i++) {
      for (unsigned j = 0; j < screen->info.mem_props.memoryTypeCount; j++) {
         VkMemoryPropertyFlags domains = vk_domain_from_heap(i);
         if ((screen->info.mem_props.memoryTypes[j].propertyFlags & domains) == domains) {
            screen->heap_map[i][screen->heap_count[i]++] = j;
         }
      }
   }
   /* iterate again to check for missing heaps */
   for (enum zink_heap i = 0; i < ZINK_HEAP_MAX; i++) {
      /* not found: use compatible heap */
      if (screen->heap_map[i][0] == UINT8_MAX) {
         /* only cached mem has a failure case for now */
         assert(i == ZINK_HEAP_HOST_VISIBLE_COHERENT_CACHED || i == ZINK_HEAP_DEVICE_LOCAL_LAZY ||
                i == ZINK_HEAP_DEVICE_LOCAL_VISIBLE);
         if (i == ZINK_HEAP_HOST_VISIBLE_COHERENT_CACHED) {
            memcpy(screen->heap_map[i], screen->heap_map[ZINK_HEAP_HOST_VISIBLE_COHERENT], screen->heap_count[ZINK_HEAP_HOST_VISIBLE_COHERENT]);
            screen->heap_count[i] = screen->heap_count[ZINK_HEAP_HOST_VISIBLE_COHERENT];
         } else {
            memcpy(screen->heap_map[i], screen->heap_map[ZINK_HEAP_DEVICE_LOCAL], screen->heap_count[ZINK_HEAP_DEVICE_LOCAL]);
            screen->heap_count[i] = screen->heap_count[ZINK_HEAP_DEVICE_LOCAL];
         }
      }
   }
   {
      uint64_t biggest_vis_vram = 0;
      for (unsigned i = 0; i < screen->heap_count[ZINK_HEAP_DEVICE_LOCAL_VISIBLE]; i++)
         biggest_vis_vram = MAX2(biggest_vis_vram, screen->info.mem_props.memoryHeaps[screen->info.mem_props.memoryTypes[i].heapIndex].size);
      uint64_t biggest_vram = 0;
      for (unsigned i = 0; i < screen->heap_count[ZINK_HEAP_DEVICE_LOCAL]; i++)
         biggest_vram = MAX2(biggest_vis_vram, screen->info.mem_props.memoryHeaps[screen->info.mem_props.memoryTypes[i].heapIndex].size);
      /* determine if vis vram is roughly equal to total vram */
      if (biggest_vis_vram > biggest_vram * 0.9)
         screen->resizable_bar = true;
   }

   bool can_db = true;
   {
      if (!screen->info.have_EXT_descriptor_buffer) {
         if (zink_descriptor_mode == ZINK_DESCRIPTOR_MODE_DB) {
            mesa_loge("Cannot use db descriptor mode without EXT_descriptor_buffer");
            goto fail;
         }
         can_db = false;
      }
      if (!screen->resizable_bar) {
         if (zink_descriptor_mode == ZINK_DESCRIPTOR_MODE_DB) {
            mesa_loge("Cannot use db descriptor mode without resizable bar");
            goto fail;
         }
         can_db = false;
      }
      if (!screen->info.have_EXT_non_seamless_cube_map) {
         if (zink_descriptor_mode == ZINK_DESCRIPTOR_MODE_DB) {
            mesa_loge("Cannot use db descriptor mode without EXT_non_seamless_cube_map");
            goto fail;
         }
         can_db = false;
      }
      if (!screen->info.rb2_feats.nullDescriptor) {
         if (zink_descriptor_mode == ZINK_DESCRIPTOR_MODE_DB) {
            mesa_loge("Cannot use db descriptor mode without robustness2.nullDescriptor");
            goto fail;
         }
         can_db = false;
      }
      if (ZINK_FBFETCH_DESCRIPTOR_SIZE < screen->info.db_props.inputAttachmentDescriptorSize) {
         if (zink_descriptor_mode == ZINK_DESCRIPTOR_MODE_DB) {
            mesa_loge("Cannot use db descriptor mode with inputAttachmentDescriptorSize(%u) > %u", (unsigned)screen->info.db_props.inputAttachmentDescriptorSize, ZINK_FBFETCH_DESCRIPTOR_SIZE);
            goto fail;
         }
         mesa_logw("zink: bug detected: inputAttachmentDescriptorSize(%u) > %u", (unsigned)screen->info.db_props.inputAttachmentDescriptorSize, ZINK_FBFETCH_DESCRIPTOR_SIZE);
         can_db = false;
      }
      if (screen->info.db_props.maxDescriptorBufferBindings < 2 || screen->info.db_props.maxSamplerDescriptorBufferBindings < 2) {
         if (zink_descriptor_mode == ZINK_DESCRIPTOR_MODE_DB) {
            /* allow for testing, but disable bindless */
            mesa_logw("Cannot use bindless and db descriptor mode with (maxDescriptorBufferBindings||maxSamplerDescriptorBufferBindings) < 2");
         } else {
            can_db = false;
         }
      }
   }
   if (zink_descriptor_mode == ZINK_DESCRIPTOR_MODE_AUTO) {
      /* descriptor buffer is not performant with virt yet */
      if (screen->info.driver_props.driverID == VK_DRIVER_ID_MESA_VENUS)
         zink_descriptor_mode = ZINK_DESCRIPTOR_MODE_LAZY;
      else
         zink_descriptor_mode = can_db ? ZINK_DESCRIPTOR_MODE_DB : ZINK_DESCRIPTOR_MODE_LAZY;
   }
   if (zink_descriptor_mode == ZINK_DESCRIPTOR_MODE_DB) {
      const uint32_t sampler_size = MAX2(screen->info.db_props.combinedImageSamplerDescriptorSize, screen->info.db_props.robustUniformTexelBufferDescriptorSize);
      const uint32_t image_size = MAX2(screen->info.db_props.storageImageDescriptorSize, screen->info.db_props.robustStorageTexelBufferDescriptorSize);
      if (screen->compact_descriptors) {
         screen->db_size[ZINK_DESCRIPTOR_TYPE_UBO] = screen->info.db_props.robustUniformBufferDescriptorSize +
                                                     screen->info.db_props.robustStorageBufferDescriptorSize;
         screen->db_size[ZINK_DESCRIPTOR_TYPE_SAMPLER_VIEW] = sampler_size + image_size;
      } else {
         screen->db_size[ZINK_DESCRIPTOR_TYPE_UBO] = screen->info.db_props.robustUniformBufferDescriptorSize;
         screen->db_size[ZINK_DESCRIPTOR_TYPE_SAMPLER_VIEW] = sampler_size;
         screen->db_size[ZINK_DESCRIPTOR_TYPE_SSBO] = screen->info.db_props.robustStorageBufferDescriptorSize;
         screen->db_size[ZINK_DESCRIPTOR_TYPE_IMAGE] = image_size;
      }
      screen->db_size[ZINK_DESCRIPTOR_TYPE_UNIFORMS] = screen->info.db_props.robustUniformBufferDescriptorSize;
      screen->info.have_KHR_push_descriptor = false;
      screen->base_descriptor_size = MAX4(screen->db_size[0], screen->db_size[1], screen->db_size[2], screen->db_size[3]);
   }

   simple_mtx_init(&screen->free_batch_states_lock, mtx_plain);
   simple_mtx_init(&screen->dt_lock, mtx_plain);

   util_idalloc_mt_init_tc(&screen->buffer_ids);

   simple_mtx_init(&screen->semaphores_lock, mtx_plain);
   util_dynarray_init(&screen->semaphores, screen);
   util_dynarray_init(&screen->fd_semaphores, screen);

   util_vertex_state_cache_init(&screen->vertex_state_cache,
                                zink_create_vertex_state, zink_vertex_state_destroy);
   screen->base.create_vertex_state = zink_cache_create_vertex_state;
   screen->base.vertex_state_destroy = zink_cache_vertex_state_destroy;

   zink_synchronization_init(screen);

   zink_init_screen_pipeline_libs(screen);

   if (!init_layouts(screen)) {
      mesa_loge("ZINK: failed to initialize layouts");
      goto fail;
   }

   if (!zink_descriptor_layouts_init(screen)) {
      mesa_loge("ZINK: failed to initialize descriptor layouts");
      goto fail;
   }

   simple_mtx_init(&screen->copy_context_lock, mtx_plain);

   init_optimal_keys(screen);

   screen->screen_id = p_atomic_inc_return(&num_screens);
   zink_tracing = screen->instance_info.have_EXT_debug_utils &&
                  (u_trace_is_enabled(U_TRACE_TYPE_PERFETTO) || u_trace_is_enabled(U_TRACE_TYPE_MARKERS));

   screen->frame_marker_emitted = zink_screen_debug_marker_begin(screen, "frame");

   return screen;

fail:
   zink_destroy_screen(&screen->base);
   return NULL;
}

struct pipe_screen *
zink_create_screen(struct sw_winsys *winsys, const struct pipe_screen_config *config)
{
   struct zink_screen *ret = zink_internal_create_screen(config, -1, -1);
   if (ret) {
      ret->winsys = winsys;
      ret->drm_fd = -1;
   }

   return &ret->base;
}

static inline int
zink_render_rdev(int fd, int64_t *dev_major, int64_t *dev_minor)
{
   int ret = 0;
   *dev_major = *dev_minor = -1;
#ifdef HAVE_LIBDRM
   struct stat stx;
   drmDevicePtr dev;

   if (fd == -1)
      return 0;

   if (drmGetDevice2(fd, 0, &dev))
      return -1;

   if(!(dev->available_nodes & (1 << DRM_NODE_RENDER))) {
      ret = -1;
      goto free_device;
   }

   if(stat(dev->nodes[DRM_NODE_RENDER], &stx)) {
      ret = -1;
      goto free_device;
   }

   *dev_major = major(stx.st_rdev);
   *dev_minor = minor(stx.st_rdev);

free_device:
   drmFreeDevice(&dev);
#endif //HAVE_LIBDRM

   return ret;
}

struct pipe_screen *
zink_drm_create_screen(int fd, const struct pipe_screen_config *config)
{
   int64_t dev_major, dev_minor;
   struct zink_screen *ret;

   if (zink_render_rdev(fd, &dev_major, &dev_minor))
      return NULL;

   ret = zink_internal_create_screen(config, dev_major, dev_minor);

   if (ret)
      ret->drm_fd = os_dupfd_cloexec(fd);
   if (ret && !ret->info.have_KHR_external_memory_fd) {
      debug_printf("ZINK: KHR_external_memory_fd required!\n");
      zink_destroy_screen(&ret->base);
      return NULL;
   }

   return &ret->base;
}

void zink_stub_function_not_loaded()
{
   /* this will be used by the zink_verify_*_extensions() functions on a
    * release build
    */
   mesa_loge("ZINK: a Vulkan function was called without being loaded");
   abort();
}

bool
zink_screen_debug_marker_begin(struct zink_screen *screen, const char *fmt, ...)
{
   if (!zink_tracing)
      return false;

   char *name;
   va_list va;
   va_start(va, fmt);
   int ret = vasprintf(&name, fmt, va);
   va_end(va);

   if (ret == -1)
      return false;

   VkDebugUtilsLabelEXT info = { 0 };
   info.sType = VK_STRUCTURE_TYPE_DEBUG_UTILS_LABEL_EXT;
   info.pLabelName = name;

   VKSCR(QueueBeginDebugUtilsLabelEXT)(screen->queue, &info);

   free(name);
   return true;
}

void
zink_screen_debug_marker_end(struct zink_screen *screen, bool emitted)
{
   if (emitted)
      VKSCR(QueueEndDebugUtilsLabelEXT)(screen->queue);
}<|MERGE_RESOLUTION|>--- conflicted
+++ resolved
@@ -587,12 +587,9 @@
    }
    case PIPE_CAP_SUPPORTED_PRIM_MODES: {
       uint32_t modes = BITFIELD_MASK(MESA_PRIM_COUNT);
-<<<<<<< HEAD
-      modes &= ~BITFIELD_BIT(MESA_PRIM_QUADS);
-=======
-      if (!screen->have_triangle_fans)
+      //if (!screen->have_triangle_fans)
         modes &= ~BITFIELD_BIT(MESA_PRIM_QUADS);
->>>>>>> 899fcaf2
+
       modes &= ~BITFIELD_BIT(MESA_PRIM_QUAD_STRIP);
       modes &= ~BITFIELD_BIT(MESA_PRIM_POLYGON);
       modes &= ~BITFIELD_BIT(MESA_PRIM_LINE_LOOP);
@@ -2295,20 +2292,18 @@
             props.pNext = &mod_props;
          }
          VkFormatProperties3 props3 = {0};
-         if (screen->info.have_KHR_format_feature_flags2 || screen->info.have_vulkan13) {
+         //if (screen->info.have_KHR_format_feature_flags2 || screen->info.have_vulkan13) {
            props3.sType = VK_STRUCTURE_TYPE_FORMAT_PROPERTIES_3;
            props3.pNext = props.pNext;
            props.pNext = &props3;
-         }
+         //}
 
          VKSCR(GetPhysicalDeviceFormatProperties2)(screen->pdev, format, &props);
-<<<<<<< HEAD
          screen->format_props[i] = props.formatProperties;
          if (props3.linearTilingFeatures & VK_FORMAT_FEATURE_2_LINEAR_COLOR_ATTACHMENT_BIT_NV)
             screen->format_props[i].linearTilingFeatures |= VK_FORMAT_FEATURE_COLOR_ATTACHMENT_BIT;
-=======
-
-         if (screen->info.have_KHR_format_feature_flags2 || screen->info.have_vulkan13) {
+
+         /*if (screen->info.have_KHR_format_feature_flags2 || screen->info.have_vulkan13) {
             screen->format_props[i].linearTilingFeatures = props3.linearTilingFeatures;
             screen->format_props[i].optimalTilingFeatures = props3.optimalTilingFeatures;
             screen->format_props[i].bufferFeatures = props3.bufferFeatures;
@@ -2320,9 +2315,8 @@
            screen->format_props[i].linearTilingFeatures = props.formatProperties.linearTilingFeatures;
            screen->format_props[i].optimalTilingFeatures = props.formatProperties.optimalTilingFeatures;
            screen->format_props[i].bufferFeatures = props.formatProperties.bufferFeatures;
-         }
-
->>>>>>> 899fcaf2
+         }*/
+
          if (screen->info.have_EXT_image_drm_format_modifier && mod_props.drmFormatModifierCount) {
             screen->modifier_props[i].drmFormatModifierCount = mod_props.drmFormatModifierCount;
             screen->modifier_props[i].pDrmFormatModifierProperties = ralloc_array(screen, VkDrmFormatModifierPropertiesEXT, mod_props.drmFormatModifierCount);
