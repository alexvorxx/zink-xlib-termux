/*
 * Copyright 2018 Collabora Ltd.
 *
 * Permission is hereby granted, free of charge, to any person obtaining a
 * copy of this software and associated documentation files (the "Software"),
 * to deal in the Software without restriction, including without limitation
 * on the rights to use, copy, modify, merge, publish, distribute, sub
 * license, and/or sell copies of the Software, and to permit persons to whom
 * the Software is furnished to do so, subject to the following conditions:
 *
 * The above copyright notice and this permission notice (including the next
 * paragraph) shall be included in all copies or substantial portions of the
 * Software.
 *
 * THE SOFTWARE IS PROVIDED "AS IS", WITHOUT WARRANTY OF ANY KIND, EXPRESS OR
 * IMPLIED, INCLUDING BUT NOT LIMITED TO THE WARRANTIES OF MERCHANTABILITY,
 * FITNESS FOR A PARTICULAR PURPOSE AND NON-INFRINGEMENT. IN NO EVENT SHALL
 * THE AUTHOR(S) AND/OR THEIR SUPPLIERS BE LIABLE FOR ANY CLAIM,
 * DAMAGES OR OTHER LIABILITY, WHETHER IN AN ACTION OF CONTRACT, TORT OR
 * OTHERWISE, ARISING FROM, OUT OF OR IN CONNECTION WITH THE SOFTWARE OR THE
 * USE OR OTHER DEALINGS IN THE SOFTWARE.
 */

#include "zink_clear.h"
#include "zink_context.h"
#include "zink_descriptors.h"
#include "zink_fence.h"
#include "zink_format.h"
#include "zink_framebuffer.h"
#include "zink_helpers.h"
#include "zink_inlines.h"
#include "zink_kopper.h"
#include "zink_program.h"
#include "zink_query.h"
#include "zink_render_pass.h"
#include "zink_resource.h"
#include "zink_screen.h"
#include "zink_state.h"
#include "zink_surface.h"


#include "util/u_blitter.h"
#include "util/u_debug.h"
#include "util/format_srgb.h"
#include "util/format/u_format.h"
#include "util/u_helpers.h"
#include "util/u_inlines.h"
#include "util/u_thread.h"
#include "util/u_cpu_detect.h"
#include "util/strndup.h"
#include "nir.h"

#include "driver_trace/tr_context.h"

#include "util/u_memory.h"
#include "util/u_upload_mgr.h"

#define XXH_INLINE_ALL
#include "util/xxhash.h"

struct pipe_context* zink_xlib_context;

void
debug_describe_zink_buffer_view(char *buf, const struct zink_buffer_view *ptr)
{
   sprintf(buf, "zink_buffer_view");
}

ALWAYS_INLINE static void
check_resource_for_batch_ref(struct zink_context *ctx, struct zink_resource *res)
{
   if (!zink_resource_has_binds(res)) {
      /* avoid desync between usage and tracking:
       * - if usage exists, it must be removed before the context is destroyed
       * - having usage does not imply having tracking
       * - if tracking will be added here, also reapply usage to avoid dangling usage once tracking is removed
       * TODO: somehow fix this for perf because it's an extra hash lookup
       */
      if (!res->obj->dt && (res->obj->bo->reads || res->obj->bo->writes))
         zink_batch_reference_resource_rw(&ctx->batch, res, !!res->obj->bo->writes);
      else
         zink_batch_reference_resource(&ctx->batch, res);
   }
}

static void
zink_context_destroy(struct pipe_context *pctx)
{
   struct zink_context *ctx = zink_context(pctx);
   struct zink_screen *screen = zink_screen(pctx->screen);

   if (util_queue_is_initialized(&screen->flush_queue))
      util_queue_finish(&screen->flush_queue);
   if (ctx->batch.state && !screen->device_lost) {
      VkResult result = VKSCR(QueueWaitIdle)(screen->queue);

      if (result != VK_SUCCESS)
         mesa_loge("ZINK: vkQueueWaitIdle failed (%s)", vk_Result_to_str(result));
   }

   for (unsigned i = 0; i < ARRAY_SIZE(ctx->program_cache); i++) {
      simple_mtx_lock((&ctx->program_lock[i]));
      hash_table_foreach(&ctx->program_cache[i], entry) {
         struct zink_program *pg = entry->data;
         pg->removed = true;
      }
      simple_mtx_unlock((&ctx->program_lock[i]));
   }

   if (ctx->blitter)
      util_blitter_destroy(ctx->blitter);
   for (unsigned i = 0; i < ctx->fb_state.nr_cbufs; i++)
      pipe_surface_release(&ctx->base, &ctx->fb_state.cbufs[i]);
   pipe_surface_release(&ctx->base, &ctx->fb_state.zsbuf);

   pipe_resource_reference(&ctx->dummy_vertex_buffer, NULL);
   pipe_resource_reference(&ctx->dummy_xfb_buffer, NULL);

   for (unsigned i = 0; i < ARRAY_SIZE(ctx->dummy_surface); i++)
      pipe_surface_release(&ctx->base, &ctx->dummy_surface[i]);
   zink_buffer_view_reference(screen, &ctx->dummy_bufferview, NULL);

   zink_descriptors_deinit_bindless(ctx);

   simple_mtx_destroy(&ctx->batch_mtx);

   if (ctx->batch.state) {
      zink_clear_batch_state(ctx, ctx->batch.state);
      zink_batch_state_destroy(screen, ctx->batch.state);
   }
   struct zink_batch_state *bs = ctx->batch_states;
   while (bs) {
      struct zink_batch_state *bs_next = bs->next;
      zink_clear_batch_state(ctx, bs);
      zink_batch_state_destroy(screen, bs);
      bs = bs_next;
   }
   bs = ctx->free_batch_states;
   while (bs) {
      struct zink_batch_state *bs_next = bs->next;
      zink_clear_batch_state(ctx, bs);
      zink_batch_state_destroy(screen, bs);
      bs = bs_next;
   }

   for (unsigned i = 0; i < 2; i++) {
      util_idalloc_fini(&ctx->di.bindless[i].tex_slots);
      util_idalloc_fini(&ctx->di.bindless[i].img_slots);
      free(ctx->di.bindless[i].buffer_infos);
      free(ctx->di.bindless[i].img_infos);
      util_dynarray_fini(&ctx->di.bindless[i].updates);
      util_dynarray_fini(&ctx->di.bindless[i].resident);
   }

   /*hash_table_foreach(&ctx->framebuffer_cache, he)
      zink_destroy_framebuffer(screen, he->data);*/
	  
   if (screen->info.have_KHR_imageless_framebuffer) {
      hash_table_foreach(&ctx->framebuffer_cache, he)
         zink_destroy_framebuffer(screen, he->data);
   } else if (ctx->framebuffer) {
      simple_mtx_lock(&screen->framebuffer_mtx);
      struct hash_entry *entry = _mesa_hash_table_search(&screen->framebuffer_cache, &ctx->framebuffer->state);
      if (zink_framebuffer_reference(screen, &ctx->framebuffer, NULL))
         _mesa_hash_table_remove(&screen->framebuffer_cache, entry);
      simple_mtx_unlock(&screen->framebuffer_mtx);
   }	  

   hash_table_foreach(ctx->render_pass_cache, he)
      zink_destroy_render_pass(screen, he->data);

   zink_context_destroy_query_pools(ctx);
   u_upload_destroy(pctx->stream_uploader);
   u_upload_destroy(pctx->const_uploader);
   slab_destroy_child(&ctx->transfer_pool);
   for (unsigned i = 0; i < ARRAY_SIZE(ctx->program_cache); i++)
      _mesa_hash_table_clear(&ctx->program_cache[i], NULL);
   for (unsigned i = 0; i < ARRAY_SIZE(ctx->program_lock); i++)
      simple_mtx_destroy(&ctx->program_lock[i]);
   _mesa_hash_table_destroy(ctx->render_pass_cache, NULL);
   slab_destroy_child(&ctx->transfer_pool_unsync);

   zink_descriptors_deinit(ctx);

   zink_descriptor_layouts_deinit(ctx);

   if (!(ctx->flags & ZINK_CONTEXT_COPY_ONLY))
      p_atomic_dec(&screen->base.num_contexts);

   ralloc_free(ctx);
}

static void
check_device_lost(struct zink_context *ctx)
{
   if (!zink_screen(ctx->base.screen)->device_lost || ctx->is_device_lost)
      return;
   debug_printf("ZINK: device lost detected!\n");
   if (ctx->reset.reset)
      ctx->reset.reset(ctx->reset.data, PIPE_GUILTY_CONTEXT_RESET);
   ctx->is_device_lost = true;
}

static enum pipe_reset_status
zink_get_device_reset_status(struct pipe_context *pctx)
{
   struct zink_context *ctx = zink_context(pctx);

   enum pipe_reset_status status = PIPE_NO_RESET;

   if (ctx->is_device_lost) {
      // Since we don't know what really happened to the hardware, just
      // assume that we are in the wrong
      status = PIPE_GUILTY_CONTEXT_RESET;

      debug_printf("ZINK: device lost detected!\n");

      if (ctx->reset.reset)
         ctx->reset.reset(ctx->reset.data, status);
   }

   return status;
}

static void
zink_set_device_reset_callback(struct pipe_context *pctx,
                               const struct pipe_device_reset_callback *cb)
{
   struct zink_context *ctx = zink_context(pctx);
   bool had_reset = !!ctx->reset.reset;

   if (cb)
      ctx->reset = *cb;
   else
      memset(&ctx->reset, 0, sizeof(ctx->reset));

   bool have_reset = !!ctx->reset.reset;
   if (had_reset != have_reset) {
      if (have_reset)
         p_atomic_inc(&zink_screen(pctx->screen)->robust_ctx_count);
      else
         p_atomic_dec(&zink_screen(pctx->screen)->robust_ctx_count);
   }
}

static void
zink_set_context_param(struct pipe_context *pctx, enum pipe_context_param param,
                       unsigned value)
{
   struct zink_context *ctx = zink_context(pctx);

   switch (param) {
   case PIPE_CONTEXT_PARAM_PIN_THREADS_TO_L3_CACHE:
      util_set_thread_affinity(zink_screen(ctx->base.screen)->flush_queue.threads[0],
                               util_get_cpu_caps()->L3_affinity_mask[value],
                               NULL, util_get_cpu_caps()->num_cpu_mask_bits);
      break;
   default:
      break;
   }
}

static VkSamplerMipmapMode
sampler_mipmap_mode(enum pipe_tex_mipfilter filter)
{
   switch (filter) {
   case PIPE_TEX_MIPFILTER_NEAREST: return VK_SAMPLER_MIPMAP_MODE_NEAREST;
   case PIPE_TEX_MIPFILTER_LINEAR: return VK_SAMPLER_MIPMAP_MODE_LINEAR;
   case PIPE_TEX_MIPFILTER_NONE:
      unreachable("PIPE_TEX_MIPFILTER_NONE should be dealt with earlier");
   }
   unreachable("unexpected filter");
}

static VkSamplerAddressMode
sampler_address_mode(enum pipe_tex_wrap filter)
{
   switch (filter) {
   case PIPE_TEX_WRAP_REPEAT: return VK_SAMPLER_ADDRESS_MODE_REPEAT;
   case PIPE_TEX_WRAP_CLAMP_TO_EDGE: return VK_SAMPLER_ADDRESS_MODE_CLAMP_TO_EDGE;
   case PIPE_TEX_WRAP_CLAMP_TO_BORDER: return VK_SAMPLER_ADDRESS_MODE_CLAMP_TO_BORDER;
   case PIPE_TEX_WRAP_MIRROR_REPEAT: return VK_SAMPLER_ADDRESS_MODE_MIRRORED_REPEAT;
   case PIPE_TEX_WRAP_MIRROR_CLAMP_TO_EDGE: return VK_SAMPLER_ADDRESS_MODE_MIRROR_CLAMP_TO_EDGE;
   case PIPE_TEX_WRAP_MIRROR_CLAMP_TO_BORDER: return VK_SAMPLER_ADDRESS_MODE_MIRROR_CLAMP_TO_EDGE; /* not technically correct, but kinda works */
   default: break;
   }
   unreachable("unexpected wrap");
}

static VkCompareOp
compare_op(enum pipe_compare_func op)
{
   switch (op) {
      case PIPE_FUNC_NEVER: return VK_COMPARE_OP_NEVER;
      case PIPE_FUNC_LESS: return VK_COMPARE_OP_LESS;
      case PIPE_FUNC_EQUAL: return VK_COMPARE_OP_EQUAL;
      case PIPE_FUNC_LEQUAL: return VK_COMPARE_OP_LESS_OR_EQUAL;
      case PIPE_FUNC_GREATER: return VK_COMPARE_OP_GREATER;
      case PIPE_FUNC_NOTEQUAL: return VK_COMPARE_OP_NOT_EQUAL;
      case PIPE_FUNC_GEQUAL: return VK_COMPARE_OP_GREATER_OR_EQUAL;
      case PIPE_FUNC_ALWAYS: return VK_COMPARE_OP_ALWAYS;
   }
   unreachable("unexpected compare");
}

static inline bool
wrap_needs_border_color(unsigned wrap)
{
   return wrap == PIPE_TEX_WRAP_CLAMP || wrap == PIPE_TEX_WRAP_CLAMP_TO_BORDER ||
          wrap == PIPE_TEX_WRAP_MIRROR_CLAMP || wrap == PIPE_TEX_WRAP_MIRROR_CLAMP_TO_BORDER;
}

static VkBorderColor
get_border_color(const union pipe_color_union *color, bool is_integer, bool need_custom)
{
   if (is_integer) {
      if (color->ui[0] == 0 && color->ui[1] == 0 && color->ui[2] == 0 && color->ui[3] == 0)
         return VK_BORDER_COLOR_INT_TRANSPARENT_BLACK;
      if (color->ui[0] == 0 && color->ui[1] == 0 && color->ui[2] == 0 && color->ui[3] == 1)
         return VK_BORDER_COLOR_INT_OPAQUE_BLACK;
      if (color->ui[0] == 1 && color->ui[1] == 1 && color->ui[2] == 1 && color->ui[3] == 1)
         return VK_BORDER_COLOR_INT_OPAQUE_WHITE;
      return need_custom ? VK_BORDER_COLOR_INT_CUSTOM_EXT : VK_BORDER_COLOR_INT_TRANSPARENT_BLACK;
   }

   if (color->f[0] == 0 && color->f[1] == 0 && color->f[2] == 0 && color->f[3] == 0)
      return VK_BORDER_COLOR_FLOAT_TRANSPARENT_BLACK;
   if (color->f[0] == 0 && color->f[1] == 0 && color->f[2] == 0 && color->f[3] == 1)
      return VK_BORDER_COLOR_FLOAT_OPAQUE_BLACK;
   if (color->f[0] == 1 && color->f[1] == 1 && color->f[2] == 1 && color->f[3] == 1)
      return VK_BORDER_COLOR_FLOAT_OPAQUE_WHITE;
   return need_custom ? VK_BORDER_COLOR_FLOAT_CUSTOM_EXT : VK_BORDER_COLOR_FLOAT_TRANSPARENT_BLACK;
}

static void *
zink_create_sampler_state(struct pipe_context *pctx,
                          const struct pipe_sampler_state *state)
{
   struct zink_screen *screen = zink_screen(pctx->screen);
   bool need_custom = false;
   bool need_clamped_border_color = false;
   VkSamplerCreateInfo sci = {0};
   VkSamplerCustomBorderColorCreateInfoEXT cbci = {0};
   VkSamplerCustomBorderColorCreateInfoEXT cbci_clamped = {0};
   sci.sType = VK_STRUCTURE_TYPE_SAMPLER_CREATE_INFO;

   if (screen->info.have_EXT_non_seamless_cube_map && !state->seamless_cube_map)
      sci.flags |= VK_SAMPLER_CREATE_NON_SEAMLESS_CUBE_MAP_BIT_EXT;
<<<<<<< HEAD
   sci.unnormalizedCoordinates = !state->normalized_coords;

=======
   assert(state->normalized_coords);
>>>>>>> 0b81ff01
   sci.magFilter = zink_filter(state->mag_img_filter);
   if (sci.unnormalizedCoordinates)
      sci.minFilter = sci.magFilter;
   else
      sci.minFilter = zink_filter(state->min_img_filter);

   VkSamplerReductionModeCreateInfo rci;
   rci.sType = VK_STRUCTURE_TYPE_SAMPLER_REDUCTION_MODE_CREATE_INFO;
   rci.pNext = NULL;
   switch (state->reduction_mode) {
   case PIPE_TEX_REDUCTION_MIN:
      rci.reductionMode = VK_SAMPLER_REDUCTION_MODE_MIN;
      break;
   case PIPE_TEX_REDUCTION_MAX:
      rci.reductionMode = VK_SAMPLER_REDUCTION_MODE_MAX;
      break;
   default:
      rci.reductionMode = VK_SAMPLER_REDUCTION_MODE_WEIGHTED_AVERAGE;
      break;
   }
   if (state->reduction_mode)
      sci.pNext = &rci;

   if (sci.unnormalizedCoordinates) {
      sci.mipmapMode = VK_SAMPLER_MIPMAP_MODE_NEAREST;
   } else if (state->min_mip_filter != PIPE_TEX_MIPFILTER_NONE) {
      sci.mipmapMode = sampler_mipmap_mode(state->min_mip_filter);
      sci.minLod = state->min_lod;
      sci.maxLod = state->max_lod;
   } else {
      sci.mipmapMode = VK_SAMPLER_MIPMAP_MODE_NEAREST;
      sci.minLod = 0;
      sci.maxLod = 0.25f;
   }

   if (!sci.unnormalizedCoordinates) {
      sci.addressModeU = sampler_address_mode(state->wrap_s);
      sci.addressModeV = sampler_address_mode(state->wrap_t);
      sci.addressModeW = sampler_address_mode(state->wrap_r);
   } else {
      sci.addressModeU = sci.addressModeV = sci.addressModeW = VK_SAMPLER_ADDRESS_MODE_CLAMP_TO_EDGE;
   }

   sci.mipLodBias = CLAMP(state->lod_bias,
                          -screen->info.props.limits.maxSamplerLodBias,
                          screen->info.props.limits.maxSamplerLodBias);

   need_custom |= wrap_needs_border_color(state->wrap_s);
   need_custom |= wrap_needs_border_color(state->wrap_t);
   need_custom |= wrap_needs_border_color(state->wrap_r);

   if (state->compare_mode == PIPE_TEX_COMPARE_NONE)
      sci.compareOp = VK_COMPARE_OP_NEVER;
   else {
      sci.compareOp = compare_op(state->compare_func);
      sci.compareEnable = VK_TRUE;
   }

   bool is_integer = state->border_color_is_integer;

   sci.borderColor = get_border_color(&state->border_color, is_integer, need_custom);
   if (sci.borderColor > VK_BORDER_COLOR_INT_OPAQUE_WHITE && need_custom) {
      if (!screen->info.border_color_feats.customBorderColorWithoutFormat &&
          screen->info.driver_props.driverID != VK_DRIVER_ID_MESA_TURNIP) {
         static bool warned = false;
         warn_missing_feature(warned, "customBorderColorWithoutFormat");
      }
      if (screen->info.have_EXT_custom_border_color &&
          (screen->info.border_color_feats.customBorderColorWithoutFormat || state->border_color_format)) {
         if (!screen->info.have_EXT_border_color_swizzle) {
            static bool warned = false;
            warn_missing_feature(warned, "VK_EXT_border_color_swizzle");
         }

         if (!is_integer && !screen->have_D24_UNORM_S8_UINT) {
            union pipe_color_union clamped_border_color;
            for (unsigned i = 0; i < 4; ++i) {
               /* Use channel 0 on purpose, so that we can use OPAQUE_WHITE
                * when the border color is 1.0. */
               clamped_border_color.f[i] = CLAMP(state->border_color.f[0], 0, 1);
            }
            if (memcmp(&state->border_color, &clamped_border_color, sizeof(clamped_border_color)) != 0) {
               need_clamped_border_color = true;
               cbci_clamped.sType = VK_STRUCTURE_TYPE_SAMPLER_CUSTOM_BORDER_COLOR_CREATE_INFO_EXT;
               cbci_clamped.format = VK_FORMAT_UNDEFINED;
               /* these are identical unions */
               memcpy(&cbci_clamped.customBorderColor, &clamped_border_color, sizeof(union pipe_color_union));
            }
         }
         cbci.sType = VK_STRUCTURE_TYPE_SAMPLER_CUSTOM_BORDER_COLOR_CREATE_INFO_EXT;
         if (screen->info.border_color_feats.customBorderColorWithoutFormat) {
            cbci.format = VK_FORMAT_UNDEFINED;
            /* these are identical unions */
            memcpy(&cbci.customBorderColor, &state->border_color, sizeof(union pipe_color_union));
         } else {
            if (util_format_is_depth_or_stencil(state->border_color_format)) {
               if (is_integer) {
                  cbci.format = VK_FORMAT_S8_UINT;
                  for (unsigned i = 0; i < 4; i++)
                     cbci.customBorderColor.uint32[i] = CLAMP(state->border_color.ui[i], 0, 255);
               } else {
                  cbci.format = zink_get_format(screen, util_format_get_depth_only(state->border_color_format));
                  /* these are identical unions */
                  memcpy(&cbci.customBorderColor, &state->border_color, sizeof(union pipe_color_union));
               }
            } else {
               cbci.format = zink_get_format(screen, state->border_color_format);
               for (unsigned i = 0; i < 4; i++) {
                  zink_format_clamp_channel_color(util_format_description(state->border_color_format), (void*)&cbci.customBorderColor, &state->border_color, i);
                  zink_format_clamp_channel_srgb(util_format_description(state->border_color_format), (void*)&cbci.customBorderColor, (void*)&cbci.customBorderColor, i);
               }
            }
         }
         cbci.pNext = sci.pNext;
         sci.pNext = &cbci;
         UNUSED uint32_t check = p_atomic_inc_return(&screen->cur_custom_border_color_samplers);
         assert(check <= screen->info.border_color_props.maxCustomBorderColorSamplers);
      } else
         sci.borderColor = VK_BORDER_COLOR_FLOAT_TRANSPARENT_BLACK; // TODO with custom shader if we're super interested?
      if (sci.unnormalizedCoordinates)
         sci.addressModeU = sci.addressModeV = sci.addressModeW = VK_SAMPLER_ADDRESS_MODE_CLAMP_TO_BORDER;
   }

   if (state->max_anisotropy > 1) {
      sci.maxAnisotropy = state->max_anisotropy;
      sci.anisotropyEnable = VK_TRUE;
   }

   struct zink_sampler_state *sampler = CALLOC_STRUCT(zink_sampler_state);
   if (!sampler)
      return NULL;

   VkResult result = VKSCR(CreateSampler)(screen->dev, &sci, NULL, &sampler->sampler);
   if (result != VK_SUCCESS) {
      mesa_loge("ZINK: vkCreateSampler failed (%s)", vk_Result_to_str(result));
      FREE(sampler);
      return NULL;
   }
   if (need_clamped_border_color) {
      sci.pNext = &cbci_clamped;
      result = VKSCR(CreateSampler)(screen->dev, &sci, NULL, &sampler->sampler_clamped);
      if (result != VK_SUCCESS) {
         mesa_loge("ZINK: vkCreateSampler failed (%s)", vk_Result_to_str(result));
         VKSCR(DestroySampler)(screen->dev, sampler->sampler, NULL);
         FREE(sampler);
         return NULL;
      }
   }
   sampler->custom_border_color = need_custom;
   if (!screen->info.have_EXT_non_seamless_cube_map)
      sampler->emulate_nonseamless = !state->seamless_cube_map;

   return sampler;
}

ALWAYS_INLINE static VkImageLayout
get_layout_for_binding(const struct zink_context *ctx, struct zink_resource *res, enum zink_descriptor_type type, bool is_compute)
{
   if (res->obj->is_buffer)
      return 0;
   switch (type) {
   case ZINK_DESCRIPTOR_TYPE_SAMPLER_VIEW:
      return zink_descriptor_util_image_layout_eval(ctx, res, is_compute);
   case ZINK_DESCRIPTOR_TYPE_IMAGE:
      return VK_IMAGE_LAYOUT_GENERAL;
   default:
      break;
   }
   return 0;
}

ALWAYS_INLINE static struct zink_surface *
get_imageview_for_binding(struct zink_context *ctx, gl_shader_stage stage, enum zink_descriptor_type type, unsigned idx)
{
   switch (type) {
   case ZINK_DESCRIPTOR_TYPE_SAMPLER_VIEW: {
      struct zink_sampler_view *sampler_view = zink_sampler_view(ctx->sampler_views[stage][idx]);
      if (!sampler_view || !sampler_view->base.texture)
         return NULL;
      /* if this is a non-seamless cube sampler, return the cube array view */
      return (ctx->di.emulate_nonseamless[stage] & ctx->di.cubes[stage] & BITFIELD_BIT(idx)) ?
             sampler_view->cube_array :
             sampler_view->image_view;
   }
   case ZINK_DESCRIPTOR_TYPE_IMAGE: {
      struct zink_image_view *image_view = &ctx->image_views[stage][idx];
      return image_view->base.resource ? image_view->surface : NULL;
   }
   default:
      break;
   }
   unreachable("ACK");
   return VK_NULL_HANDLE;
}

ALWAYS_INLINE static struct zink_buffer_view *
get_bufferview_for_binding(struct zink_context *ctx, gl_shader_stage stage, enum zink_descriptor_type type, unsigned idx)
{
   switch (type) {
   case ZINK_DESCRIPTOR_TYPE_SAMPLER_VIEW: {
      struct zink_sampler_view *sampler_view = zink_sampler_view(ctx->sampler_views[stage][idx]);
      return sampler_view->base.texture ? sampler_view->buffer_view : NULL;
   }
   case ZINK_DESCRIPTOR_TYPE_IMAGE: {
      struct zink_image_view *image_view = &ctx->image_views[stage][idx];
      return image_view->base.resource ? image_view->buffer_view : NULL;
   }
   default:
      break;
   }
   unreachable("ACK");
   return VK_NULL_HANDLE;
}

ALWAYS_INLINE static struct zink_resource *
update_descriptor_state_ubo(struct zink_context *ctx, gl_shader_stage shader, unsigned slot, struct zink_resource *res)
{
   struct zink_screen *screen = zink_screen(ctx->base.screen);
   bool have_null_descriptors = screen->info.rb2_feats.nullDescriptor;
   const enum zink_descriptor_type type = ZINK_DESCRIPTOR_TYPE_UBO;
   ctx->di.descriptor_res[type][shader][slot] = res;
   ctx->di.ubos[shader][slot].offset = ctx->ubos[shader][slot].buffer_offset;
   if (res) {
      ctx->di.ubos[shader][slot].buffer = res->obj->buffer;
      ctx->di.ubos[shader][slot].range = ctx->ubos[shader][slot].buffer_size;
      assert(ctx->di.ubos[shader][slot].range <= screen->info.props.limits.maxUniformBufferRange);
   } else {
      VkBuffer null_buffer = zink_resource(ctx->dummy_vertex_buffer)->obj->buffer;
      ctx->di.ubos[shader][slot].buffer = have_null_descriptors ? VK_NULL_HANDLE : null_buffer;
      ctx->di.ubos[shader][slot].range = VK_WHOLE_SIZE;
   }
   if (!slot) {
      if (res)
         ctx->di.push_valid |= BITFIELD64_BIT(shader);
      else
         ctx->di.push_valid &= ~BITFIELD64_BIT(shader);
   }
   return res;
}

ALWAYS_INLINE static struct zink_resource *
update_descriptor_state_ssbo(struct zink_context *ctx, gl_shader_stage shader, unsigned slot, struct zink_resource *res)
{
   struct zink_screen *screen = zink_screen(ctx->base.screen);
   bool have_null_descriptors = screen->info.rb2_feats.nullDescriptor;
   const enum zink_descriptor_type type = ZINK_DESCRIPTOR_TYPE_SSBO;
   ctx->di.descriptor_res[type][shader][slot] = res;
   ctx->di.ssbos[shader][slot].offset = ctx->ssbos[shader][slot].buffer_offset;
   if (res) {
      ctx->di.ssbos[shader][slot].buffer = res->obj->buffer;
      ctx->di.ssbos[shader][slot].range = ctx->ssbos[shader][slot].buffer_size;
   } else {
      VkBuffer null_buffer = zink_resource(ctx->dummy_vertex_buffer)->obj->buffer;
      ctx->di.ssbos[shader][slot].buffer = have_null_descriptors ? VK_NULL_HANDLE : null_buffer;
      ctx->di.ssbos[shader][slot].range = VK_WHOLE_SIZE;
   }
   return res;
}

ALWAYS_INLINE static struct zink_resource *
update_descriptor_state_sampler(struct zink_context *ctx, gl_shader_stage shader, unsigned slot, struct zink_resource *res)
{
   struct zink_screen *screen = zink_screen(ctx->base.screen);
   bool have_null_descriptors = screen->info.rb2_feats.nullDescriptor;
   const enum zink_descriptor_type type = ZINK_DESCRIPTOR_TYPE_SAMPLER_VIEW;
   ctx->di.descriptor_res[type][shader][slot] = res;
   if (res) {
      if (res->obj->is_buffer) {
         struct zink_buffer_view *bv = get_bufferview_for_binding(ctx, shader, type, slot);
         ctx->di.tbos[shader][slot] = bv->buffer_view;
         ctx->di.sampler_surfaces[shader][slot].bufferview = bv;
         ctx->di.sampler_surfaces[shader][slot].is_buffer = true;
      } else {
         struct zink_surface *surface = get_imageview_for_binding(ctx, shader, type, slot);
         ctx->di.textures[shader][slot].imageLayout = get_layout_for_binding(ctx, res, type, shader == MESA_SHADER_COMPUTE);
         ctx->di.textures[shader][slot].imageView = surface->image_view;
         if (!screen->have_D24_UNORM_S8_UINT &&
             ctx->sampler_states[shader][slot] && ctx->sampler_states[shader][slot]->sampler_clamped) {
            struct zink_sampler_state *state = ctx->sampler_states[shader][slot];
            VkSampler sampler = (surface->base.format == PIPE_FORMAT_Z24X8_UNORM && surface->ivci.format == VK_FORMAT_D32_SFLOAT) ||
                                (surface->base.format == PIPE_FORMAT_Z24_UNORM_S8_UINT && surface->ivci.format == VK_FORMAT_D32_SFLOAT_S8_UINT) ?
                                state->sampler_clamped :
                                state->sampler;
            if (ctx->di.textures[shader][slot].sampler != sampler) {
               zink_context_invalidate_descriptor_state(ctx, shader, ZINK_DESCRIPTOR_TYPE_SAMPLER_VIEW, slot, 1);
               ctx->di.textures[shader][slot].sampler = sampler;
            }
         }
         ctx->di.sampler_surfaces[shader][slot].surface = surface;
         ctx->di.sampler_surfaces[shader][slot].is_buffer = false;
      }
   } else {
      if (likely(have_null_descriptors)) {
         ctx->di.textures[shader][slot].imageView = VK_NULL_HANDLE;
         ctx->di.textures[shader][slot].imageLayout = VK_IMAGE_LAYOUT_UNDEFINED;
         ctx->di.tbos[shader][slot] = VK_NULL_HANDLE;
      } else {
         struct zink_surface *null_surface = zink_csurface(ctx->dummy_surface[0]);
         struct zink_buffer_view *null_bufferview = ctx->dummy_bufferview;
         ctx->di.textures[shader][slot].imageView = null_surface->image_view;
         ctx->di.textures[shader][slot].imageLayout = VK_IMAGE_LAYOUT_SHADER_READ_ONLY_OPTIMAL;
         ctx->di.tbos[shader][slot] = null_bufferview->buffer_view;
      }
      memset(&ctx->di.sampler_surfaces[shader][slot], 0, sizeof(ctx->di.sampler_surfaces[shader][slot]));
   }
   return res;
}

ALWAYS_INLINE static struct zink_resource *
update_descriptor_state_image(struct zink_context *ctx, gl_shader_stage shader, unsigned slot, struct zink_resource *res)
{
   struct zink_screen *screen = zink_screen(ctx->base.screen);
   bool have_null_descriptors = screen->info.rb2_feats.nullDescriptor;
   const enum zink_descriptor_type type = ZINK_DESCRIPTOR_TYPE_IMAGE;
   ctx->di.descriptor_res[type][shader][slot] = res;
   if (res) {
      if (res->obj->is_buffer) {
         struct zink_buffer_view *bv = get_bufferview_for_binding(ctx, shader, type, slot);
         ctx->di.texel_images[shader][slot] = bv->buffer_view;
         ctx->di.image_surfaces[shader][slot].bufferview = bv;
         ctx->di.image_surfaces[shader][slot].is_buffer = true;
      } else {
         struct zink_surface *surface = get_imageview_for_binding(ctx, shader, type, slot);
         ctx->di.images[shader][slot].imageLayout = VK_IMAGE_LAYOUT_GENERAL;
         ctx->di.images[shader][slot].imageView = surface->image_view;
         ctx->di.image_surfaces[shader][slot].surface = surface;
         ctx->di.image_surfaces[shader][slot].is_buffer = false;
      }
   } else {
      if (likely(have_null_descriptors)) {
         memset(&ctx->di.images[shader][slot], 0, sizeof(ctx->di.images[shader][slot]));
         ctx->di.texel_images[shader][slot] = VK_NULL_HANDLE;
      } else {
         struct zink_surface *null_surface = zink_csurface(ctx->dummy_surface[0]);
         struct zink_buffer_view *null_bufferview = ctx->dummy_bufferview;
         ctx->di.images[shader][slot].imageView = null_surface->image_view;
         ctx->di.images[shader][slot].imageLayout = VK_IMAGE_LAYOUT_GENERAL;
         ctx->di.texel_images[shader][slot] = null_bufferview->buffer_view;
      }
      memset(&ctx->di.image_surfaces[shader][slot], 0, sizeof(ctx->di.image_surfaces[shader][slot]));
   }
   return res;
}

static void
update_nonseamless_shader_key(struct zink_context *ctx, gl_shader_stage pstage)
{
   const uint32_t new_mask = ctx->di.emulate_nonseamless[pstage] & ctx->di.cubes[pstage];
   if (pstage == MESA_SHADER_COMPUTE) {
      if (ctx->compute_pipeline_state.key.base.nonseamless_cube_mask != new_mask)
         ctx->compute_dirty = true;
      ctx->compute_pipeline_state.key.base.nonseamless_cube_mask = new_mask;
   } else {
      if (zink_get_shader_key_base(ctx, pstage)->nonseamless_cube_mask != new_mask)
         zink_set_shader_key_base(ctx, pstage)->nonseamless_cube_mask = new_mask;
   }
}

static void
zink_bind_sampler_states(struct pipe_context *pctx,
                         gl_shader_stage shader,
                         unsigned start_slot,
                         unsigned num_samplers,
                         void **samplers)
{
   struct zink_context *ctx = zink_context(pctx);
   struct zink_screen *screen = zink_screen(pctx->screen);
   for (unsigned i = 0; i < num_samplers; ++i) {
      struct zink_sampler_state *state = samplers[i];
      if (ctx->sampler_states[shader][start_slot + i] != state)
         zink_context_invalidate_descriptor_state(ctx, shader, ZINK_DESCRIPTOR_TYPE_SAMPLER_VIEW, start_slot, 1);
      ctx->sampler_states[shader][start_slot + i] = state;
      if (state) {
         ctx->di.textures[shader][start_slot + i].sampler = state->sampler;
         if (state->sampler_clamped && !screen->have_D24_UNORM_S8_UINT) {
            struct zink_surface *surface = get_imageview_for_binding(ctx, shader, ZINK_DESCRIPTOR_TYPE_SAMPLER_VIEW, start_slot + i);
            if (surface &&
                ((surface->base.format == PIPE_FORMAT_Z24X8_UNORM && surface->ivci.format == VK_FORMAT_D32_SFLOAT) ||
                 (surface->base.format == PIPE_FORMAT_Z24_UNORM_S8_UINT && surface->ivci.format == VK_FORMAT_D32_SFLOAT_S8_UINT)))
               ctx->di.textures[shader][start_slot + i].sampler = state->sampler_clamped;
         }
      } else {
         ctx->di.textures[shader][start_slot + i].sampler = VK_NULL_HANDLE;
      }
   }
   ctx->di.num_samplers[shader] = start_slot + num_samplers;
}

static void
zink_bind_sampler_states_nonseamless(struct pipe_context *pctx,
                                     gl_shader_stage shader,
                                     unsigned start_slot,
                                     unsigned num_samplers,
                                     void **samplers)
{
   struct zink_context *ctx = zink_context(pctx);
   uint32_t old_mask = ctx->di.emulate_nonseamless[shader];
   uint32_t mask = BITFIELD_RANGE(start_slot, num_samplers);
   ctx->di.emulate_nonseamless[shader] &= ~mask;
   for (unsigned i = 0; i < num_samplers; ++i) {
      struct zink_sampler_state *state = samplers[i];
      const uint32_t bit = BITFIELD_BIT(start_slot + i);
      if (!state)
         continue;
      if (state->emulate_nonseamless)
         ctx->di.emulate_nonseamless[shader] |= bit;
      if (state->emulate_nonseamless != (old_mask & bit) && (ctx->di.cubes[shader] & bit)) {
         struct zink_surface *surface = get_imageview_for_binding(ctx, shader, ZINK_DESCRIPTOR_TYPE_SAMPLER_VIEW, start_slot + i);
         if (surface && ctx->di.image_surfaces[shader][start_slot + i].surface != surface) {
            ctx->di.images[shader][start_slot + i].imageView = surface->image_view;
            ctx->di.image_surfaces[shader][start_slot + i].surface = surface;
            update_descriptor_state_sampler(ctx, shader, start_slot + i, zink_resource(surface->base.texture));
            zink_context_invalidate_descriptor_state(ctx, shader, ZINK_DESCRIPTOR_TYPE_SAMPLER_VIEW, start_slot + i, 1);
         }
      }
   }
   zink_bind_sampler_states(pctx, shader, start_slot, num_samplers, samplers);
   update_nonseamless_shader_key(ctx, shader);
}

static void
zink_delete_sampler_state(struct pipe_context *pctx,
                          void *sampler_state)
{
   struct zink_sampler_state *sampler = sampler_state;
   struct zink_batch *batch = &zink_context(pctx)->batch;
   /* may be called if context_create fails */
   if (batch->state) {
      util_dynarray_append(&batch->state->zombie_samplers, VkSampler,
                           sampler->sampler);
      if (sampler->sampler_clamped)
         util_dynarray_append(&batch->state->zombie_samplers, VkSampler,
                              sampler->sampler_clamped);
   }
   if (sampler->custom_border_color)
      p_atomic_dec(&zink_screen(pctx->screen)->cur_custom_border_color_samplers);
   FREE(sampler);
}

static VkImageAspectFlags
sampler_aspect_from_format(enum pipe_format fmt)
{
   if (util_format_is_depth_or_stencil(fmt)) {
      const struct util_format_description *desc = util_format_description(fmt);
      if (util_format_has_depth(desc))
         return VK_IMAGE_ASPECT_DEPTH_BIT;
      assert(util_format_has_stencil(desc));
      return VK_IMAGE_ASPECT_STENCIL_BIT;
   } else
     return VK_IMAGE_ASPECT_COLOR_BIT;
}

static uint32_t
hash_bufferview(void *bvci)
{
   size_t offset = offsetof(VkBufferViewCreateInfo, flags);
   return _mesa_hash_data((char*)bvci + offset, sizeof(VkBufferViewCreateInfo) - offset);
}

static VkBufferViewCreateInfo
create_bvci(struct zink_context *ctx, struct zink_resource *res, enum pipe_format format, uint32_t offset, uint32_t range)
{
   struct zink_screen *screen = zink_screen(ctx->base.screen);
   VkBufferViewCreateInfo bvci;
   // Zero whole struct (including alignment holes), so hash_bufferview
   // does not access potentially uninitialized data.
   memset(&bvci, 0, sizeof(bvci));
   bvci.sType = VK_STRUCTURE_TYPE_BUFFER_VIEW_CREATE_INFO;
   bvci.pNext = NULL;
   if (screen->format_props[format].bufferFeatures & VK_FORMAT_FEATURE_STORAGE_TEXEL_BUFFER_BIT)
      bvci.buffer = res->obj->storage_buffer ? res->obj->storage_buffer : res->obj->buffer;
   else
      bvci.buffer = res->obj->buffer;
   bvci.format = zink_get_format(screen, format);
   assert(bvci.format);
   bvci.offset = offset;
   bvci.range = !offset && range == res->base.b.width0 ? VK_WHOLE_SIZE : range;
   unsigned blocksize = util_format_get_blocksize(format);
   if (bvci.range != VK_WHOLE_SIZE) {
      /* clamp out partial texels */
      bvci.range -= bvci.range % blocksize;
      if (bvci.offset + bvci.range >= res->base.b.width0)
         bvci.range = VK_WHOLE_SIZE;
   }
   uint64_t clamp = blocksize * screen->info.props.limits.maxTexelBufferElements;
   if (bvci.range == VK_WHOLE_SIZE && res->base.b.width0 > clamp)
      bvci.range = clamp;
   bvci.flags = 0;
   return bvci;
}

static struct zink_buffer_view *
get_buffer_view(struct zink_context *ctx, struct zink_resource *res, VkBufferViewCreateInfo *bvci)
{
   struct zink_screen *screen = zink_screen(ctx->base.screen);
   struct zink_buffer_view *buffer_view = NULL;

   uint32_t hash = hash_bufferview(bvci);
   simple_mtx_lock(&res->bufferview_mtx);
   struct hash_entry *he = _mesa_hash_table_search_pre_hashed(&res->bufferview_cache, hash, bvci);
   if (he) {
      buffer_view = he->data;
      p_atomic_inc(&buffer_view->reference.count);
   } else {
      VkBufferView view;
      VkResult result = VKSCR(CreateBufferView)(screen->dev, bvci, NULL, &view);
      if (result != VK_SUCCESS) {
         mesa_loge("ZINK: vkCreateBufferView failed (%s)", vk_Result_to_str(result));
         goto out;
      }
      buffer_view = CALLOC_STRUCT(zink_buffer_view);
      if (!buffer_view) {
         VKSCR(DestroyBufferView)(screen->dev, view, NULL);
         goto out;
      }
      pipe_reference_init(&buffer_view->reference, 1);
      pipe_resource_reference(&buffer_view->pres, &res->base.b);
      buffer_view->bvci = *bvci;
      buffer_view->buffer_view = view;
      buffer_view->hash = hash;
      _mesa_hash_table_insert_pre_hashed(&res->bufferview_cache, hash, &buffer_view->bvci, buffer_view);
   }
out:
   simple_mtx_unlock(&res->bufferview_mtx);
   return buffer_view;
}

enum pipe_swizzle
zink_clamp_void_swizzle(const struct util_format_description *desc, enum pipe_swizzle swizzle)
{
   switch (swizzle) {
   case PIPE_SWIZZLE_X:
   case PIPE_SWIZZLE_Y:
   case PIPE_SWIZZLE_Z:
   case PIPE_SWIZZLE_W:
      return desc->channel[swizzle].type == UTIL_FORMAT_TYPE_VOID ? PIPE_SWIZZLE_1 : swizzle;
   default:
      break;
   }
   return swizzle;
}

ALWAYS_INLINE static enum pipe_swizzle
clamp_zs_swizzle(enum pipe_swizzle swizzle)
{
   switch (swizzle) {
   case PIPE_SWIZZLE_X:
   case PIPE_SWIZZLE_Y:
   case PIPE_SWIZZLE_Z:
   case PIPE_SWIZZLE_W:
      return PIPE_SWIZZLE_X;
   default:
      break;
   }
   return swizzle;
}

ALWAYS_INLINE static enum pipe_swizzle
clamp_alpha_swizzle(enum pipe_swizzle swizzle)
{
   if (swizzle == PIPE_SWIZZLE_W)
      return PIPE_SWIZZLE_X;
   if (swizzle < PIPE_SWIZZLE_W)
      return PIPE_SWIZZLE_0;
   return swizzle;
}

ALWAYS_INLINE static enum pipe_swizzle
clamp_luminance_swizzle(enum pipe_swizzle swizzle)
{
   if (swizzle == PIPE_SWIZZLE_W)
      return PIPE_SWIZZLE_1;
   if (swizzle < PIPE_SWIZZLE_W)
      return PIPE_SWIZZLE_X;
   return swizzle;
}

ALWAYS_INLINE static enum pipe_swizzle
clamp_luminance_alpha_swizzle(enum pipe_swizzle swizzle)
{
   if (swizzle == PIPE_SWIZZLE_W)
      return PIPE_SWIZZLE_Y;
   if (swizzle < PIPE_SWIZZLE_W)
      return PIPE_SWIZZLE_X;
   return swizzle;
}

ALWAYS_INLINE static bool
viewtype_is_cube(const VkImageViewCreateInfo *ivci)
{
   return ivci->viewType == VK_IMAGE_VIEW_TYPE_CUBE ||
          ivci->viewType == VK_IMAGE_VIEW_TYPE_CUBE_ARRAY;
}

static struct pipe_sampler_view *
zink_create_sampler_view(struct pipe_context *pctx, struct pipe_resource *pres,
                         const struct pipe_sampler_view *state)
{
   struct zink_screen *screen = zink_screen(pctx->screen);
   struct zink_resource *res = zink_resource(pres);
   struct zink_context *ctx = zink_context(pctx);
   struct zink_sampler_view *sampler_view = CALLOC_STRUCT_CL(zink_sampler_view);
   bool err;

   sampler_view->base = *state;
   sampler_view->base.texture = NULL;
   pipe_resource_reference(&sampler_view->base.texture, pres);
   sampler_view->base.reference.count = 1;
   sampler_view->base.context = pctx;

   if (state->target != PIPE_BUFFER) {
      VkImageViewCreateInfo ivci;

      struct pipe_surface templ = {0};
      templ.u.tex.level = state->u.tex.first_level;
      templ.format = state->format;
      /* avoid needing mutable for depth/stencil sampling */
      if (util_format_is_depth_and_stencil(pres->format))
         templ.format = pres->format;
      if (state->target != PIPE_TEXTURE_3D) {
         templ.u.tex.first_layer = state->u.tex.first_layer;
         templ.u.tex.last_layer = state->u.tex.last_layer;
      }

      if (zink_is_swapchain(res)) {
         if (!zink_kopper_acquire(ctx, res, UINT64_MAX)) {
            FREE_CL(sampler_view);
            return NULL;
         }
      }

      ivci = create_ivci(screen, res, &templ, state->target);
      ivci.subresourceRange.levelCount = state->u.tex.last_level - state->u.tex.first_level + 1;
      ivci.subresourceRange.aspectMask = sampler_aspect_from_format(state->format);
      /* samplers for stencil aspects of packed formats need to always use stencil swizzle */
      if (ivci.subresourceRange.aspectMask & (VK_IMAGE_ASPECT_DEPTH_BIT | VK_IMAGE_ASPECT_STENCIL_BIT)) {
         if (sampler_view->base.swizzle_r == PIPE_SWIZZLE_0 &&
             sampler_view->base.swizzle_g == PIPE_SWIZZLE_0 &&
             sampler_view->base.swizzle_b == PIPE_SWIZZLE_0 &&
             sampler_view->base.swizzle_a == PIPE_SWIZZLE_X) {
            /*
             * When the state tracker asks for 000x swizzles, this is depth mode GL_ALPHA,
             * however with the single dref fetch this will fail, so just spam all the channels.
             */
            ivci.components.r = VK_COMPONENT_SWIZZLE_R;
            ivci.components.g = VK_COMPONENT_SWIZZLE_R;
            ivci.components.b = VK_COMPONENT_SWIZZLE_R;
            ivci.components.a = VK_COMPONENT_SWIZZLE_R;
         } else {
            ivci.components.r = zink_component_mapping(clamp_zs_swizzle(sampler_view->base.swizzle_r));
            ivci.components.g = zink_component_mapping(clamp_zs_swizzle(sampler_view->base.swizzle_g));
            ivci.components.b = zink_component_mapping(clamp_zs_swizzle(sampler_view->base.swizzle_b));
            ivci.components.a = zink_component_mapping(clamp_zs_swizzle(sampler_view->base.swizzle_a));
         }
      } else {
         enum pipe_swizzle swizzle[4] = {
            sampler_view->base.swizzle_r,
            sampler_view->base.swizzle_g,
            sampler_view->base.swizzle_b,
            sampler_view->base.swizzle_a
         };
         /* if we have e.g., R8G8B8X8, then we have to ignore alpha since we're just emulating
          * these formats
          */
         if (zink_format_is_voidable_rgba_variant(state->format)) {
            const struct util_format_description *view_desc = util_format_description(state->format);
            for (int i = 0; i < 4; ++i)
               swizzle[i] = zink_clamp_void_swizzle(view_desc, swizzle[i]);
         } else if (util_format_is_alpha(state->format)) {
            for (int i = 0; i < 4; ++i)
               swizzle[i] = clamp_alpha_swizzle(swizzle[i]);
         } else if (util_format_is_luminance(pres->format) ||
                    util_format_is_luminance_alpha(pres->format)) {
            if (util_format_is_luminance(pres->format)) {
               for (int i = 0; i < 4; ++i)
                  swizzle[i] = clamp_luminance_swizzle(swizzle[i]);
            } else {
               for (int i = 0; i < 4; ++i)
                  swizzle[i] = clamp_luminance_alpha_swizzle(swizzle[i]);
            }
            if (state->format != pres->format) {
               /* luminance / luminance-alpha formats can be reinterpreted
                * as red / red-alpha formats by the state-tracker, and we
                * need to whack the green/blue channels here to the
                * correct values for that to work.
                */
               enum pipe_format linear = util_format_linear(pres->format);
               if (state->format == util_format_luminance_to_red(linear)) {
                  assert(swizzle[1] == PIPE_SWIZZLE_X ||
                         swizzle[1] == PIPE_SWIZZLE_0);
                  assert(swizzle[2] == PIPE_SWIZZLE_X ||
                         swizzle[2] == PIPE_SWIZZLE_0);
                  swizzle[1] = swizzle[2] = PIPE_SWIZZLE_0;
               } else
                  assert(state->format == linear);
            }
         }

         ivci.components.r = zink_component_mapping(swizzle[0]);
         ivci.components.g = zink_component_mapping(swizzle[1]);
         ivci.components.b = zink_component_mapping(swizzle[2]);
         ivci.components.a = zink_component_mapping(swizzle[3]);
      }
      assert(ivci.format);

      sampler_view->image_view = (struct zink_surface*)zink_get_surface(ctx, pres, &templ, &ivci);
      if (!screen->info.have_EXT_non_seamless_cube_map && viewtype_is_cube(&sampler_view->image_view->ivci)) {
         ivci.viewType = VK_IMAGE_VIEW_TYPE_2D_ARRAY;
         sampler_view->cube_array = (struct zink_surface*)zink_get_surface(ctx, pres, &templ, &ivci);
      }
      err = !sampler_view->image_view;
   } else {
      VkBufferViewCreateInfo bvci = create_bvci(ctx, res, state->format, state->u.buf.offset, state->u.buf.size);
      sampler_view->buffer_view = get_buffer_view(ctx, res, &bvci);
      err = !sampler_view->buffer_view;
   }
   if (err) {
      FREE_CL(sampler_view);
      return NULL;
   }
   return &sampler_view->base;
}

void
zink_destroy_buffer_view(struct zink_screen *screen, struct zink_buffer_view *buffer_view)
{
   struct zink_resource *res = zink_resource(buffer_view->pres);
   simple_mtx_lock(&res->bufferview_mtx);
   if (buffer_view->reference.count) {
      /* got a cache hit during deletion */
      simple_mtx_unlock(&res->bufferview_mtx);
      return;
   }
   struct hash_entry *he = _mesa_hash_table_search_pre_hashed(&res->bufferview_cache, buffer_view->hash, &buffer_view->bvci);
   assert(he);
   _mesa_hash_table_remove(&res->bufferview_cache, he);
   simple_mtx_unlock(&res->bufferview_mtx);
   simple_mtx_lock(&res->obj->view_lock);
   util_dynarray_append(&res->obj->views, VkBufferView, buffer_view->buffer_view);
   simple_mtx_unlock(&res->obj->view_lock);
   pipe_resource_reference(&buffer_view->pres, NULL);
   FREE(buffer_view);
}

static void
zink_sampler_view_destroy(struct pipe_context *pctx,
                          struct pipe_sampler_view *pview)
{
   struct zink_sampler_view *view = zink_sampler_view(pview);
   if (pview->texture->target == PIPE_BUFFER)
      zink_buffer_view_reference(zink_screen(pctx->screen), &view->buffer_view, NULL);
   else {
      zink_surface_reference(zink_screen(pctx->screen), &view->image_view, NULL);
      zink_surface_reference(zink_screen(pctx->screen), &view->cube_array, NULL);
   }
   pipe_resource_reference(&pview->texture, NULL);
   FREE_CL(view);
}

static void
zink_get_sample_position(struct pipe_context *ctx,
                         unsigned sample_count,
                         unsigned sample_index,
                         float *out_value)
{
   /* TODO: handle this I guess */
   assert(zink_screen(ctx->screen)->info.props.limits.standardSampleLocations);
   /* from 26.4. Multisampling */
   switch (sample_count) {
   case 0:
   case 1: {
      float pos[][2] = { {0.5,0.5}, };
      out_value[0] = pos[sample_index][0];
      out_value[1] = pos[sample_index][1];
      break;
   }
   case 2: {
      float pos[][2] = { {0.75,0.75},
                        {0.25,0.25}, };
      out_value[0] = pos[sample_index][0];
      out_value[1] = pos[sample_index][1];
      break;
   }
   case 4: {
      float pos[][2] = { {0.375, 0.125},
                        {0.875, 0.375},
                        {0.125, 0.625},
                        {0.625, 0.875}, };
      out_value[0] = pos[sample_index][0];
      out_value[1] = pos[sample_index][1];
      break;
   }
   case 8: {
      float pos[][2] = { {0.5625, 0.3125},
                        {0.4375, 0.6875},
                        {0.8125, 0.5625},
                        {0.3125, 0.1875},
                        {0.1875, 0.8125},
                        {0.0625, 0.4375},
                        {0.6875, 0.9375},
                        {0.9375, 0.0625}, };
      out_value[0] = pos[sample_index][0];
      out_value[1] = pos[sample_index][1];
      break;
   }
   case 16: {
      float pos[][2] = { {0.5625, 0.5625},
                        {0.4375, 0.3125},
                        {0.3125, 0.625},
                        {0.75, 0.4375},
                        {0.1875, 0.375},
                        {0.625, 0.8125},
                        {0.8125, 0.6875},
                        {0.6875, 0.1875},
                        {0.375, 0.875},
                        {0.5, 0.0625},
                        {0.25, 0.125},
                        {0.125, 0.75},
                        {0.0, 0.5},
                        {0.9375, 0.25},
                        {0.875, 0.9375},
                        {0.0625, 0.0}, };
      out_value[0] = pos[sample_index][0];
      out_value[1] = pos[sample_index][1];
      break;
   }
   default:
      unreachable("unhandled sample count!");
   }
}

static void
zink_set_polygon_stipple(struct pipe_context *pctx,
                         const struct pipe_poly_stipple *ps)
{
}

ALWAYS_INLINE static void
update_res_bind_count(struct zink_context *ctx, struct zink_resource *res, bool is_compute, bool decrement)
{
   if (decrement) {
      assert(res->bind_count[is_compute]);
      if (!--res->bind_count[is_compute])
         _mesa_set_remove_key(ctx->need_barriers[is_compute], res);
      check_resource_for_batch_ref(ctx, res);
   } else
      res->bind_count[is_compute]++;
}

ALWAYS_INLINE static void
update_existing_vbo(struct zink_context *ctx, unsigned slot)
{
   if (!ctx->vertex_buffers[slot].buffer.resource)
      return;
   struct zink_resource *res = zink_resource(ctx->vertex_buffers[slot].buffer.resource);
   res->vbo_bind_count--;
   res->vbo_bind_mask &= ~BITFIELD_BIT(slot);
   if (!res->vbo_bind_count) {
      res->gfx_barrier &= ~VK_PIPELINE_STAGE_VERTEX_INPUT_BIT;
      res->barrier_access[0] &= ~VK_ACCESS_VERTEX_ATTRIBUTE_READ_BIT;
   }
   update_res_bind_count(ctx, res, false, true);
}

static void
zink_set_vertex_buffers(struct pipe_context *pctx,
                        unsigned start_slot,
                        unsigned num_buffers,
                        unsigned unbind_num_trailing_slots,
                        bool take_ownership,
                        const struct pipe_vertex_buffer *buffers)
{
   struct zink_context *ctx = zink_context(pctx);
   const bool have_input_state = zink_screen(pctx->screen)->info.have_EXT_vertex_input_dynamic_state;
   const bool need_state_change = !zink_screen(pctx->screen)->info.have_EXT_extended_dynamic_state &&
                                  !have_input_state;
   uint32_t enabled_buffers = ctx->gfx_pipeline_state.vertex_buffers_enabled_mask;
   enabled_buffers |= u_bit_consecutive(start_slot, num_buffers);
   enabled_buffers &= ~u_bit_consecutive(start_slot + num_buffers, unbind_num_trailing_slots);
   bool stride_changed = false;

   if (buffers) {
      for (unsigned i = 0; i < num_buffers; ++i) {
         const struct pipe_vertex_buffer *vb = buffers + i;
         struct pipe_vertex_buffer *ctx_vb = &ctx->vertex_buffers[start_slot + i];
         stride_changed |= ctx_vb->stride != vb->stride;
         update_existing_vbo(ctx, start_slot + i);
         if (!take_ownership)
            pipe_resource_reference(&ctx_vb->buffer.resource, vb->buffer.resource);
         else {
            pipe_resource_reference(&ctx_vb->buffer.resource, NULL);
            ctx_vb->buffer.resource = vb->buffer.resource;
         }
         if (vb->buffer.resource) {
            struct zink_resource *res = zink_resource(vb->buffer.resource);
            res->vbo_bind_mask |= BITFIELD_BIT(start_slot + i);
            res->vbo_bind_count++;
            res->gfx_barrier |= VK_PIPELINE_STAGE_VERTEX_INPUT_BIT;
            res->barrier_access[0] |= VK_ACCESS_VERTEX_ATTRIBUTE_READ_BIT;
            update_res_bind_count(ctx, res, false, false);
            ctx_vb->stride = vb->stride;
            ctx_vb->buffer_offset = vb->buffer_offset;
            zink_batch_resource_usage_set(&ctx->batch, res, false, true);
            /* always barrier before possible rebind */
            zink_screen(ctx->base.screen)->buffer_barrier(ctx, res, VK_ACCESS_VERTEX_ATTRIBUTE_READ_BIT,
                                         VK_PIPELINE_STAGE_VERTEX_INPUT_BIT);
            res->obj->unordered_read = false;
         } else {
            enabled_buffers &= ~BITFIELD_BIT(start_slot + i);
         }
      }
   } else {
      for (unsigned i = 0; i < num_buffers; ++i) {
         update_existing_vbo(ctx, start_slot + i);
         pipe_resource_reference(&ctx->vertex_buffers[start_slot + i].buffer.resource, NULL);
      }
   }
   for (unsigned i = 0; i < unbind_num_trailing_slots; i++) {
      update_existing_vbo(ctx, start_slot + i);
      pipe_resource_reference(&ctx->vertex_buffers[start_slot + i].buffer.resource, NULL);
   }
   if (need_state_change)
      ctx->vertex_state_changed = true;
   else if (!have_input_state && (stride_changed || ctx->gfx_pipeline_state.vertex_buffers_enabled_mask != enabled_buffers))
      ctx->vertex_state_changed = true;
   ctx->gfx_pipeline_state.vertex_buffers_enabled_mask = enabled_buffers;
   ctx->vertex_buffers_dirty = num_buffers > 0;
#ifndef NDEBUG
   u_foreach_bit(b, enabled_buffers)
      assert(ctx->vertex_buffers[b].buffer.resource);
#endif
}

static void
zink_set_viewport_states(struct pipe_context *pctx,
                         unsigned start_slot,
                         unsigned num_viewports,
                         const struct pipe_viewport_state *state)
{
   struct zink_context *ctx = zink_context(pctx);

   for (unsigned i = 0; i < num_viewports; ++i)
      ctx->vp_state.viewport_states[start_slot + i] = state[i];

   ctx->vp_state_changed = true;
}

static void
zink_set_scissor_states(struct pipe_context *pctx,
                        unsigned start_slot, unsigned num_scissors,
                        const struct pipe_scissor_state *states)
{
   struct zink_context *ctx = zink_context(pctx);

   for (unsigned i = 0; i < num_scissors; i++)
      ctx->vp_state.scissor_states[start_slot + i] = states[i];
   ctx->scissor_changed = true;
}

static void
zink_set_inlinable_constants(struct pipe_context *pctx,
                             gl_shader_stage shader,
                             uint num_values, uint32_t *values)
{
   struct zink_context *ctx = (struct zink_context *)pctx;
   const uint32_t bit = BITFIELD_BIT(shader);
   uint32_t *inlinable_uniforms;
   struct zink_shader_key *key = NULL;

   if (shader == MESA_SHADER_COMPUTE) {
      key = &ctx->compute_pipeline_state.key;
   } else {
      assert(!zink_screen(pctx->screen)->optimal_keys);
      key = &ctx->gfx_pipeline_state.shader_keys.key[shader];
   }
   inlinable_uniforms = key->base.inlined_uniform_values;
   if (!(ctx->inlinable_uniforms_valid_mask & bit) ||
       memcmp(inlinable_uniforms, values, num_values * 4)) {
      memcpy(inlinable_uniforms, values, num_values * 4);
      if (shader == MESA_SHADER_COMPUTE)
         ctx->compute_dirty = true;
      else
         ctx->dirty_gfx_stages |= bit;
      ctx->inlinable_uniforms_valid_mask |= bit;
      key->inline_uniforms = true;
   }
}

ALWAYS_INLINE static void
unbind_descriptor_stage(struct zink_resource *res, gl_shader_stage pstage)
{
   if (!res->sampler_binds[pstage] && !res->image_binds[pstage])
      res->gfx_barrier &= ~zink_pipeline_flags_from_pipe_stage(pstage);
}

ALWAYS_INLINE static void
unbind_buffer_descriptor_stage(struct zink_resource *res, gl_shader_stage pstage)
{
   if (!res->ubo_bind_mask[pstage] && !res->ssbo_bind_mask[pstage])
      unbind_descriptor_stage(res, pstage);
}

ALWAYS_INLINE static void
unbind_ubo(struct zink_context *ctx, struct zink_resource *res, gl_shader_stage pstage, unsigned slot)
{
   if (!res)
      return;
   res->ubo_bind_mask[pstage] &= ~BITFIELD_BIT(slot);
   res->ubo_bind_count[pstage == MESA_SHADER_COMPUTE]--;
   unbind_buffer_descriptor_stage(res, pstage);
   if (!res->ubo_bind_count[pstage == MESA_SHADER_COMPUTE])
      res->barrier_access[pstage == MESA_SHADER_COMPUTE] &= ~VK_ACCESS_UNIFORM_READ_BIT;
   update_res_bind_count(ctx, res, pstage == MESA_SHADER_COMPUTE, true);
}

static void
invalidate_inlined_uniforms(struct zink_context *ctx, gl_shader_stage pstage)
{
   unsigned bit = BITFIELD_BIT(pstage);
   if (!(ctx->inlinable_uniforms_valid_mask & bit))
      return;
   ctx->inlinable_uniforms_valid_mask &= ~bit;
   if (pstage == MESA_SHADER_COMPUTE) {
      ctx->compute_dirty = true;
      return;
   }
   assert(!zink_screen(ctx->base.screen)->optimal_keys);
   ctx->dirty_gfx_stages |= bit;
   struct zink_shader_key *key = &ctx->gfx_pipeline_state.shader_keys.key[pstage];
   key->inline_uniforms = false;
}

static void
zink_set_constant_buffer(struct pipe_context *pctx,
                         gl_shader_stage shader, uint index,
                         bool take_ownership,
                         const struct pipe_constant_buffer *cb)
{
   struct zink_context *ctx = zink_context(pctx);
   bool update = false;

   struct zink_resource *res = zink_resource(ctx->ubos[shader][index].buffer);
   if (cb) {
      struct pipe_resource *buffer = cb->buffer;
      unsigned offset = cb->buffer_offset;
      struct zink_screen *screen = zink_screen(pctx->screen);
      if (cb->user_buffer) {
         u_upload_data(ctx->base.const_uploader, 0, cb->buffer_size,
                       screen->info.props.limits.minUniformBufferOffsetAlignment,
                       cb->user_buffer, &offset, &buffer);
      }
      struct zink_resource *new_res = zink_resource(buffer);
      if (new_res) {
         if (new_res != res) {
            unbind_ubo(ctx, res, shader, index);
            new_res->ubo_bind_count[shader == MESA_SHADER_COMPUTE]++;
            new_res->ubo_bind_mask[shader] |= BITFIELD_BIT(index);
            new_res->gfx_barrier |= zink_pipeline_flags_from_pipe_stage(shader);
            new_res->barrier_access[shader == MESA_SHADER_COMPUTE] |= VK_ACCESS_UNIFORM_READ_BIT;
            update_res_bind_count(ctx, new_res, shader == MESA_SHADER_COMPUTE, false);
         }
         zink_batch_resource_usage_set(&ctx->batch, new_res, false, true);
         zink_screen(ctx->base.screen)->buffer_barrier(ctx, new_res, VK_ACCESS_UNIFORM_READ_BIT,
                                      new_res->gfx_barrier);
         new_res->obj->unordered_read = false;
      }
      update |= ctx->ubos[shader][index].buffer_offset != offset ||
                !!res != !!buffer || (res && res->obj->buffer != new_res->obj->buffer) ||
                ctx->ubos[shader][index].buffer_size != cb->buffer_size;

      if (take_ownership) {
         pipe_resource_reference(&ctx->ubos[shader][index].buffer, NULL);
         ctx->ubos[shader][index].buffer = buffer;
      } else {
         pipe_resource_reference(&ctx->ubos[shader][index].buffer, buffer);
      }
      ctx->ubos[shader][index].buffer_offset = offset;
      ctx->ubos[shader][index].buffer_size = cb->buffer_size;
      ctx->ubos[shader][index].user_buffer = NULL;

      if (cb->user_buffer)
         pipe_resource_reference(&buffer, NULL);

      if (index + 1 >= ctx->di.num_ubos[shader])
         ctx->di.num_ubos[shader] = index + 1;
      update_descriptor_state_ubo(ctx, shader, index, new_res);
   } else {
      ctx->ubos[shader][index].buffer_offset = 0;
      ctx->ubos[shader][index].buffer_size = 0;
      ctx->ubos[shader][index].user_buffer = NULL;
      if (res) {
         unbind_ubo(ctx, res, shader, index);
         update_descriptor_state_ubo(ctx, shader, index, NULL);
      }
      update = !!ctx->ubos[shader][index].buffer;

      pipe_resource_reference(&ctx->ubos[shader][index].buffer, NULL);
      if (ctx->di.num_ubos[shader] == index + 1)
         ctx->di.num_ubos[shader]--;
   }
   if (index == 0) {
      /* Invalidate current inlinable uniforms. */
      invalidate_inlined_uniforms(ctx, shader);
   }

   if (update)
      zink_context_invalidate_descriptor_state(ctx, shader, ZINK_DESCRIPTOR_TYPE_UBO, index, 1);
}

ALWAYS_INLINE static void
unbind_descriptor_reads(struct zink_resource *res, gl_shader_stage pstage)
{
   if (!res->sampler_binds[pstage] && !res->image_binds[pstage])
      res->barrier_access[pstage == MESA_SHADER_COMPUTE] &= ~VK_ACCESS_SHADER_READ_BIT;
}

ALWAYS_INLINE static void
unbind_buffer_descriptor_reads(struct zink_resource *res, gl_shader_stage pstage)
{
   if (!res->ssbo_bind_count[pstage == MESA_SHADER_COMPUTE])
      unbind_descriptor_reads(res, pstage);
}

ALWAYS_INLINE static void
unbind_ssbo(struct zink_context *ctx, struct zink_resource *res, gl_shader_stage pstage, unsigned slot, bool writable)
{
   if (!res)
      return;
   res->ssbo_bind_mask[pstage] &= ~BITFIELD_BIT(slot);
   res->ssbo_bind_count[pstage == MESA_SHADER_COMPUTE]--;
   unbind_buffer_descriptor_stage(res, pstage);
   unbind_buffer_descriptor_reads(res, pstage);
   update_res_bind_count(ctx, res, pstage == MESA_SHADER_COMPUTE, true);
   if (writable)
      res->write_bind_count[pstage == MESA_SHADER_COMPUTE]--;
   if (!res->write_bind_count[pstage == MESA_SHADER_COMPUTE])
      res->barrier_access[pstage == MESA_SHADER_COMPUTE] &= ~VK_ACCESS_SHADER_WRITE_BIT;
}

static void
zink_set_shader_buffers(struct pipe_context *pctx,
                        gl_shader_stage p_stage,
                        unsigned start_slot, unsigned count,
                        const struct pipe_shader_buffer *buffers,
                        unsigned writable_bitmask)
{
   struct zink_context *ctx = zink_context(pctx);
   bool update = false;
   unsigned max_slot = 0;

   unsigned modified_bits = u_bit_consecutive(start_slot, count);
   unsigned old_writable_mask = ctx->writable_ssbos[p_stage];
   ctx->writable_ssbos[p_stage] &= ~modified_bits;
   ctx->writable_ssbos[p_stage] |= writable_bitmask << start_slot;

   for (unsigned i = 0; i < count; i++) {
      struct pipe_shader_buffer *ssbo = &ctx->ssbos[p_stage][start_slot + i];
      struct zink_resource *res = ssbo->buffer ? zink_resource(ssbo->buffer) : NULL;
      bool was_writable = old_writable_mask & BITFIELD64_BIT(start_slot + i);
      if (buffers && buffers[i].buffer) {
         struct zink_resource *new_res = zink_resource(buffers[i].buffer);
         if (new_res != res) {
            unbind_ssbo(ctx, res, p_stage, i, was_writable);
            new_res->ssbo_bind_mask[p_stage] |= BITFIELD_BIT(i);
            new_res->ssbo_bind_count[p_stage == MESA_SHADER_COMPUTE]++;
            new_res->gfx_barrier |= zink_pipeline_flags_from_pipe_stage(p_stage);
            update_res_bind_count(ctx, new_res, p_stage == MESA_SHADER_COMPUTE, false);
         }
         VkAccessFlags access = VK_ACCESS_SHADER_READ_BIT;
         if (ctx->writable_ssbos[p_stage] & BITFIELD64_BIT(start_slot + i)) {
            new_res->write_bind_count[p_stage == MESA_SHADER_COMPUTE]++;
            access |= VK_ACCESS_SHADER_WRITE_BIT;
         }
         pipe_resource_reference(&ssbo->buffer, &new_res->base.b);
         new_res->barrier_access[p_stage == MESA_SHADER_COMPUTE] |= access;
         zink_batch_resource_usage_set(&ctx->batch, new_res, access & VK_ACCESS_SHADER_WRITE_BIT, true);
         ssbo->buffer_offset = buffers[i].buffer_offset;
         ssbo->buffer_size = MIN2(buffers[i].buffer_size, new_res->base.b.width0 - ssbo->buffer_offset);
         util_range_add(&new_res->base.b, &new_res->valid_buffer_range, ssbo->buffer_offset,
                        ssbo->buffer_offset + ssbo->buffer_size);
         zink_screen(ctx->base.screen)->buffer_barrier(ctx, new_res, access,
                                      new_res->gfx_barrier);
         update = true;
         max_slot = MAX2(max_slot, start_slot + i);
         update_descriptor_state_ssbo(ctx, p_stage, start_slot + i, new_res);
         if (zink_resource_access_is_write(access))
            new_res->obj->unordered_read = new_res->obj->unordered_write = false;
         else
            new_res->obj->unordered_read = false;
      } else {
         update = !!res;
         ssbo->buffer_offset = 0;
         ssbo->buffer_size = 0;
         if (res) {
            unbind_ssbo(ctx, res, p_stage, i, was_writable);
            update_descriptor_state_ssbo(ctx, p_stage, start_slot + i, NULL);
         }
         pipe_resource_reference(&ssbo->buffer, NULL);
      }
   }
   if (start_slot + count >= ctx->di.num_ssbos[p_stage])
      ctx->di.num_ssbos[p_stage] = max_slot + 1;
   if (update)
      zink_context_invalidate_descriptor_state(ctx, p_stage, ZINK_DESCRIPTOR_TYPE_SSBO, start_slot, count);
}

static void
update_binds_for_samplerviews(struct zink_context *ctx, struct zink_resource *res, bool is_compute)
{
    VkImageLayout layout = get_layout_for_binding(ctx, res, ZINK_DESCRIPTOR_TYPE_SAMPLER_VIEW, is_compute);
    if (is_compute) {
       u_foreach_bit(slot, res->sampler_binds[MESA_SHADER_COMPUTE]) {
          if (ctx->di.textures[MESA_SHADER_COMPUTE][slot].imageLayout != layout) {
             update_descriptor_state_sampler(ctx, MESA_SHADER_COMPUTE, slot, res);
             zink_context_invalidate_descriptor_state(ctx, MESA_SHADER_COMPUTE, ZINK_DESCRIPTOR_TYPE_SAMPLER_VIEW, slot, 1);
          }
       }
    } else {
       for (unsigned i = 0; i < ZINK_GFX_SHADER_COUNT; i++) {
          u_foreach_bit(slot, res->sampler_binds[i]) {
             if (ctx->di.textures[i][slot].imageLayout != layout) {
                update_descriptor_state_sampler(ctx, i, slot, res);
                zink_context_invalidate_descriptor_state(ctx, i, ZINK_DESCRIPTOR_TYPE_SAMPLER_VIEW, slot, 1);
             }
          }
       }
    }
}

static void
flush_pending_clears(struct zink_context *ctx, struct zink_resource *res)
{
   if (res->fb_bind_count && ctx->clears_enabled)
      zink_fb_clears_apply(ctx, &res->base.b);
}

static inline void
unbind_shader_image_counts(struct zink_context *ctx, struct zink_resource *res, bool is_compute, bool writable)
{
   update_res_bind_count(ctx, res, is_compute, true);
   if (writable)
      res->write_bind_count[is_compute]--;
   res->image_bind_count[is_compute]--;
   /* if this was the last image bind, the sampler bind layouts must be updated */
   if (!res->obj->is_buffer && !res->image_bind_count[is_compute] && res->bind_count[is_compute])
      update_binds_for_samplerviews(ctx, res, is_compute);
}

ALWAYS_INLINE static void
check_for_layout_update(struct zink_context *ctx, struct zink_resource *res, bool is_compute)
{
   VkImageLayout layout = res->bind_count[is_compute] ? zink_descriptor_util_image_layout_eval(ctx, res, is_compute) : VK_IMAGE_LAYOUT_UNDEFINED;
   VkImageLayout other_layout = res->bind_count[!is_compute] ? zink_descriptor_util_image_layout_eval(ctx, res, !is_compute) : VK_IMAGE_LAYOUT_UNDEFINED;
   if (res->bind_count[is_compute] && layout && res->layout != layout)
      _mesa_set_add(ctx->need_barriers[is_compute], res);
   if (res->bind_count[!is_compute] && other_layout && (layout != other_layout || res->layout != other_layout))
      _mesa_set_add(ctx->need_barriers[!is_compute], res);
}

static void
unbind_shader_image(struct zink_context *ctx, gl_shader_stage stage, unsigned slot)
{
   struct zink_image_view *image_view = &ctx->image_views[stage][slot];
   bool is_compute = stage == MESA_SHADER_COMPUTE;
   if (!image_view->base.resource)
      return;

   struct zink_resource *res = zink_resource(image_view->base.resource);
   res->image_binds[stage] &= ~BITFIELD_BIT(slot);
   unbind_shader_image_counts(ctx, res, is_compute, image_view->base.access & PIPE_IMAGE_ACCESS_WRITE);
   if (!res->write_bind_count[is_compute])
      res->barrier_access[stage == MESA_SHADER_COMPUTE] &= ~VK_ACCESS_SHADER_WRITE_BIT;
   
   if (image_view->base.resource->target == PIPE_BUFFER) {
      unbind_buffer_descriptor_stage(res, stage);
      unbind_buffer_descriptor_reads(res, stage);
      zink_buffer_view_reference(zink_screen(ctx->base.screen), &image_view->buffer_view, NULL);
   } else {
      unbind_descriptor_stage(res, stage);
      if (!res->image_bind_count[is_compute])
         check_for_layout_update(ctx, res, is_compute);
      zink_surface_reference(zink_screen(ctx->base.screen), &image_view->surface, NULL);
   }
   image_view->base.resource = NULL;
   image_view->surface = NULL;
}

static struct zink_buffer_view *
create_image_bufferview(struct zink_context *ctx, const struct pipe_image_view *view)
{
   struct zink_resource *res = zink_resource(view->resource);
   VkBufferViewCreateInfo bvci = create_bvci(ctx, res, view->format, view->u.buf.offset, view->u.buf.size);
   struct zink_buffer_view *buffer_view = get_buffer_view(ctx, res, &bvci);
   if (!buffer_view)
      return NULL;
   util_range_add(&res->base.b, &res->valid_buffer_range, view->u.buf.offset,
                  view->u.buf.offset + view->u.buf.size);
   return buffer_view;
}

static void
finalize_image_bind(struct zink_context *ctx, struct zink_resource *res, bool is_compute)
{
   /* if this is the first image bind and there are sampler binds, the image's sampler layout
    * must be updated to GENERAL
    */
   if (res->image_bind_count[is_compute] == 1 &&
       res->bind_count[is_compute] > 1)
      update_binds_for_samplerviews(ctx, res, is_compute);
   check_for_layout_update(ctx, res, is_compute);
}

static struct zink_surface *
create_image_surface(struct zink_context *ctx, const struct pipe_image_view *view, bool is_compute)
{
   struct zink_screen *screen = zink_screen(ctx->base.screen);
   struct zink_resource *res = zink_resource(view->resource);
   struct pipe_surface tmpl = {0};
   enum pipe_texture_target target = res->base.b.target;
   tmpl.format = view->format;
   tmpl.u.tex.level = view->u.tex.level;
   tmpl.u.tex.first_layer = view->u.tex.first_layer;
   tmpl.u.tex.last_layer = view->u.tex.last_layer;
   unsigned depth = 1 + tmpl.u.tex.last_layer - tmpl.u.tex.first_layer;
   switch (target) {
   case PIPE_TEXTURE_3D:
      if (depth < u_minify(res->base.b.depth0, view->u.tex.level)) {
         assert(depth == 1);
         target = PIPE_TEXTURE_2D;
         if (!screen->info.have_EXT_image_2d_view_of_3d ||
             !screen->info.view2d_feats.image2DViewOf3D) {
            static bool warned = false;
            warn_missing_feature(warned, "image2DViewOf3D");
         }
      } else {
         assert(tmpl.u.tex.first_layer == 0);
         tmpl.u.tex.last_layer = 0;
      }
      break;
   case PIPE_TEXTURE_2D_ARRAY:
   case PIPE_TEXTURE_1D_ARRAY:
      if (depth < res->base.b.array_size && depth == 1)
         target = target == PIPE_TEXTURE_2D_ARRAY ? PIPE_TEXTURE_2D : PIPE_TEXTURE_1D;
      break;
   default: break;
   }
   if (!res->obj->dt && view->resource->format != view->format)
      /* mutable not set by default */
      zink_resource_object_init_mutable(ctx, res);
   VkImageViewCreateInfo ivci = create_ivci(screen, res, &tmpl, target);
   struct pipe_surface *psurf = zink_get_surface(ctx, view->resource, &tmpl, &ivci);
   if (!psurf)
      return NULL;
   struct zink_surface *surface = zink_surface(psurf);
   if (is_compute)
      flush_pending_clears(ctx, res);
   return surface;
}

static void
zink_set_shader_images(struct pipe_context *pctx,
                       gl_shader_stage p_stage,
                       unsigned start_slot, unsigned count,
                       unsigned unbind_num_trailing_slots,
                       const struct pipe_image_view *images)
{
   struct zink_context *ctx = zink_context(pctx);
   bool update = false;
   for (unsigned i = 0; i < count; i++) {
      struct zink_image_view *image_view = &ctx->image_views[p_stage][start_slot + i];
      if (images && images[i].resource) {
         struct zink_resource *res = zink_resource(images[i].resource);
         if (!zink_resource_object_init_storage(ctx, res)) {
            debug_printf("couldn't create storage image!");
            continue;
         }
         /* no refs */
         VkAccessFlags access = 0;
         if (images[i].access & PIPE_IMAGE_ACCESS_WRITE) {
            res->write_bind_count[p_stage == MESA_SHADER_COMPUTE]++;
            access |= VK_ACCESS_SHADER_WRITE_BIT;
         }
         if (images[i].access & PIPE_IMAGE_ACCESS_READ) {
            access |= VK_ACCESS_SHADER_READ_BIT;
         }
         res->gfx_barrier |= zink_pipeline_flags_from_pipe_stage(p_stage);
         res->barrier_access[p_stage == MESA_SHADER_COMPUTE] |= access;
         if (images[i].resource->target == PIPE_BUFFER) {
            struct zink_buffer_view *bv = create_image_bufferview(ctx, &images[i]);
            assert(bv);
            if (image_view->buffer_view != bv) {
               update_res_bind_count(ctx, res, p_stage == MESA_SHADER_COMPUTE, false);
               res->image_bind_count[p_stage == MESA_SHADER_COMPUTE]++;
               unbind_shader_image(ctx, p_stage, start_slot + i);
            }
            image_view->buffer_view = bv;
            zink_screen(ctx->base.screen)->buffer_barrier(ctx, res, access,
                                         res->gfx_barrier);
            zink_batch_resource_usage_set(&ctx->batch, res,
                                          zink_resource_access_is_write(access), true);
         } else {
            struct zink_surface *surface = create_image_surface(ctx, &images[i], p_stage == MESA_SHADER_COMPUTE);
            assert(surface);
            if (image_view->surface != surface) {
               res->image_bind_count[p_stage == MESA_SHADER_COMPUTE]++;
               update_res_bind_count(ctx, res, p_stage == MESA_SHADER_COMPUTE, false);
               unbind_shader_image(ctx, p_stage, start_slot + i);
            }
            image_view->surface = surface;
            finalize_image_bind(ctx, res, p_stage == MESA_SHADER_COMPUTE);
            zink_batch_resource_usage_set(&ctx->batch, res,
                                          zink_resource_access_is_write(access), false);
         }
         memcpy(&image_view->base, images + i, sizeof(struct pipe_image_view));
         update = true;
         update_descriptor_state_image(ctx, p_stage, start_slot + i, res);
         if (zink_resource_access_is_write(access) || !res->obj->is_buffer)
            res->obj->unordered_read = res->obj->unordered_write = false;
         else
            res->obj->unordered_read = false;
         res->image_binds[p_stage] |= BITFIELD_BIT(start_slot + i);
      } else if (image_view->base.resource) {
         update = true;

         unbind_shader_image(ctx, p_stage, start_slot + i);
         update_descriptor_state_image(ctx, p_stage, start_slot + i, NULL);
      }
   }
   for (unsigned i = 0; i < unbind_num_trailing_slots; i++) {
      update |= !!ctx->image_views[p_stage][start_slot + count + i].base.resource;
      unbind_shader_image(ctx, p_stage, start_slot + count + i);
      update_descriptor_state_image(ctx, p_stage, start_slot + count + i, NULL);
   }
   ctx->di.num_images[p_stage] = start_slot + count;
   if (update)
      zink_context_invalidate_descriptor_state(ctx, p_stage, ZINK_DESCRIPTOR_TYPE_IMAGE, start_slot, count);
}

ALWAYS_INLINE static void
unbind_samplerview(struct zink_context *ctx, gl_shader_stage stage, unsigned slot)
{
   struct zink_sampler_view *sv = zink_sampler_view(ctx->sampler_views[stage][slot]);
   if (!sv || !sv->base.texture)
      return;
   struct zink_resource *res = zink_resource(sv->base.texture);
   res->sampler_bind_count[stage == MESA_SHADER_COMPUTE]--;
   if (stage != MESA_SHADER_COMPUTE && !res->sampler_bind_count[0] && res->fb_bind_count) {
      u_foreach_bit(idx, res->fb_binds) {
         if (ctx->feedback_loops & BITFIELD_BIT(idx)) {
            ctx->dynamic_fb.attachments[idx].imageLayout = VK_IMAGE_LAYOUT_COLOR_ATTACHMENT_OPTIMAL;
            ctx->rp_layout_changed = true;
         }
         unsigned feedback_loops = ctx->feedback_loops;
         ctx->feedback_loops &= ~BITFIELD_BIT(idx);
         if (feedback_loops != ctx->feedback_loops) {
            if (idx == PIPE_MAX_COLOR_BUFS && !zink_screen(ctx->base.screen)->driver_workarounds.always_feedback_loop_zs) {
               if (ctx->gfx_pipeline_state.feedback_loop_zs)
                  ctx->gfx_pipeline_state.dirty = true;
               ctx->gfx_pipeline_state.feedback_loop_zs = false;
            } else if (idx < PIPE_MAX_COLOR_BUFS && !zink_screen(ctx->base.screen)->driver_workarounds.always_feedback_loop) {
               if (ctx->gfx_pipeline_state.feedback_loop)
                  ctx->gfx_pipeline_state.dirty = true;
               ctx->gfx_pipeline_state.feedback_loop = false;
            }
         }
      }
   }
   update_res_bind_count(ctx, res, stage == MESA_SHADER_COMPUTE, true);
   res->sampler_binds[stage] &= ~BITFIELD_BIT(slot);
   if (res->obj->is_buffer) {
      unbind_buffer_descriptor_stage(res, stage);
      unbind_buffer_descriptor_reads(res, stage);
   } else {
      unbind_descriptor_stage(res, stage);
      unbind_descriptor_reads(res, stage);
   }
}

static void
zink_set_sampler_views(struct pipe_context *pctx,
                       gl_shader_stage shader_type,
                       unsigned start_slot,
                       unsigned num_views,
                       unsigned unbind_num_trailing_slots,
                       bool take_ownership,
                       struct pipe_sampler_view **views)
{
   struct zink_context *ctx = zink_context(pctx);
   unsigned i;

   const uint32_t mask = BITFIELD_RANGE(start_slot, num_views);
   ctx->di.cubes[shader_type] &= ~mask;

   bool update = false;
   for (i = 0; i < num_views; ++i) {
      struct pipe_sampler_view *pview = views ? views[i] : NULL;
      struct zink_sampler_view *a = zink_sampler_view(ctx->sampler_views[shader_type][start_slot + i]);
      struct zink_sampler_view *b = zink_sampler_view(pview);
      struct zink_resource *res = b ? zink_resource(b->base.texture) : NULL;
      if (b && b->base.texture) {
         if (!a || zink_resource(a->base.texture) != res) {
            if (a)
               unbind_samplerview(ctx, shader_type, start_slot + i);
            update_res_bind_count(ctx, res, shader_type == MESA_SHADER_COMPUTE, false);
            res->sampler_bind_count[shader_type == MESA_SHADER_COMPUTE]++;
            res->gfx_barrier |= zink_pipeline_flags_from_pipe_stage(shader_type);
            res->barrier_access[shader_type == MESA_SHADER_COMPUTE] |= VK_ACCESS_SHADER_READ_BIT;
         }
         if (res->base.b.target == PIPE_BUFFER) {
            if (b->buffer_view->bvci.buffer != res->obj->buffer) {
               /* if this resource has been rebound while it wasn't set here,
                * its backing resource will have changed and thus we need to update
                * the bufferview
                */
               VkBufferViewCreateInfo bvci = b->buffer_view->bvci;
               bvci.buffer = res->obj->buffer;
               struct zink_buffer_view *buffer_view = get_buffer_view(ctx, res, &bvci);
               assert(buffer_view != b->buffer_view);
               zink_buffer_view_reference(zink_screen(ctx->base.screen), &b->buffer_view, NULL);
               b->buffer_view = buffer_view;
               update = true;
            }
            zink_screen(ctx->base.screen)->buffer_barrier(ctx, res, VK_ACCESS_SHADER_READ_BIT,
                                         res->gfx_barrier);
            if (!a || a->buffer_view->buffer_view != b->buffer_view->buffer_view)
               update = true;
            zink_batch_resource_usage_set(&ctx->batch, res, false, true);
         } else if (!res->obj->is_buffer) {
             if (res->base.b.format != b->image_view->base.format)
                /* mutable not set by default */
                zink_resource_object_init_mutable(ctx, res);
             if (res->obj != b->image_view->obj) {
                struct pipe_surface *psurf = &b->image_view->base;
                VkImageView iv = b->image_view->image_view;
                zink_rebind_surface(ctx, &psurf);
                b->image_view = zink_surface(psurf);
                update |= iv != b->image_view->image_view;
             } else  if (a != b)
                update = true;
             if (shader_type == MESA_SHADER_COMPUTE)
                flush_pending_clears(ctx, res);
             if (b->cube_array) {
                ctx->di.cubes[shader_type] |= BITFIELD_BIT(start_slot + i);
             }
             check_for_layout_update(ctx, res, shader_type == MESA_SHADER_COMPUTE);
             if (!a)
                update = true;
             zink_batch_resource_usage_set(&ctx->batch, res, false, false);
             res->obj->unordered_write = false;
         }
         res->sampler_binds[shader_type] |= BITFIELD_BIT(start_slot + i);
         res->obj->unordered_read = false;
      } else if (a) {
         unbind_samplerview(ctx, shader_type, start_slot + i);
         update = true;
      }
      if (take_ownership) {
         pipe_sampler_view_reference(&ctx->sampler_views[shader_type][start_slot + i], NULL);
         ctx->sampler_views[shader_type][start_slot + i] = pview;
      } else {
         pipe_sampler_view_reference(&ctx->sampler_views[shader_type][start_slot + i], pview);
      }
      update_descriptor_state_sampler(ctx, shader_type, start_slot + i, res);
   }
   for (; i < num_views + unbind_num_trailing_slots; ++i) {
      update |= !!ctx->sampler_views[shader_type][start_slot + i];
      unbind_samplerview(ctx, shader_type, start_slot + i);
      pipe_sampler_view_reference(
         &ctx->sampler_views[shader_type][start_slot + i],
         NULL);
      update_descriptor_state_sampler(ctx, shader_type, start_slot + i, NULL);
   }
   ctx->di.num_sampler_views[shader_type] = start_slot + num_views;
   if (update) {
      struct zink_screen *screen = zink_screen(pctx->screen);
      zink_context_invalidate_descriptor_state(ctx, shader_type, ZINK_DESCRIPTOR_TYPE_SAMPLER_VIEW, start_slot, num_views);
      if (!screen->info.have_EXT_non_seamless_cube_map)
         update_nonseamless_shader_key(ctx, shader_type);
   }
}

static uint64_t
zink_create_texture_handle(struct pipe_context *pctx, struct pipe_sampler_view *view, const struct pipe_sampler_state *state)
{
   struct zink_context *ctx = zink_context(pctx);
   struct zink_resource *res = zink_resource(view->texture);
   struct zink_sampler_view *sv = zink_sampler_view(view);
   struct zink_bindless_descriptor *bd;
   bd = calloc(1, sizeof(struct zink_bindless_descriptor));
   if (!bd)
      return 0;

   bd->sampler = pctx->create_sampler_state(pctx, state);
   if (!bd->sampler) {
      free(bd);
      return 0;
   }

   bd->ds.is_buffer = res->base.b.target == PIPE_BUFFER;
   if (res->base.b.target == PIPE_BUFFER)
      zink_buffer_view_reference(zink_screen(pctx->screen), &bd->ds.bufferview, sv->buffer_view);
   else
      zink_surface_reference(zink_screen(pctx->screen), &bd->ds.surface, sv->image_view);
   uint64_t handle = util_idalloc_alloc(&ctx->di.bindless[bd->ds.is_buffer].tex_slots);
   if (bd->ds.is_buffer)
      handle += ZINK_MAX_BINDLESS_HANDLES;
   bd->handle = handle;
   _mesa_hash_table_insert(&ctx->di.bindless[bd->ds.is_buffer].tex_handles, (void*)(uintptr_t)handle, bd);
   return handle;
}

static void
zink_delete_texture_handle(struct pipe_context *pctx, uint64_t handle)
{
   struct zink_context *ctx = zink_context(pctx);
   bool is_buffer = ZINK_BINDLESS_IS_BUFFER(handle);
   struct hash_entry *he = _mesa_hash_table_search(&ctx->di.bindless[is_buffer].tex_handles, (void*)(uintptr_t)handle);
   assert(he);
   struct zink_bindless_descriptor *bd = he->data;
   struct zink_descriptor_surface *ds = &bd->ds;
   _mesa_hash_table_remove(&ctx->di.bindless[is_buffer].tex_handles, he);
   uint32_t h = handle;
   util_dynarray_append(&ctx->batch.state->bindless_releases[0], uint32_t, h);

   if (ds->is_buffer) {
      zink_buffer_view_reference(zink_screen(pctx->screen), &ds->bufferview, NULL);
   } else {
      zink_surface_reference(zink_screen(pctx->screen), &ds->surface, NULL);
      pctx->delete_sampler_state(pctx, bd->sampler);
   }
   free(ds);
}

static void
rebind_bindless_bufferview(struct zink_context *ctx, struct zink_resource *res, struct zink_descriptor_surface *ds)
{
   /* if this resource has been rebound while it wasn't set here,
    * its backing resource will have changed and thus we need to update
    * the bufferview
    */
   VkBufferViewCreateInfo bvci = ds->bufferview->bvci;
   bvci.buffer = res->obj->buffer;
   struct zink_buffer_view *buffer_view = get_buffer_view(ctx, res, &bvci);
   assert(buffer_view != ds->bufferview);
   zink_buffer_view_reference(zink_screen(ctx->base.screen), &ds->bufferview, NULL);
   ds->bufferview = buffer_view;
}

static void
zero_bindless_descriptor(struct zink_context *ctx, uint32_t handle, bool is_buffer, bool is_image)
{
   if (likely(zink_screen(ctx->base.screen)->info.rb2_feats.nullDescriptor)) {
      if (is_buffer) {
         VkBufferView *bv = &ctx->di.bindless[is_image].buffer_infos[handle];
         *bv = VK_NULL_HANDLE;
      } else {
         VkDescriptorImageInfo *ii = &ctx->di.bindless[is_image].img_infos[handle];
         memset(ii, 0, sizeof(*ii));
      }
   } else {
      if (is_buffer) {
         VkBufferView *bv = &ctx->di.bindless[is_image].buffer_infos[handle];
         struct zink_buffer_view *null_bufferview = ctx->dummy_bufferview;
         *bv = null_bufferview->buffer_view;
      } else {
         struct zink_surface *null_surface = zink_csurface(ctx->dummy_surface[is_image]);
         VkDescriptorImageInfo *ii = &ctx->di.bindless[is_image].img_infos[handle];
         ii->sampler = VK_NULL_HANDLE;
         ii->imageView = null_surface->image_view;
         ii->imageLayout = VK_IMAGE_LAYOUT_GENERAL;
      }
   }
}

static void
zink_make_texture_handle_resident(struct pipe_context *pctx, uint64_t handle, bool resident)
{
   struct zink_context *ctx = zink_context(pctx);
   bool is_buffer = ZINK_BINDLESS_IS_BUFFER(handle);
   struct hash_entry *he = _mesa_hash_table_search(&ctx->di.bindless[is_buffer].tex_handles, (void*)(uintptr_t)handle);
   assert(he);
   struct zink_bindless_descriptor *bd = he->data;
   struct zink_descriptor_surface *ds = &bd->ds;
   struct zink_resource *res = zink_descriptor_surface_resource(ds);
   if (is_buffer)
      handle -= ZINK_MAX_BINDLESS_HANDLES;
   if (resident) {
      update_res_bind_count(ctx, res, false, false);
      update_res_bind_count(ctx, res, true, false);
      res->bindless[0]++;
      if (is_buffer) {
         if (ds->bufferview->bvci.buffer != res->obj->buffer)
            rebind_bindless_bufferview(ctx, res, ds);
         VkBufferView *bv = &ctx->di.bindless[0].buffer_infos[handle];
         *bv = ds->bufferview->buffer_view;
         zink_screen(ctx->base.screen)->buffer_barrier(ctx, res, VK_ACCESS_SHADER_READ_BIT, VK_PIPELINE_STAGE_FRAGMENT_SHADER_BIT | VK_PIPELINE_STAGE_COMPUTE_SHADER_BIT);
         zink_batch_resource_usage_set(&ctx->batch, res, false, true);
      } else {
         VkDescriptorImageInfo *ii = &ctx->di.bindless[0].img_infos[handle];
         ii->sampler = bd->sampler->sampler;
         ii->imageView = ds->surface->image_view;
         ii->imageLayout = zink_descriptor_util_image_layout_eval(ctx, res, false);
         flush_pending_clears(ctx, res);
         check_for_layout_update(ctx, res, false);
         check_for_layout_update(ctx, res, true);
         zink_batch_resource_usage_set(&ctx->batch, res, false, false);
         res->obj->unordered_write = false;
      }
      util_dynarray_append(&ctx->di.bindless[0].resident, struct zink_bindless_descriptor *, bd);
      uint32_t h = is_buffer ? handle + ZINK_MAX_BINDLESS_HANDLES : handle;
      util_dynarray_append(&ctx->di.bindless[0].updates, uint32_t, h);
      res->obj->unordered_read = false;
   } else {
      zero_bindless_descriptor(ctx, handle, is_buffer, false);
      util_dynarray_delete_unordered(&ctx->di.bindless[0].resident, struct zink_bindless_descriptor *, bd);
      update_res_bind_count(ctx, res, false, true);
      update_res_bind_count(ctx, res, true, true);
      res->bindless[0]--;
      for (unsigned i = 0; i < 2; i++) {
         if (!res->image_bind_count[i])
            check_for_layout_update(ctx, res, i);
      }
   }
   ctx->di.bindless_dirty[0] = true;
}

static uint64_t
zink_create_image_handle(struct pipe_context *pctx, const struct pipe_image_view *view)
{
   struct zink_context *ctx = zink_context(pctx);
   struct zink_resource *res = zink_resource(view->resource);
   struct zink_bindless_descriptor *bd;
   if (!zink_resource_object_init_storage(ctx, res)) {
      debug_printf("couldn't create storage image!");
      return 0;
   }
   bd = malloc(sizeof(struct zink_bindless_descriptor));
   if (!bd)
      return 0;
   bd->sampler = NULL;

   bd->ds.is_buffer = res->base.b.target == PIPE_BUFFER;
   if (res->base.b.target == PIPE_BUFFER)
      bd->ds.bufferview = create_image_bufferview(ctx, view);
   else
      bd->ds.surface = create_image_surface(ctx, view, false);
   uint64_t handle = util_idalloc_alloc(&ctx->di.bindless[bd->ds.is_buffer].img_slots);
   if (bd->ds.is_buffer)
      handle += ZINK_MAX_BINDLESS_HANDLES;
   bd->handle = handle;
   _mesa_hash_table_insert(&ctx->di.bindless[bd->ds.is_buffer].img_handles, (void*)(uintptr_t)handle, bd);
   return handle;
}

static void
zink_delete_image_handle(struct pipe_context *pctx, uint64_t handle)
{
   struct zink_context *ctx = zink_context(pctx);
   bool is_buffer = ZINK_BINDLESS_IS_BUFFER(handle);
   struct hash_entry *he = _mesa_hash_table_search(&ctx->di.bindless[is_buffer].img_handles, (void*)(uintptr_t)handle);
   assert(he);
   struct zink_descriptor_surface *ds = he->data;
   _mesa_hash_table_remove(&ctx->di.bindless[is_buffer].img_handles, he);
   uint32_t h = handle;
   util_dynarray_append(&ctx->batch.state->bindless_releases[1], uint32_t, h);

   if (ds->is_buffer) {
      zink_buffer_view_reference(zink_screen(pctx->screen), &ds->bufferview, NULL);
   } else {
      zink_surface_reference(zink_screen(pctx->screen), &ds->surface, NULL);
   }
   free(ds);
}

static void
zink_make_image_handle_resident(struct pipe_context *pctx, uint64_t handle, unsigned paccess, bool resident)
{
   struct zink_context *ctx = zink_context(pctx);
   bool is_buffer = ZINK_BINDLESS_IS_BUFFER(handle);
   struct hash_entry *he = _mesa_hash_table_search(&ctx->di.bindless[is_buffer].img_handles, (void*)(uintptr_t)handle);
   assert(he);
   struct zink_bindless_descriptor *bd = he->data;
   struct zink_descriptor_surface *ds = &bd->ds;
   bd->access = paccess;
   struct zink_resource *res = zink_descriptor_surface_resource(ds);
   VkAccessFlags access = 0;
   if (paccess & PIPE_IMAGE_ACCESS_WRITE) {
      if (resident) {
         res->write_bind_count[0]++;
         res->write_bind_count[1]++;
      } else {
         res->write_bind_count[0]--;
         res->write_bind_count[1]--;
      }
      access |= VK_ACCESS_SHADER_WRITE_BIT;
   }
   if (paccess & PIPE_IMAGE_ACCESS_READ) {
      access |= VK_ACCESS_SHADER_READ_BIT;
   }
   if (is_buffer)
      handle -= ZINK_MAX_BINDLESS_HANDLES;
   if (resident) {
      update_res_bind_count(ctx, res, false, false);
      update_res_bind_count(ctx, res, true, false);
      res->image_bind_count[0]++;
      res->image_bind_count[1]++;
      res->bindless[1]++;
      if (is_buffer) {
         if (ds->bufferview->bvci.buffer != res->obj->buffer)
            rebind_bindless_bufferview(ctx, res, ds);
         VkBufferView *bv = &ctx->di.bindless[1].buffer_infos[handle];
         *bv = ds->bufferview->buffer_view;
         zink_screen(ctx->base.screen)->buffer_barrier(ctx, res, access, VK_PIPELINE_STAGE_FRAGMENT_SHADER_BIT | VK_PIPELINE_STAGE_COMPUTE_SHADER_BIT);
         zink_batch_resource_usage_set(&ctx->batch, res, zink_resource_access_is_write(access), true);
      } else {
         VkDescriptorImageInfo *ii = &ctx->di.bindless[1].img_infos[handle];
         ii->sampler = VK_NULL_HANDLE;
         ii->imageView = ds->surface->image_view;
         ii->imageLayout = VK_IMAGE_LAYOUT_GENERAL;
         finalize_image_bind(ctx, res, false);
         finalize_image_bind(ctx, res, true);
         zink_batch_resource_usage_set(&ctx->batch, res, zink_resource_access_is_write(access), false);
         res->obj->unordered_write = false;
      }
      util_dynarray_append(&ctx->di.bindless[1].resident, struct zink_bindless_descriptor *, bd);
      uint32_t h = is_buffer ? handle + ZINK_MAX_BINDLESS_HANDLES : handle;
      util_dynarray_append(&ctx->di.bindless[1].updates, uint32_t, h);
      if (zink_resource_access_is_write(access))
         res->obj->unordered_read = res->obj->unordered_write = false;
      else
         res->obj->unordered_read = false;
   } else {
      zero_bindless_descriptor(ctx, handle, is_buffer, true);
      util_dynarray_delete_unordered(&ctx->di.bindless[1].resident, struct zink_bindless_descriptor *, bd);
      unbind_shader_image_counts(ctx, res, false, false);
      unbind_shader_image_counts(ctx, res, true, false);
      res->bindless[1]--;
      for (unsigned i = 0; i < 2; i++) {
         if (!res->image_bind_count[i])
            check_for_layout_update(ctx, res, i);
      }
   }
   ctx->di.bindless_dirty[1] = true;
}

static void
zink_set_stencil_ref(struct pipe_context *pctx,
                     const struct pipe_stencil_ref ref)
{
   struct zink_context *ctx = zink_context(pctx);
   ctx->stencil_ref = ref;
   ctx->stencil_ref_changed = true;
}

static void
zink_set_clip_state(struct pipe_context *pctx,
                    const struct pipe_clip_state *pcs)
{
}

static void
zink_set_tess_state(struct pipe_context *pctx,
                    const float default_outer_level[4],
                    const float default_inner_level[2])
{
   struct zink_context *ctx = zink_context(pctx);
   memcpy(&ctx->default_inner_level, default_inner_level, sizeof(ctx->default_inner_level));
   memcpy(&ctx->default_outer_level, default_outer_level, sizeof(ctx->default_outer_level));
}

static void
zink_set_patch_vertices(struct pipe_context *pctx, uint8_t patch_vertices)
{
   struct zink_context *ctx = zink_context(pctx);
   if (zink_set_tcs_key_patches(ctx, patch_vertices)) {
      ctx->gfx_pipeline_state.dyn_state2.vertices_per_patch = patch_vertices;
      if (zink_screen(ctx->base.screen)->info.dynamic_state2_feats.extendedDynamicState2PatchControlPoints)
         VKCTX(CmdSetPatchControlPointsEXT)(ctx->batch.state->cmdbuf, patch_vertices);
      else
         ctx->gfx_pipeline_state.dirty = true;
   }
}

void
zink_update_fbfetch(struct zink_context *ctx)
{
   const bool had_fbfetch = ctx->di.fbfetch.imageLayout == VK_IMAGE_LAYOUT_GENERAL;
   if (!ctx->gfx_stages[MESA_SHADER_FRAGMENT] ||
       !ctx->gfx_stages[MESA_SHADER_FRAGMENT]->nir->info.fs.uses_fbfetch_output) {
      if (!had_fbfetch)
         return;
      ctx->rp_changed = true;
      zink_batch_no_rp(ctx);
      ctx->di.fbfetch.imageLayout = VK_IMAGE_LAYOUT_UNDEFINED;
      ctx->di.fbfetch.imageView = zink_screen(ctx->base.screen)->info.rb2_feats.nullDescriptor ?
                                  VK_NULL_HANDLE :
                                  zink_csurface(ctx->dummy_surface[0])->image_view;
      zink_context_invalidate_descriptor_state(ctx, MESA_SHADER_FRAGMENT, ZINK_DESCRIPTOR_TYPE_UBO, 0, 1);
      return;
   }

   bool changed = !had_fbfetch;
   if (ctx->fb_state.cbufs[0]) {
      VkImageView fbfetch = zink_csurface(ctx->fb_state.cbufs[0])->image_view;
      if (!fbfetch)
         /* swapchain image: retry later */
         return;
      changed |= fbfetch != ctx->di.fbfetch.imageView;
      ctx->di.fbfetch.imageView = zink_csurface(ctx->fb_state.cbufs[0])->image_view;

      bool fbfetch_ms = ctx->fb_state.cbufs[0]->texture->nr_samples > 1;
      if (zink_get_fs_key(ctx)->fbfetch_ms != fbfetch_ms)
         zink_set_fs_key(ctx)->fbfetch_ms = fbfetch_ms;
   }
   ctx->di.fbfetch.imageLayout = VK_IMAGE_LAYOUT_GENERAL;
   if (changed) {
      zink_context_invalidate_descriptor_state(ctx, MESA_SHADER_FRAGMENT, ZINK_DESCRIPTOR_TYPE_UBO, 0, 1);
      if (!had_fbfetch) {
         ctx->rp_changed = true;
         zink_batch_no_rp(ctx);
      }
   }
}

void
zink_update_vk_sample_locations(struct zink_context *ctx)
{
   if (ctx->gfx_pipeline_state.sample_locations_enabled && ctx->sample_locations_changed) {
      unsigned samples = ctx->gfx_pipeline_state.rast_samples + 1;
      unsigned idx = util_logbase2_ceil(MAX2(samples, 1));
      VkExtent2D grid_size = zink_screen(ctx->base.screen)->maxSampleLocationGridSize[idx];
 
      for (unsigned pixel = 0; pixel < grid_size.width * grid_size.height; pixel++) {
         for (unsigned sample = 0; sample < samples; sample++) {
            unsigned pixel_x = pixel % grid_size.width;
            unsigned pixel_y = pixel / grid_size.width;
            unsigned wi = pixel * samples + sample;
            unsigned ri = (pixel_y * grid_size.width + pixel_x % grid_size.width);
            ri = ri * samples + sample;
            ctx->vk_sample_locations[wi].x = (ctx->sample_locations[ri] & 0xf) / 16.0f;
            ctx->vk_sample_locations[wi].y = (16 - (ctx->sample_locations[ri] >> 4)) / 16.0f;
         }
      }
   }
}

static unsigned
find_rp_state(struct zink_context *ctx)
{
   bool found = false;
   struct set_entry *he = _mesa_set_search_or_add(&ctx->rendering_state_cache, &ctx->gfx_pipeline_state.rendering_info, &found);
   struct zink_rendering_info *info;
   if (found) {
      info = (void*)he->key;
      return info->id;
   }
   info = ralloc(ctx, struct zink_rendering_info);
   memcpy(info, &ctx->gfx_pipeline_state.rendering_info, sizeof(VkPipelineRenderingCreateInfo));
   info->id = ctx->rendering_state_cache.entries;
   he->key = info;
   return info->id;
}

static unsigned
begin_rendering(struct zink_context *ctx)
{
   unsigned clear_buffers = 0;
   ctx->gfx_pipeline_state.render_pass = NULL;
   zink_update_vk_sample_locations(ctx);
   zink_render_update_swapchain(ctx);
   bool has_depth = false;
   bool has_stencil = false;
   bool changed_layout = false;
   bool changed_size = false;
   if (ctx->rp_changed || ctx->rp_layout_changed || ctx->rp_loadop_changed) {
      /* init imageviews, base loadOp, formats */
      for (int i = 0; i < ctx->fb_state.nr_cbufs; i++) {
         struct zink_surface *surf = zink_csurface(ctx->fb_state.cbufs[i]);

         if (!surf || !zink_resource(surf->base.texture)->valid)
            ctx->dynamic_fb.attachments[i].loadOp = VK_ATTACHMENT_LOAD_OP_DONT_CARE;
         else
            ctx->dynamic_fb.attachments[i].loadOp = VK_ATTACHMENT_LOAD_OP_LOAD;
         ctx->gfx_pipeline_state.rendering_formats[i] = surf ? surf->info.format[0] : VK_FORMAT_R8G8B8A8_UNORM;
         /* use dummy fb size of 1024 if no surf exists */
         unsigned width = surf ? surf->base.texture->width0 : 1024;
         unsigned height = surf ? surf->base.texture->height0 : 1024;
         unsigned prev_width = ctx->dynamic_fb.info.renderArea.extent.width;
         unsigned prev_height = ctx->dynamic_fb.info.renderArea.extent.height;
         ctx->dynamic_fb.info.renderArea.extent.width = MIN2(ctx->dynamic_fb.info.renderArea.extent.width, width);
         ctx->dynamic_fb.info.renderArea.extent.height = MIN2(ctx->dynamic_fb.info.renderArea.extent.height, height);
         changed_size |= ctx->dynamic_fb.info.renderArea.extent.width != prev_width;
         changed_size |= ctx->dynamic_fb.info.renderArea.extent.height != prev_height;
      }

      /* unset depth and stencil info: reset below */
      VkImageLayout zlayout = ctx->dynamic_fb.info.pDepthAttachment ? ctx->dynamic_fb.info.pDepthAttachment->imageLayout : VK_IMAGE_LAYOUT_UNDEFINED;
      VkImageLayout slayout = ctx->dynamic_fb.info.pStencilAttachment ? ctx->dynamic_fb.info.pStencilAttachment->imageLayout : VK_IMAGE_LAYOUT_UNDEFINED;
      ctx->dynamic_fb.info.pDepthAttachment = NULL;
      ctx->gfx_pipeline_state.rendering_info.depthAttachmentFormat = VK_FORMAT_UNDEFINED;
      ctx->dynamic_fb.info.pStencilAttachment = NULL;
      ctx->gfx_pipeline_state.rendering_info.stencilAttachmentFormat = VK_FORMAT_UNDEFINED;

      if (ctx->fb_state.zsbuf) {
         struct zink_surface *surf = zink_csurface(ctx->fb_state.zsbuf);
         has_depth = util_format_has_depth(util_format_description(ctx->fb_state.zsbuf->format));
         has_stencil = util_format_has_stencil(util_format_description(ctx->fb_state.zsbuf->format));

         /* depth may or may not be used but init it anyway */
         if (zink_resource(surf->base.texture)->valid)
            ctx->dynamic_fb.attachments[PIPE_MAX_COLOR_BUFS].loadOp = VK_ATTACHMENT_LOAD_OP_LOAD;
         else
            ctx->dynamic_fb.attachments[PIPE_MAX_COLOR_BUFS].loadOp = VK_ATTACHMENT_LOAD_OP_DONT_CARE;

         /* stencil may or may not be used but init it anyway */
         ctx->dynamic_fb.attachments[PIPE_MAX_COLOR_BUFS+1].loadOp = ctx->dynamic_fb.attachments[PIPE_MAX_COLOR_BUFS].loadOp;

         if (has_depth) {
            ctx->dynamic_fb.info.pDepthAttachment = &ctx->dynamic_fb.attachments[PIPE_MAX_COLOR_BUFS];
            ctx->gfx_pipeline_state.rendering_info.depthAttachmentFormat = surf->info.format[0];
            /* stencil info only set for clears below */
         }
         if (has_stencil) {
            /* must be stencil-only */
            ctx->dynamic_fb.info.pStencilAttachment = &ctx->dynamic_fb.attachments[PIPE_MAX_COLOR_BUFS + 1];
            ctx->gfx_pipeline_state.rendering_info.stencilAttachmentFormat = surf->info.format[0];
         }
      } else {
         ctx->dynamic_fb.info.pDepthAttachment = NULL;
         ctx->gfx_pipeline_state.rendering_info.depthAttachmentFormat = VK_FORMAT_UNDEFINED;
      }
      if (zlayout != (ctx->dynamic_fb.info.pDepthAttachment ? ctx->dynamic_fb.info.pDepthAttachment->imageLayout : VK_IMAGE_LAYOUT_UNDEFINED))
         changed_layout = true;
      if (slayout != (ctx->dynamic_fb.info.pStencilAttachment ? ctx->dynamic_fb.info.pStencilAttachment->imageLayout : VK_IMAGE_LAYOUT_UNDEFINED))
         changed_layout = true;

      /* similar to begin_render_pass(), but just filling in VkRenderingInfo */
      for (int i = 0; i < ctx->fb_state.nr_cbufs; i++) {
         /* these are no-ops */
         if (!ctx->fb_state.cbufs[i] || !zink_fb_clear_enabled(ctx, i))
            continue;
         /* these need actual clear calls inside the rp */
         struct zink_framebuffer_clear_data *clear = zink_fb_clear_element(&ctx->fb_clears[i], 0);
         if (zink_fb_clear_needs_explicit(&ctx->fb_clears[i])) {
            clear_buffers |= (PIPE_CLEAR_COLOR0 << i);
            if (zink_fb_clear_count(&ctx->fb_clears[i]) < 2 ||
                zink_fb_clear_element_needs_explicit(clear))
               continue;
         }
         /* we now know there's one clear that can be done here */
         memcpy(&ctx->dynamic_fb.attachments[i].clearValue, &clear->color, sizeof(float) * 4);
         ctx->dynamic_fb.attachments[i].loadOp = VK_ATTACHMENT_LOAD_OP_CLEAR;
      }
      if (ctx->fb_state.zsbuf && zink_fb_clear_enabled(ctx, PIPE_MAX_COLOR_BUFS)) {
         struct zink_framebuffer_clear *fb_clear = &ctx->fb_clears[PIPE_MAX_COLOR_BUFS];
         struct zink_framebuffer_clear_data *clear = zink_fb_clear_element(fb_clear, 0);
         if (!zink_fb_clear_element_needs_explicit(clear)) {
            /* base zs clear info */
            ctx->dynamic_fb.attachments[PIPE_MAX_COLOR_BUFS].clearValue.depthStencil.depth = clear->zs.depth;
            ctx->dynamic_fb.attachments[PIPE_MAX_COLOR_BUFS].clearValue.depthStencil.stencil = clear->zs.stencil;
            /* always init separate stencil attachment */
            ctx->dynamic_fb.attachments[PIPE_MAX_COLOR_BUFS+1].clearValue.depthStencil.stencil = clear->zs.stencil;
            if ((zink_fb_clear_element(fb_clear, 0)->zs.bits & PIPE_CLEAR_DEPTH))
               /* initiate a depth clear */
               ctx->dynamic_fb.attachments[PIPE_MAX_COLOR_BUFS].loadOp = VK_ATTACHMENT_LOAD_OP_CLEAR;
            if ((zink_fb_clear_element(fb_clear, 0)->zs.bits & PIPE_CLEAR_STENCIL)) {
               /* use a stencil clear, also set stencil attachment */
               ctx->dynamic_fb.attachments[PIPE_MAX_COLOR_BUFS+1].loadOp = VK_ATTACHMENT_LOAD_OP_CLEAR;
            }
         }
         if (zink_fb_clear_needs_explicit(fb_clear)) {
            for (int j = !zink_fb_clear_element_needs_explicit(clear);
                 (clear_buffers & PIPE_CLEAR_DEPTHSTENCIL) != PIPE_CLEAR_DEPTHSTENCIL && j < zink_fb_clear_count(fb_clear);
                 j++)
               clear_buffers |= zink_fb_clear_element(fb_clear, j)->zs.bits;
         }
      }
      if (changed_size || changed_layout)
         ctx->rp_changed = true;
      ctx->rp_loadop_changed = false;
      ctx->rp_layout_changed = false;
   }
   /* validate zs VUs: attachment must be null or format must be valid */
   assert(!ctx->dynamic_fb.info.pDepthAttachment || ctx->gfx_pipeline_state.rendering_info.depthAttachmentFormat);
   assert(!ctx->dynamic_fb.info.pStencilAttachment || ctx->gfx_pipeline_state.rendering_info.stencilAttachmentFormat);

   if (!ctx->rp_changed && ctx->batch.in_rp)
      return 0;
   ctx->rp_changed = false;
   /* update pipeline info id for compatibility VUs */
   unsigned rp_state = find_rp_state(ctx);
   bool rp_changed = ctx->gfx_pipeline_state.rp_state != rp_state;
   if (!rp_changed && ctx->batch.in_rp)
      return 0;
   zink_batch_no_rp(ctx);
   for (int i = 0; i < ctx->fb_state.nr_cbufs; i++) {
      struct zink_surface *surf = zink_csurface(ctx->fb_state.cbufs[i]);
      VkImageView iv = zink_prep_fb_attachment(ctx, surf, i);
      if (!iv)
         /* dead swapchain */
         return 0;
      ctx->dynamic_fb.attachments[i].imageView = iv;
   }
   if (ctx->fb_state.zsbuf) {
      struct zink_surface *surf = zink_csurface(ctx->fb_state.zsbuf);
      VkImageView iv = zink_prep_fb_attachment(ctx, surf, ctx->fb_state.nr_cbufs);
      ctx->dynamic_fb.attachments[PIPE_MAX_COLOR_BUFS].imageView = iv;
      ctx->dynamic_fb.attachments[PIPE_MAX_COLOR_BUFS].imageLayout = zink_resource(surf->base.texture)->layout;
      ctx->dynamic_fb.attachments[PIPE_MAX_COLOR_BUFS+1].imageView = iv;
      ctx->dynamic_fb.attachments[PIPE_MAX_COLOR_BUFS+1].imageLayout = zink_resource(surf->base.texture)->layout;
   }
   ctx->gfx_pipeline_state.dirty |= rp_changed;
   ctx->gfx_pipeline_state.rp_state = rp_state;

   VKCTX(CmdBeginRendering)(ctx->batch.state->cmdbuf, &ctx->dynamic_fb.info);
   ctx->batch.in_rp = true;
   return clear_buffers;
}

void
zink_batch_rp(struct zink_context *ctx)
{
   assert(!(ctx->batch.in_rp && ctx->rp_changed));
   if (ctx->batch.in_rp && !ctx->rp_layout_changed)
      return;
   bool in_rp = ctx->batch.in_rp;
   if (!in_rp && ctx->void_clears) {
      union pipe_color_union color;
      color.f[0] = color.f[1] = color.f[2] = 0;
      color.f[3] = 1.0;
      ctx->base.clear(&ctx->base, ctx->void_clears, NULL, &color, 0, 0);
      ctx->void_clears = 0;
   }
   unsigned clear_buffers;
   /* use renderpass for multisample-to-singlesample or fbfetch:
    * - msrtss is TODO
    * - dynamic rendering doesn't have input attachments
    */
   if (!zink_screen(ctx->base.screen)->info.have_KHR_dynamic_rendering || ctx->transient_attachments || ctx->fbfetch_outputs)
      clear_buffers = zink_begin_render_pass(ctx);
   else
      clear_buffers = begin_rendering(ctx);
   assert(!ctx->rp_changed);
   if (in_rp || !ctx->batch.in_rp)
      return; //dead swapchain or continued renderpass
   if (ctx->render_condition.query)
      zink_start_conditional_render(ctx);
   zink_clear_framebuffer(ctx, clear_buffers);
}

void
zink_batch_no_rp(struct zink_context *ctx)
{
   if (!ctx->batch.in_rp)
      return;
   if (ctx->render_condition.query)
      zink_stop_conditional_render(ctx);
   if (ctx->gfx_pipeline_state.render_pass)
      zink_end_render_pass(ctx);
   else {
      VKCTX(CmdEndRendering)(ctx->batch.state->cmdbuf);
      ctx->batch.in_rp = false;
   }
   assert(!ctx->batch.in_rp);
}

ALWAYS_INLINE static void
update_res_sampler_layouts(struct zink_context *ctx, struct zink_resource *res)
{
   unsigned find = res->sampler_bind_count[0];
   for (unsigned i = 0; find && i < MESA_SHADER_COMPUTE; i++) {
      u_foreach_bit(slot, res->sampler_binds[i]) {
         /* only set layout, skip rest of update */
         if (ctx->di.descriptor_res[ZINK_DESCRIPTOR_TYPE_SAMPLER_VIEW][i][slot] == res)
            ctx->di.textures[i][slot].imageLayout = zink_descriptor_util_image_layout_eval(ctx, res, false);
         find--;
         if (!find) break;
      }
   }
}

VkImageView
zink_prep_fb_attachment(struct zink_context *ctx, struct zink_surface *surf, unsigned i)
{
   struct zink_resource *res;
   if (!surf || (i < ctx->fb_state.nr_cbufs && zink_use_dummy_attachments(ctx))) {
      surf = zink_csurface(ctx->dummy_surface[util_logbase2_ceil(ctx->fb_state.samples)]);
      res = zink_resource(surf->base.texture);
   } else {
      res = zink_resource(surf->base.texture);
      zink_batch_resource_usage_set(&ctx->batch, res, true, false);
   }

   VkAccessFlags access;
   VkPipelineStageFlags pipeline;
   if (zink_is_swapchain(res)) {
      if (!zink_kopper_acquire(ctx, res, UINT64_MAX))
         return VK_NULL_HANDLE;
      zink_surface_swapchain_update(ctx, surf);
      if (!i)
         zink_update_fbfetch(ctx);
   }
   VkImageLayout layout;
   if (ctx->gfx_pipeline_state.render_pass) {
      layout = zink_render_pass_attachment_get_barrier_info(&ctx->gfx_pipeline_state.render_pass->state.rts[i],
                                                            i < ctx->fb_state.nr_cbufs, &pipeline, &access);
   } else {
      struct zink_rt_attrib rt;
      if (i < ctx->fb_state.nr_cbufs)
         zink_init_color_attachment(ctx, i, &rt);
      else
         zink_init_zs_attachment(ctx, &rt);
      layout = zink_render_pass_attachment_get_barrier_info(&rt, i < ctx->fb_state.nr_cbufs, &pipeline, &access);
   }
   zink_screen(ctx->base.screen)->image_barrier(ctx, res, layout, access, pipeline);
   res->obj->unordered_read = res->obj->unordered_write = false;
   if (i == ctx->fb_state.nr_cbufs && res->sampler_bind_count[0])
      update_res_sampler_layouts(ctx, res);
   return surf->image_view;
}

static uint32_t
hash_rendering_state(const void *key)
{
   const VkPipelineRenderingCreateInfo *info = key;
   uint32_t hash = 0;
   /*
    uint32_t           colorAttachmentCount;
    const VkFormat*    pColorAttachmentFormats;
    VkFormat           depthAttachmentFormat;
    VkFormat           stencilAttachmentFormat;
    * this data is not optimally arranged, so it must be manually hashed
    */
   hash = XXH32(&info->colorAttachmentCount, sizeof(uint32_t), hash);
   hash = XXH32(&info->depthAttachmentFormat, sizeof(uint32_t), hash);
   hash = XXH32(&info->stencilAttachmentFormat, sizeof(VkFormat), hash);
   return XXH32(info->pColorAttachmentFormats, sizeof(VkFormat) * info->colorAttachmentCount, hash);
}

static bool
equals_rendering_state(const void *a, const void *b)
{
   const VkPipelineRenderingCreateInfo *ai = a;
   const VkPipelineRenderingCreateInfo *bi = b;
   return ai->colorAttachmentCount == bi->colorAttachmentCount &&
          ai->depthAttachmentFormat == bi->depthAttachmentFormat &&
          ai->stencilAttachmentFormat == bi->stencilAttachmentFormat &&
          !memcmp(ai->pColorAttachmentFormats, bi->pColorAttachmentFormats, sizeof(VkFormat) * ai->colorAttachmentCount);
}

static uint32_t
hash_framebuffer_imageless(const void *key)
{
   struct zink_framebuffer_state* s = (struct zink_framebuffer_state*)key;
   return _mesa_hash_data(key, offsetof(struct zink_framebuffer_state, infos) + sizeof(s->infos[0]) * s->num_attachments);
}

static bool
equals_framebuffer_imageless(const void *a, const void *b)
{
   struct zink_framebuffer_state *s = (struct zink_framebuffer_state*)a;
   return memcmp(a, b, offsetof(struct zink_framebuffer_state, infos) + sizeof(s->infos[0]) * s->num_attachments) == 0;
}

void
zink_init_vk_sample_locations(struct zink_context *ctx, VkSampleLocationsInfoEXT *loc)
{
   struct zink_screen *screen = zink_screen(ctx->base.screen);
   unsigned idx = util_logbase2_ceil(MAX2(ctx->gfx_pipeline_state.rast_samples + 1, 1));
   loc->sType = VK_STRUCTURE_TYPE_SAMPLE_LOCATIONS_INFO_EXT;
   loc->pNext = NULL;
   loc->sampleLocationsPerPixel = 1 << idx;
   loc->sampleLocationsCount = ctx->gfx_pipeline_state.rast_samples + 1;
   loc->sampleLocationGridSize = screen->maxSampleLocationGridSize[idx];
   loc->pSampleLocations = ctx->vk_sample_locations;
}

static void
zink_evaluate_depth_buffer(struct pipe_context *pctx)
{
   struct zink_context *ctx = zink_context(pctx);

   if (!ctx->fb_state.zsbuf)
      return;

   struct zink_resource *res = zink_resource(ctx->fb_state.zsbuf->texture);
   res->obj->needs_zs_evaluate = true;
   zink_init_vk_sample_locations(ctx, &res->obj->zs_evaluate);
   zink_batch_no_rp(ctx);
}

static void
sync_flush(struct zink_context *ctx, struct zink_batch_state *bs)
{
   if (zink_screen(ctx->base.screen)->threaded)
      util_queue_fence_wait(&bs->flush_completed);
}

static inline VkAccessFlags
get_access_flags_for_binding(struct zink_context *ctx, enum zink_descriptor_type type, gl_shader_stage stage, unsigned idx)
{
   VkAccessFlags flags = 0;
   switch (type) {
   case ZINK_DESCRIPTOR_TYPE_UBO:
      return VK_ACCESS_UNIFORM_READ_BIT;
   case ZINK_DESCRIPTOR_TYPE_SAMPLER_VIEW:
      return VK_ACCESS_SHADER_READ_BIT;
   case ZINK_DESCRIPTOR_TYPE_SSBO: {
      flags = VK_ACCESS_SHADER_READ_BIT;
      if (ctx->writable_ssbos[stage] & (1 << idx))
         flags |= VK_ACCESS_SHADER_WRITE_BIT;
      return flags;
   }
   case ZINK_DESCRIPTOR_TYPE_IMAGE: {
      struct zink_image_view *image_view = &ctx->image_views[stage][idx];
      if (image_view->base.access & PIPE_IMAGE_ACCESS_READ)
         flags |= VK_ACCESS_SHADER_READ_BIT;
      if (image_view->base.access & PIPE_IMAGE_ACCESS_WRITE)
         flags |= VK_ACCESS_SHADER_WRITE_BIT;
      return flags;
   }
   default:
      break;
   }
   unreachable("ACK");
   return 0;
}

static void
update_resource_refs_for_stage(struct zink_context *ctx, gl_shader_stage stage)
{
   struct zink_batch *batch = &ctx->batch;
   unsigned max_slot[] = {
      [ZINK_DESCRIPTOR_TYPE_UBO] = ctx->di.num_ubos[stage],
      [ZINK_DESCRIPTOR_TYPE_SAMPLER_VIEW] = ctx->di.num_samplers[stage],
      [ZINK_DESCRIPTOR_TYPE_SSBO] = ctx->di.num_ssbos[stage],
      [ZINK_DESCRIPTOR_TYPE_IMAGE] = ctx->di.num_images[stage]
   };
   for (unsigned i = 0; i < ZINK_DESCRIPTOR_TYPES; i++) {
      for (unsigned j = 0; j < max_slot[i]; j++) {
         if (ctx->di.descriptor_res[i][stage][j]) {
            struct zink_resource *res = ctx->di.descriptor_res[i][stage][j];
            if (!res)
               continue;
            bool is_buffer = res->obj->is_buffer;
            bool is_write = zink_resource_access_is_write(get_access_flags_for_binding(ctx, i, stage, j));
            zink_batch_resource_usage_set(batch, res, is_write, is_buffer);
            if (is_write || !res->obj->is_buffer)
               res->obj->unordered_read = res->obj->unordered_write = false;
            else
               res->obj->unordered_read = false;
         }
      }
   }
}

void
zink_update_descriptor_refs(struct zink_context *ctx, bool compute)
{
   struct zink_batch *batch = &ctx->batch;
   if (compute) {
      update_resource_refs_for_stage(ctx, MESA_SHADER_COMPUTE);
      if (ctx->curr_compute)
         zink_batch_reference_program(batch, &ctx->curr_compute->base);
   } else {
      for (unsigned i = 0; i < ZINK_GFX_SHADER_COUNT; i++)
         update_resource_refs_for_stage(ctx, i);
      unsigned vertex_buffers_enabled_mask = ctx->gfx_pipeline_state.vertex_buffers_enabled_mask;
      unsigned last_vbo = util_last_bit(vertex_buffers_enabled_mask);
      for (unsigned i = 0; i < last_vbo + 1; i++) {
         struct zink_resource *res = zink_resource(ctx->vertex_buffers[i].buffer.resource);
         if (res) {
            zink_batch_resource_usage_set(batch, res, false, true);
            res->obj->unordered_read = false;
         }
      }
      if (ctx->curr_program)
         zink_batch_reference_program(batch, &ctx->curr_program->base);
   }
   if (ctx->di.bindless_refs_dirty) {
      ctx->di.bindless_refs_dirty = false;
      for (unsigned i = 0; i < 2; i++) {
         util_dynarray_foreach(&ctx->di.bindless[i].resident, struct zink_bindless_descriptor*, bd) {
            struct zink_resource *res = zink_descriptor_surface_resource(&(*bd)->ds);
            zink_batch_resource_usage_set(&ctx->batch, res, (*bd)->access & PIPE_IMAGE_ACCESS_WRITE, res->obj->is_buffer);
            if ((*bd)->access & PIPE_IMAGE_ACCESS_WRITE || !res->obj->is_buffer)
               res->obj->unordered_read = res->obj->unordered_write = false;
            else
               res->obj->unordered_read = false;
         }
      }
   }
}

static void
reapply_color_write(struct zink_context *ctx)
{
   struct zink_screen *screen = zink_screen(ctx->base.screen);
   if (screen->info.have_EXT_color_write_enable) {
      const VkBool32 enables[PIPE_MAX_COLOR_BUFS] = {1, 1, 1, 1, 1, 1, 1, 1};
      const VkBool32 disables[PIPE_MAX_COLOR_BUFS] = {0};
      const unsigned max_att = MIN2(PIPE_MAX_COLOR_BUFS, screen->info.props.limits.maxColorAttachments);
      VKCTX(CmdSetColorWriteEnableEXT)(ctx->batch.state->cmdbuf, max_att, ctx->disable_color_writes ? disables : enables);
   }
   if (screen->info.have_EXT_extended_dynamic_state && ctx->dsa_state)
      VKCTX(CmdSetDepthWriteEnableEXT)(ctx->batch.state->cmdbuf, ctx->disable_color_writes ? VK_FALSE : ctx->dsa_state->hw_state.depth_write);
}

static void
stall(struct zink_context *ctx)
{
   struct zink_screen *screen = zink_screen(ctx->base.screen);
   sync_flush(ctx, zink_batch_state(ctx->last_fence));
   //zink_screen_timeline_wait(screen, ctx->last_fence->batch_id, PIPE_TIMEOUT_INFINITE);

   if (ctx->have_timelines)
      zink_screen_timeline_wait(screen, ctx->last_fence->batch_id, PIPE_TIMEOUT_INFINITE);
   else
      zink_vkfence_wait(screen, ctx->last_fence, PIPE_TIMEOUT_INFINITE);

   zink_batch_reset_all(ctx);
}

static void
flush_batch(struct zink_context *ctx, bool sync)
{
   struct zink_batch *batch = &ctx->batch;
   if (ctx->clears_enabled)
      /* start rp to do all the clears */
      zink_batch_rp(ctx);
   bool conditional_render_active = ctx->render_condition.active;
   zink_stop_conditional_render(ctx);
   zink_batch_no_rp(ctx);
   zink_end_batch(ctx, batch);
   ctx->deferred_fence = NULL;

   if (sync)
      sync_flush(ctx, ctx->batch.state);

   if (ctx->batch.state->is_device_lost) {
      check_device_lost(ctx);
   } else {
      zink_start_batch(ctx, batch);
      if (zink_screen(ctx->base.screen)->info.have_EXT_transform_feedback && ctx->num_so_targets)
         ctx->dirty_so_targets = true;
      ctx->pipeline_changed[0] = ctx->pipeline_changed[1] = true;
      zink_select_draw_vbo(ctx);
      zink_select_launch_grid(ctx);

      if (ctx->oom_stall)
         stall(ctx);
      ctx->oom_flush = false;
      ctx->oom_stall = false;
      ctx->dd.bindless_bound = false;
      ctx->di.bindless_refs_dirty = true;
      ctx->sample_locations_changed = ctx->gfx_pipeline_state.sample_locations_enabled;
      if (zink_screen(ctx->base.screen)->info.dynamic_state2_feats.extendedDynamicState2PatchControlPoints)
         VKCTX(CmdSetPatchControlPointsEXT)(ctx->batch.state->cmdbuf, ctx->gfx_pipeline_state.dyn_state2.vertices_per_patch);
      if (conditional_render_active)
         zink_start_conditional_render(ctx);
      reapply_color_write(ctx);
   }
}

void
zink_flush_queue(struct zink_context *ctx)
{
   flush_batch(ctx, true);
}

static bool
rebind_fb_surface(struct zink_context *ctx, struct pipe_surface **surf, struct zink_resource *match_res)
{
   if (!*surf)
      return false;
   struct zink_resource *surf_res = zink_resource((*surf)->texture);
   if ((match_res == surf_res) || surf_res->obj != zink_csurface(*surf)->obj)
      return zink_rebind_ctx_surface(ctx, surf);
   return false;
}

static bool
rebind_fb_state(struct zink_context *ctx, struct zink_resource *match_res, bool from_set_fb)
{
   bool rebind = false;
   for (int i = 0; i < ctx->fb_state.nr_cbufs; i++)
      rebind |= rebind_fb_surface(ctx, &ctx->fb_state.cbufs[i], match_res);
   rebind |= rebind_fb_surface(ctx, &ctx->fb_state.zsbuf, match_res);
   return rebind;
}

static void
unbind_fb_surface(struct zink_context *ctx, struct pipe_surface *surf, unsigned idx, bool changed)
{
   ctx->dynamic_fb.attachments[idx].imageView = VK_NULL_HANDLE;
   if (!surf)
      return;
   struct zink_resource *res = zink_resource(surf->texture);
   if (changed) {
      ctx->rp_changed = true;
   }
   res->fb_bind_count--;
   unsigned feedback_loops = ctx->feedback_loops;
   if (ctx->feedback_loops & BITFIELD_BIT(idx)) {
      ctx->dynamic_fb.attachments[idx].imageLayout = VK_IMAGE_LAYOUT_COLOR_ATTACHMENT_OPTIMAL;
      ctx->rp_layout_changed = true;
   }
   ctx->feedback_loops &= ~BITFIELD_BIT(idx);
   if (feedback_loops != ctx->feedback_loops) {
      if (idx == PIPE_MAX_COLOR_BUFS && !zink_screen(ctx->base.screen)->driver_workarounds.always_feedback_loop_zs) {
         if (ctx->gfx_pipeline_state.feedback_loop_zs)
            ctx->gfx_pipeline_state.dirty = true;
         ctx->gfx_pipeline_state.feedback_loop_zs = false;
      } else if (idx < PIPE_MAX_COLOR_BUFS && !zink_screen(ctx->base.screen)->driver_workarounds.always_feedback_loop) {
         if (ctx->gfx_pipeline_state.feedback_loop)
            ctx->gfx_pipeline_state.dirty = true;
         ctx->gfx_pipeline_state.feedback_loop = false;
      }
   }
   res->fb_binds &= ~BITFIELD_BIT(idx);
   if (!res->fb_bind_count) {
      check_resource_for_batch_ref(ctx, res);
      if (res->sampler_bind_count[0]) {
         update_res_sampler_layouts(ctx, res);
         _mesa_set_add(ctx->need_barriers[0], res);
      }
   }
}

void
zink_set_color_write_enables(struct zink_context *ctx)
{
   bool disable_color_writes = ctx->rast_state && ctx->rast_state->base.rasterizer_discard && ctx->primitives_generated_active;
   if (ctx->disable_color_writes == disable_color_writes)
      return;
   /* flush all pending clears: these have already occurred */
   if (disable_color_writes && ctx->clears_enabled)
      zink_batch_rp(ctx);
   ctx->disable_color_writes = disable_color_writes;
   if (zink_screen(ctx->base.screen)->info.have_EXT_color_write_enable) {
      /* use dummy color buffers instead of the more sane option */
      zink_batch_no_rp(ctx);
      ctx->rp_changed = true;
      zink_update_framebuffer_state(ctx);
   } else {
      reapply_color_write(ctx);
   }
}

static void
zink_set_framebuffer_state(struct pipe_context *pctx,
                           const struct pipe_framebuffer_state *state)
{
   struct zink_context *ctx = zink_context(pctx);
   struct zink_screen *screen = zink_screen(pctx->screen);
   unsigned samples = state->nr_cbufs || state->zsbuf ? 0 : state->samples;
   unsigned w = ctx->fb_state.width;
   unsigned h = ctx->fb_state.height;
   unsigned layers = MAX2(zink_framebuffer_get_num_layers(state), 1);

   bool flush_clears = ctx->clears_enabled &&
                       (ctx->dynamic_fb.info.layerCount != layers ||
                        state->width != w || state->height != h);
   if (ctx->clears_enabled && !flush_clears) {
      for (int i = 0; i < ctx->fb_state.nr_cbufs; i++) {
         if (i >= state->nr_cbufs || !ctx->fb_state.cbufs[i] || !state->cbufs[i])
            flush_clears |= zink_fb_clear_enabled(ctx, i);
         else if (zink_fb_clear_enabled(ctx, i) && ctx->fb_state.cbufs[i] != state->cbufs[i]) {
            struct zink_surface *a = zink_csurface(ctx->fb_state.cbufs[i]);
            struct zink_surface *b = zink_csurface(state->cbufs[i]);
            if (a == b)
               continue;
            if (memcmp(&a->base.u.tex, &b->base.u.tex, sizeof(b->base.u.tex)) ||
                a->base.texture != b->base.texture)
               flush_clears = true;
            else if (a->base.format != b->base.format)
               zink_fb_clear_rewrite(ctx, i, a->base.format, b->base.format);
         }
      }
   }
   if (ctx->fb_state.zsbuf != state->zsbuf)
      flush_clears |= zink_fb_clear_enabled(ctx, PIPE_MAX_COLOR_BUFS);
   if (flush_clears)
      zink_batch_rp(ctx);
   for (int i = 0; i < ctx->fb_state.nr_cbufs; i++) {
      struct pipe_surface *psurf = ctx->fb_state.cbufs[i];
      if (i < state->nr_cbufs)
         ctx->rp_changed |= !!zink_transient_surface(psurf) != !!zink_transient_surface(state->cbufs[i]);
      unbind_fb_surface(ctx, psurf, i, i >= state->nr_cbufs || psurf != state->cbufs[i]);
      if (psurf && ctx->needs_present == zink_resource(psurf->texture))
         ctx->needs_present = NULL;
   }
   if (ctx->fb_state.zsbuf) {
      struct pipe_surface *psurf = ctx->fb_state.zsbuf;
      struct zink_resource *res = zink_resource(psurf->texture);
      bool changed = psurf != state->zsbuf;
      unbind_fb_surface(ctx, psurf, PIPE_MAX_COLOR_BUFS, changed);
      if (!changed)
         ctx->rp_changed |= !!zink_transient_surface(psurf) != !!zink_transient_surface(state->zsbuf);
      if (changed && unlikely(res->obj->needs_zs_evaluate))
         /* have to flush zs eval while the sample location data still exists,
          * so just throw some random barrier */
         zink_screen(ctx->base.screen)->image_barrier(ctx, res, VK_IMAGE_LAYOUT_SHADER_READ_ONLY_OPTIMAL,
                                     VK_ACCESS_SHADER_READ_BIT, VK_PIPELINE_STAGE_FRAGMENT_SHADER_BIT);
   }
   /* renderpass changes if the number or types of attachments change */
   ctx->rp_changed |= ctx->fb_state.nr_cbufs != state->nr_cbufs;
   ctx->rp_changed |= !!ctx->fb_state.zsbuf != !!state->zsbuf;
   if (ctx->fb_state.nr_cbufs != state->nr_cbufs)
      ctx->blend_state_changed |= screen->have_full_ds3;

   util_copy_framebuffer_state(&ctx->fb_state, state);
   zink_update_fbfetch(ctx);
   ctx->transient_attachments = 0;
   ctx->fb_layer_mismatch = 0;

   ctx->dynamic_fb.info.renderArea.offset.x = 0;
   ctx->dynamic_fb.info.renderArea.offset.y = 0;
   ctx->dynamic_fb.info.renderArea.extent.width = state->width;
   ctx->dynamic_fb.info.renderArea.extent.height = state->height;
   ctx->dynamic_fb.info.colorAttachmentCount = ctx->fb_state.nr_cbufs;
   ctx->rp_changed |= ctx->dynamic_fb.info.layerCount != layers;
   ctx->dynamic_fb.info.layerCount = layers;
   ctx->gfx_pipeline_state.rendering_info.colorAttachmentCount = ctx->fb_state.nr_cbufs;

   ctx->void_clears = 0;
   for (int i = 0; i < ctx->fb_state.nr_cbufs; i++) {
      struct pipe_surface *psurf = ctx->fb_state.cbufs[i];
      if (psurf) {
         struct zink_surface *transient = zink_transient_surface(psurf);
         if (transient)
            ctx->transient_attachments |= BITFIELD_BIT(i);
         if (!samples)
            samples = MAX3(transient ? transient->base.nr_samples : 1, psurf->texture->nr_samples, 1);
         struct zink_resource *res = zink_resource(psurf->texture);
         if (zink_csurface(psurf)->info.layerCount > layers)
            ctx->fb_layer_mismatch |= BITFIELD_BIT(i);
         if (res->modifiers) {
            assert(!ctx->needs_present || ctx->needs_present == res);
            ctx->needs_present = res;
         }
         if (res->obj->dt) {
            /* #6274 */
            if (!zink_screen(ctx->base.screen)->info.have_KHR_swapchain_mutable_format &&
                psurf->format != res->base.b.format) {
               static bool warned = false;
               if (!warned) {
                  mesa_loge("zink: SRGB framebuffer unsupported without KHR_swapchain_mutable_format");
                  warned = true;
               }
            }
         }
         res->fb_bind_count++;
         res->fb_binds |= BITFIELD_BIT(i);
         if (util_format_has_alpha1(psurf->format)) {
            if (!res->valid && !zink_fb_clear_full_exists(ctx, i))
               ctx->void_clears |= (PIPE_CLEAR_COLOR0 << i);
         }
      }
   }
   unsigned depth_bias_scale_factor = ctx->depth_bias_scale_factor;
   if (ctx->fb_state.zsbuf) {
      struct pipe_surface *psurf = ctx->fb_state.zsbuf;
      struct zink_surface *transient = zink_transient_surface(psurf);
      if (transient)
         ctx->transient_attachments |= BITFIELD_BIT(PIPE_MAX_COLOR_BUFS);
      if (!samples)
         samples = MAX3(transient ? transient->base.nr_samples : 1, psurf->texture->nr_samples, 1);
      if (zink_csurface(psurf)->info.layerCount > layers)
         ctx->fb_layer_mismatch |= BITFIELD_BIT(PIPE_MAX_COLOR_BUFS);
      zink_resource(psurf->texture)->fb_bind_count++;
      zink_resource(psurf->texture)->fb_binds |= BITFIELD_BIT(PIPE_MAX_COLOR_BUFS);
      switch (psurf->format) {
      case PIPE_FORMAT_Z16_UNORM:
      case PIPE_FORMAT_Z16_UNORM_S8_UINT:
         ctx->depth_bias_scale_factor = zink_screen(ctx->base.screen)->driver_workarounds.z16_unscaled_bias;
         break;
      case PIPE_FORMAT_Z24X8_UNORM:
      case PIPE_FORMAT_Z24_UNORM_S8_UINT:
      case PIPE_FORMAT_X24S8_UINT:
      case PIPE_FORMAT_X8Z24_UNORM:
         ctx->depth_bias_scale_factor = zink_screen(ctx->base.screen)->driver_workarounds.z24_unscaled_bias;
         break;
      case PIPE_FORMAT_Z32_FLOAT:
      case PIPE_FORMAT_Z32_FLOAT_S8X24_UINT:
      case PIPE_FORMAT_Z32_UNORM:
         ctx->depth_bias_scale_factor = 1<<23;
         break;
      default:
         ctx->depth_bias_scale_factor = 0;
      }
   } else {
      ctx->depth_bias_scale_factor = 0;
   }
   if (depth_bias_scale_factor != ctx->depth_bias_scale_factor &&
       ctx->rast_state && ctx->rast_state->base.offset_units_unscaled)
      ctx->rast_state_changed = true;
   rebind_fb_state(ctx, NULL, true);
   ctx->fb_state.samples = MAX2(samples, 1);
   zink_update_framebuffer_state(ctx);
   if (ctx->fb_state.width != w || ctx->fb_state.height != h)
      ctx->scissor_changed = true;

   uint8_t rast_samples = ctx->fb_state.samples - 1;
   if (rast_samples != ctx->gfx_pipeline_state.rast_samples)
      zink_update_fs_key_samples(ctx);
   if (ctx->gfx_pipeline_state.rast_samples != rast_samples) {
      ctx->sample_locations_changed |= ctx->gfx_pipeline_state.sample_locations_enabled;
      if (screen->have_full_ds3)
         ctx->sample_mask_changed = true;
      else
         ctx->gfx_pipeline_state.dirty = true;
   }
   ctx->gfx_pipeline_state.rast_samples = rast_samples;

   /* need to ensure we start a new rp on next draw */
   zink_batch_no_rp(ctx);
   /* this is an ideal time to oom flush since it won't split a renderpass */
   if (ctx->oom_flush)
      flush_batch(ctx, false);
}

static void
zink_set_blend_color(struct pipe_context *pctx,
                     const struct pipe_blend_color *color)
{
   struct zink_context *ctx = zink_context(pctx);
   memcpy(ctx->blend_constants, color->color, sizeof(float) * 4);
}

static void
zink_set_sample_mask(struct pipe_context *pctx, unsigned sample_mask)
{
   struct zink_context *ctx = zink_context(pctx);
   ctx->gfx_pipeline_state.sample_mask = sample_mask;
   if (zink_screen(pctx->screen)->have_full_ds3)
      ctx->sample_mask_changed = true;
   else
      ctx->gfx_pipeline_state.dirty = true;
}

static void
zink_set_min_samples(struct pipe_context *pctx, unsigned min_samples)
{
   struct zink_context *ctx = zink_context(pctx);
   ctx->gfx_pipeline_state.min_samples = min_samples - 1;
   ctx->gfx_pipeline_state.dirty = true;
}

static void
zink_set_sample_locations(struct pipe_context *pctx, size_t size, const uint8_t *locations)
{
   struct zink_context *ctx = zink_context(pctx);

   ctx->gfx_pipeline_state.sample_locations_enabled = size && locations;
   ctx->sample_locations_changed = ctx->gfx_pipeline_state.sample_locations_enabled;
   if (size > sizeof(ctx->sample_locations))
      size = sizeof(ctx->sample_locations);

   if (locations)
      memcpy(ctx->sample_locations, locations, size);
}

static VkAccessFlags
access_src_flags(VkImageLayout layout)
{
   switch (layout) {
   case VK_IMAGE_LAYOUT_UNDEFINED:
      return 0;

   case VK_IMAGE_LAYOUT_GENERAL:
      return VK_ACCESS_TRANSFER_READ_BIT | VK_ACCESS_TRANSFER_WRITE_BIT;

   case VK_IMAGE_LAYOUT_COLOR_ATTACHMENT_OPTIMAL:
   case VK_IMAGE_LAYOUT_ATTACHMENT_FEEDBACK_LOOP_OPTIMAL_EXT:
      return VK_ACCESS_COLOR_ATTACHMENT_READ_BIT;
   case VK_IMAGE_LAYOUT_DEPTH_STENCIL_ATTACHMENT_OPTIMAL:
      return VK_ACCESS_DEPTH_STENCIL_ATTACHMENT_READ_BIT;

   case VK_IMAGE_LAYOUT_DEPTH_STENCIL_READ_ONLY_OPTIMAL:
   case VK_IMAGE_LAYOUT_SHADER_READ_ONLY_OPTIMAL:
      return VK_ACCESS_SHADER_READ_BIT;

   case VK_IMAGE_LAYOUT_TRANSFER_SRC_OPTIMAL:
      return VK_ACCESS_TRANSFER_READ_BIT;

   case VK_IMAGE_LAYOUT_TRANSFER_DST_OPTIMAL:
      return VK_ACCESS_TRANSFER_WRITE_BIT;

   case VK_IMAGE_LAYOUT_PREINITIALIZED:
      return VK_ACCESS_HOST_WRITE_BIT;

   case VK_IMAGE_LAYOUT_PRESENT_SRC_KHR:
      return 0;

   default:
      unreachable("unexpected layout");
   }
}

static VkAccessFlags
access_dst_flags(VkImageLayout layout)
{
   switch (layout) {
   case VK_IMAGE_LAYOUT_UNDEFINED:
      return 0;

   case VK_IMAGE_LAYOUT_GENERAL:
      return VK_ACCESS_TRANSFER_READ_BIT | VK_ACCESS_TRANSFER_WRITE_BIT;

   case VK_IMAGE_LAYOUT_COLOR_ATTACHMENT_OPTIMAL:
   case VK_IMAGE_LAYOUT_ATTACHMENT_FEEDBACK_LOOP_OPTIMAL_EXT:
      return VK_ACCESS_COLOR_ATTACHMENT_WRITE_BIT;
   case VK_IMAGE_LAYOUT_DEPTH_STENCIL_ATTACHMENT_OPTIMAL:
      return VK_ACCESS_DEPTH_STENCIL_ATTACHMENT_WRITE_BIT;

   case VK_IMAGE_LAYOUT_SHADER_READ_ONLY_OPTIMAL:
      return VK_ACCESS_SHADER_READ_BIT;

   case VK_IMAGE_LAYOUT_TRANSFER_SRC_OPTIMAL:
      return VK_ACCESS_TRANSFER_READ_BIT;

   case VK_IMAGE_LAYOUT_DEPTH_STENCIL_READ_ONLY_OPTIMAL:
      return VK_ACCESS_SHADER_READ_BIT;

   case VK_IMAGE_LAYOUT_TRANSFER_DST_OPTIMAL:
      return VK_ACCESS_TRANSFER_WRITE_BIT;

   case VK_IMAGE_LAYOUT_PRESENT_SRC_KHR:
      return 0;

   default:
      unreachable("unexpected layout");
   }
}

static VkPipelineStageFlags
pipeline_dst_stage(VkImageLayout layout)
{
   switch (layout) {
   case VK_IMAGE_LAYOUT_COLOR_ATTACHMENT_OPTIMAL:
      return VK_PIPELINE_STAGE_COLOR_ATTACHMENT_OUTPUT_BIT;
   case VK_IMAGE_LAYOUT_DEPTH_STENCIL_ATTACHMENT_OPTIMAL:
      return VK_PIPELINE_STAGE_LATE_FRAGMENT_TESTS_BIT;

   case VK_IMAGE_LAYOUT_TRANSFER_SRC_OPTIMAL:
      return VK_PIPELINE_STAGE_TRANSFER_BIT;
   case VK_IMAGE_LAYOUT_TRANSFER_DST_OPTIMAL:
      return VK_PIPELINE_STAGE_TRANSFER_BIT;

   case VK_IMAGE_LAYOUT_GENERAL:
      return VK_PIPELINE_STAGE_ALL_COMMANDS_BIT;

   case VK_IMAGE_LAYOUT_SHADER_READ_ONLY_OPTIMAL:
   case VK_IMAGE_LAYOUT_DEPTH_STENCIL_READ_ONLY_OPTIMAL:
      return VK_PIPELINE_STAGE_FRAGMENT_SHADER_BIT;

   default:
      return VK_PIPELINE_STAGE_BOTTOM_OF_PIPE_BIT;
   }
}

#define ALL_READ_ACCESS_FLAGS \
    (VK_ACCESS_INDIRECT_COMMAND_READ_BIT | \
    VK_ACCESS_INDEX_READ_BIT | \
    VK_ACCESS_VERTEX_ATTRIBUTE_READ_BIT | \
    VK_ACCESS_UNIFORM_READ_BIT | \
    VK_ACCESS_INPUT_ATTACHMENT_READ_BIT | \
    VK_ACCESS_SHADER_READ_BIT | \
    VK_ACCESS_COLOR_ATTACHMENT_READ_BIT | \
    VK_ACCESS_DEPTH_STENCIL_ATTACHMENT_READ_BIT | \
    VK_ACCESS_TRANSFER_READ_BIT |\
    VK_ACCESS_HOST_READ_BIT |\
    VK_ACCESS_MEMORY_READ_BIT |\
    VK_ACCESS_TRANSFORM_FEEDBACK_COUNTER_READ_BIT_EXT |\
    VK_ACCESS_CONDITIONAL_RENDERING_READ_BIT_EXT |\
    VK_ACCESS_COLOR_ATTACHMENT_READ_NONCOHERENT_BIT_EXT |\
    VK_ACCESS_ACCELERATION_STRUCTURE_READ_BIT_KHR |\
    VK_ACCESS_FRAGMENT_SHADING_RATE_ATTACHMENT_READ_BIT_KHR |\
    VK_ACCESS_FRAGMENT_DENSITY_MAP_READ_BIT_EXT |\
    VK_ACCESS_COMMAND_PREPROCESS_READ_BIT_NV |\
    VK_ACCESS_ACCELERATION_STRUCTURE_READ_BIT_KHR |\
    VK_ACCESS_ACCELERATION_STRUCTURE_WRITE_BIT_KHR)


bool
zink_resource_access_is_write(VkAccessFlags flags)
{
   return (flags & ALL_READ_ACCESS_FLAGS) != flags;
}

bool
zink_resource_image_needs_barrier(struct zink_resource *res, VkImageLayout new_layout, VkAccessFlags flags, VkPipelineStageFlags pipeline)
{
   if (!pipeline)
      pipeline = pipeline_dst_stage(new_layout);
   if (!flags)
      flags = access_dst_flags(new_layout);
   return res->layout != new_layout || (res->obj->access_stage & pipeline) != pipeline ||
          (res->obj->access & flags) != flags ||
          zink_resource_access_is_write(res->obj->access) ||
          zink_resource_access_is_write(flags);
}

bool
zink_resource_image_barrier_init(VkImageMemoryBarrier *imb, struct zink_resource *res, VkImageLayout new_layout, VkAccessFlags flags, VkPipelineStageFlags pipeline)
{
   if (!pipeline)
      pipeline = pipeline_dst_stage(new_layout);
   if (!flags)
      flags = access_dst_flags(new_layout);

   VkImageSubresourceRange isr = {
      res->aspect,
      0, VK_REMAINING_MIP_LEVELS,
      0, VK_REMAINING_ARRAY_LAYERS
   };
   *imb = (VkImageMemoryBarrier){
      VK_STRUCTURE_TYPE_IMAGE_MEMORY_BARRIER,
      NULL,
      res->obj->access ? res->obj->access : access_src_flags(res->layout),
      flags,
      res->layout,
      new_layout,
      VK_QUEUE_FAMILY_IGNORED,
      VK_QUEUE_FAMILY_IGNORED,
      res->obj->image,
      isr
   };
   return res->obj->needs_zs_evaluate || zink_resource_image_needs_barrier(res, new_layout, flags, pipeline);
}

static bool
zink_resource_image_barrier2_init(VkImageMemoryBarrier2 *imb, struct zink_resource *res, VkImageLayout new_layout, VkAccessFlags flags, VkPipelineStageFlags pipeline)
{
   if (!pipeline)
      pipeline = pipeline_dst_stage(new_layout);
   if (!flags)
      flags = access_dst_flags(new_layout);

   VkImageSubresourceRange isr = {
      res->aspect,
      0, VK_REMAINING_MIP_LEVELS,
      0, VK_REMAINING_ARRAY_LAYERS
   };
   *imb = (VkImageMemoryBarrier2){
      VK_STRUCTURE_TYPE_IMAGE_MEMORY_BARRIER_2,
      NULL,
      res->obj->access_stage ? res->obj->access_stage : VK_PIPELINE_STAGE_TOP_OF_PIPE_BIT,
      res->obj->access ? res->obj->access : access_src_flags(res->layout),
      pipeline,
      flags,
      res->layout,
      new_layout,
      VK_QUEUE_FAMILY_IGNORED,
      VK_QUEUE_FAMILY_IGNORED,
      res->obj->image,
      isr
   };
   return res->obj->needs_zs_evaluate || zink_resource_image_needs_barrier(res, new_layout, flags, pipeline);
}

static inline bool
is_shader_pipline_stage(VkPipelineStageFlags pipeline)
{
   return pipeline & GFX_SHADER_BITS;
}

static void
resource_check_defer_buffer_barrier(struct zink_context *ctx, struct zink_resource *res, VkPipelineStageFlags pipeline)
{
   assert(res->obj->is_buffer);
   if (res->bind_count[0] - res->so_bind_count > 0) {
      if ((res->obj->is_buffer && res->vbo_bind_mask && !(pipeline & VK_PIPELINE_STAGE_VERTEX_INPUT_BIT)) ||
          ((!res->obj->is_buffer || util_bitcount(res->vbo_bind_mask) != res->bind_count[0]) && !is_shader_pipline_stage(pipeline)))
         /* gfx rebind */
         _mesa_set_add(ctx->need_barriers[0], res);
   }
   if (res->bind_count[1] && !(pipeline & VK_PIPELINE_STAGE_COMPUTE_SHADER_BIT))
      /* compute rebind */
      _mesa_set_add(ctx->need_barriers[1], res);
}

static inline bool
unordered_res_exec(const struct zink_context *ctx, const struct zink_resource *res, bool is_write)
{
   /* if all usage is unordered, keep unordered */
   if (res->obj->unordered_read && res->obj->unordered_write)
      return true;
   /* if testing write access but have any ordered read access, cannot promote */
   if (is_write && zink_batch_usage_matches(res->obj->bo->reads, ctx->batch.state) && !res->obj->unordered_read)
      return false;
   /* if write access is unordered or nonexistent, always promote */
   return res->obj->unordered_write || !zink_batch_usage_matches(res->obj->bo->writes, ctx->batch.state);
}

VkCommandBuffer
zink_get_cmdbuf(struct zink_context *ctx, struct zink_resource *src, struct zink_resource *dst)
{
   bool unordered_exec = (zink_debug & ZINK_DEBUG_NOREORDER) == 0;
   if (src)
      unordered_exec &= unordered_res_exec(ctx, src, false);
   if (dst)
      unordered_exec &= unordered_res_exec(ctx, dst, true);
   if (src)
      src->obj->unordered_read = unordered_exec;
   if (dst)
      dst->obj->unordered_write = unordered_exec;
   if (unordered_exec) {
      ctx->batch.state->has_barriers = true;
      return ctx->batch.state->barrier_cmdbuf;
   }
   zink_batch_no_rp(ctx);
   return ctx->batch.state->cmdbuf;
}

static void
resource_check_defer_image_barrier(struct zink_context *ctx, struct zink_resource *res, VkImageLayout layout, VkPipelineStageFlags pipeline)
{
   assert(!res->obj->is_buffer);

   bool is_compute = pipeline == VK_PIPELINE_STAGE_COMPUTE_SHADER_BIT;
   /* if this is a non-shader barrier and there are binds, always queue a shader barrier */
   bool is_shader = is_shader_pipline_stage(pipeline);
   if ((is_shader || !res->bind_count[is_compute]) &&
       /* if no layout change is needed between gfx and compute, do nothing */
       !res->bind_count[!is_compute] && (!is_compute || !res->fb_bind_count))
      return;

   if (res->bind_count[!is_compute] && is_shader) {
      /* if the layout is the same between gfx and compute, do nothing */
      if (layout == zink_descriptor_util_image_layout_eval(ctx, res, !is_compute))
         return;
   }
   /* queue a layout change if a layout change will be needed */
   if (res->bind_count[!is_compute])
      _mesa_set_add(ctx->need_barriers[!is_compute], res);
   /* also queue a layout change if this is a non-shader layout */
   if (res->bind_count[is_compute] && !is_shader)
      _mesa_set_add(ctx->need_barriers[is_compute], res);
}

void
zink_resource_image_barrier(struct zink_context *ctx, struct zink_resource *res,
                      VkImageLayout new_layout, VkAccessFlags flags, VkPipelineStageFlags pipeline)
{
   VkImageMemoryBarrier imb;
   if (!pipeline)
      pipeline = pipeline_dst_stage(new_layout);

   if (!zink_resource_image_barrier_init(&imb, res, new_layout, flags, pipeline))
      return;
   /* only barrier if we're changing layout or doing something besides read -> read */
   bool is_write = zink_resource_access_is_write(imb.dstAccessMask);
   VkCommandBuffer cmdbuf = is_write ? zink_get_cmdbuf(ctx, NULL, res) : zink_get_cmdbuf(ctx, res, NULL);
   assert(new_layout);
   if (!res->obj->access_stage)
      imb.srcAccessMask = 0;
   if (res->obj->needs_zs_evaluate)
      imb.pNext = &res->obj->zs_evaluate;
   res->obj->needs_zs_evaluate = false;
   if (res->dmabuf_acquire) {
      imb.srcQueueFamilyIndex = VK_QUEUE_FAMILY_FOREIGN_EXT;
      imb.dstQueueFamilyIndex = zink_screen(ctx->base.screen)->gfx_queue;
      res->dmabuf_acquire = false;
   }
   VKCTX(CmdPipelineBarrier)(
      cmdbuf,
      res->obj->access_stage ? res->obj->access_stage : VK_PIPELINE_STAGE_TOP_OF_PIPE_BIT,
      pipeline,
      0,
      0, NULL,
      0, NULL,
      1, &imb
   );

   resource_check_defer_image_barrier(ctx, res, new_layout, pipeline);

   res->obj->access = imb.dstAccessMask;
   res->obj->access_stage = pipeline;
   res->layout = new_layout;
}

void
zink_resource_image_barrier2(struct zink_context *ctx, struct zink_resource *res, VkImageLayout new_layout, VkAccessFlags flags, VkPipelineStageFlags pipeline)
{
   VkImageMemoryBarrier2 imb;
   if (!pipeline)
      pipeline = pipeline_dst_stage(new_layout);

   if (!zink_resource_image_barrier2_init(&imb, res, new_layout, flags, pipeline))
      return;
   /* only barrier if we're changing layout or doing something besides read -> read */
   bool is_write = zink_resource_access_is_write(imb.dstAccessMask);
   VkCommandBuffer cmdbuf = is_write ? zink_get_cmdbuf(ctx, NULL, res) : zink_get_cmdbuf(ctx, res, NULL);
   assert(new_layout);
   if (!res->obj->access_stage)
      imb.srcAccessMask = 0;
   if (res->obj->needs_zs_evaluate)
      imb.pNext = &res->obj->zs_evaluate;
   res->obj->needs_zs_evaluate = false;
   if (res->dmabuf_acquire) {
      imb.srcQueueFamilyIndex = VK_QUEUE_FAMILY_FOREIGN_EXT;
      imb.dstQueueFamilyIndex = zink_screen(ctx->base.screen)->gfx_queue;
      res->dmabuf_acquire = false;
   }
   VkDependencyInfo dep = {
      VK_STRUCTURE_TYPE_DEPENDENCY_INFO,
      NULL,
      0,
      0,
      NULL,
      0,
      NULL,
      1,
      &imb
   };
   VKCTX(CmdPipelineBarrier2)(cmdbuf, &dep);

   resource_check_defer_image_barrier(ctx, res, new_layout, pipeline);

   res->obj->access = imb.dstAccessMask;
   res->obj->access_stage = pipeline;
   res->layout = new_layout;
}


VkPipelineStageFlags
zink_pipeline_flags_from_stage(VkShaderStageFlagBits stage)
{
   switch (stage) {
   case VK_SHADER_STAGE_VERTEX_BIT:
      return VK_PIPELINE_STAGE_VERTEX_SHADER_BIT;
   case VK_SHADER_STAGE_FRAGMENT_BIT:
      return VK_PIPELINE_STAGE_FRAGMENT_SHADER_BIT;
   case VK_SHADER_STAGE_GEOMETRY_BIT:
      return VK_PIPELINE_STAGE_GEOMETRY_SHADER_BIT;
   case VK_SHADER_STAGE_TESSELLATION_CONTROL_BIT:
      return VK_PIPELINE_STAGE_TESSELLATION_CONTROL_SHADER_BIT;
   case VK_SHADER_STAGE_TESSELLATION_EVALUATION_BIT:
      return VK_PIPELINE_STAGE_TESSELLATION_EVALUATION_SHADER_BIT;
   case VK_SHADER_STAGE_COMPUTE_BIT:
      return VK_PIPELINE_STAGE_COMPUTE_SHADER_BIT;
   default:
      unreachable("unknown shader stage bit");
   }
}

ALWAYS_INLINE static VkPipelineStageFlags
pipeline_access_stage(VkAccessFlags flags)
{
   if (flags & (VK_ACCESS_UNIFORM_READ_BIT |
                VK_ACCESS_SHADER_READ_BIT |
                VK_ACCESS_SHADER_WRITE_BIT))
      return VK_PIPELINE_STAGE_TASK_SHADER_BIT_NV |
             VK_PIPELINE_STAGE_MESH_SHADER_BIT_NV |
             VK_PIPELINE_STAGE_RAY_TRACING_SHADER_BIT_KHR |
             VK_PIPELINE_STAGE_VERTEX_SHADER_BIT |
             VK_PIPELINE_STAGE_TESSELLATION_CONTROL_SHADER_BIT |
             VK_PIPELINE_STAGE_TESSELLATION_EVALUATION_SHADER_BIT |
             VK_PIPELINE_STAGE_GEOMETRY_SHADER_BIT |
             VK_PIPELINE_STAGE_FRAGMENT_SHADER_BIT |
             VK_PIPELINE_STAGE_COMPUTE_SHADER_BIT;
   return VK_PIPELINE_STAGE_TRANSFER_BIT;
}

ALWAYS_INLINE static bool
zink_resource_buffer_needs_barrier(struct zink_resource *res, VkAccessFlags flags, VkPipelineStageFlags pipeline)
{
   if (!res->obj->access || !res->obj->access_stage)
      return true;
   if (!pipeline)
      pipeline = pipeline_access_stage(flags);
   return zink_resource_access_is_write(res->obj->access) ||
          zink_resource_access_is_write(flags) ||
          (res->obj->access_stage & pipeline) != pipeline ||
          (res->obj->access & flags) != flags;
}

void
zink_resource_buffer_barrier(struct zink_context *ctx, struct zink_resource *res, VkAccessFlags flags, VkPipelineStageFlags pipeline)
{
   VkMemoryBarrier bmb;
   if (!pipeline)
      pipeline = pipeline_access_stage(flags);
   if (!zink_resource_buffer_needs_barrier(res, flags, pipeline))
      return;

   bmb.sType = VK_STRUCTURE_TYPE_MEMORY_BARRIER;
   bmb.pNext = NULL;
   bmb.srcAccessMask = res->obj->access;
   bmb.dstAccessMask = flags;
   if (!res->obj->access_stage)
      bmb.srcAccessMask = 0;
   bool is_write = zink_resource_access_is_write(flags);
   VkCommandBuffer cmdbuf = is_write ? zink_get_cmdbuf(ctx, NULL, res) : zink_get_cmdbuf(ctx, res, NULL);
   /* only barrier if we're changing layout or doing something besides read -> read */
   VKCTX(CmdPipelineBarrier)(
      cmdbuf,
      res->obj->access_stage ? res->obj->access_stage : pipeline_access_stage(res->obj->access),
      pipeline,
      0,
      1, &bmb,
      0, NULL,
      0, NULL
   );

   resource_check_defer_buffer_barrier(ctx, res, pipeline);

   res->obj->access = bmb.dstAccessMask;
   res->obj->access_stage = pipeline;
}

void
zink_resource_buffer_barrier2(struct zink_context *ctx, struct zink_resource *res, VkAccessFlags flags, VkPipelineStageFlags pipeline)
{
   VkMemoryBarrier2 bmb;
   if (!pipeline)
      pipeline = pipeline_access_stage(flags);
   if (!zink_resource_buffer_needs_barrier(res, flags, pipeline))
      return;
   bmb.sType = VK_STRUCTURE_TYPE_MEMORY_BARRIER_2;
   bmb.pNext = NULL;
   bmb.srcStageMask = res->obj->access_stage ? res->obj->access_stage : pipeline_access_stage(res->obj->access);
   bmb.srcAccessMask = res->obj->access;
   bmb.dstStageMask = pipeline;
   bmb.dstAccessMask = flags;
   if (!res->obj->access_stage)
      bmb.srcAccessMask = 0;
   bool is_write = zink_resource_access_is_write(flags);
   VkCommandBuffer cmdbuf = is_write ? zink_get_cmdbuf(ctx, NULL, res) : zink_get_cmdbuf(ctx, res, NULL);
   VkDependencyInfo dep = {
      VK_STRUCTURE_TYPE_DEPENDENCY_INFO,
      NULL,
      0,
      1,
      &bmb,
      0,
      NULL,
      0,
      NULL
   };
   /* only barrier if we're changing layout or doing something besides read -> read */
   VKCTX(CmdPipelineBarrier2)(cmdbuf, &dep);

   resource_check_defer_buffer_barrier(ctx, res, pipeline);

   res->obj->access = bmb.dstAccessMask;
   res->obj->access_stage = pipeline;
}

bool
zink_resource_needs_barrier(struct zink_resource *res, VkImageLayout layout, VkAccessFlags flags, VkPipelineStageFlags pipeline)
{
   if (res->base.b.target == PIPE_BUFFER)
      return zink_resource_buffer_needs_barrier(res, flags, pipeline);
   return zink_resource_image_needs_barrier(res, layout, flags, pipeline);
}

static void
zink_flush(struct pipe_context *pctx,
           struct pipe_fence_handle **pfence,
           unsigned flags)
{
   struct zink_context *ctx = zink_context(pctx);
   bool deferred = flags & PIPE_FLUSH_DEFERRED;
   bool deferred_fence = false;
   struct zink_batch *batch = &ctx->batch;
   struct zink_fence *fence = NULL;
   struct zink_screen *screen = zink_screen(ctx->base.screen);
   unsigned submit_count = 0;
   VkSemaphore export_sem = VK_NULL_HANDLE;

   /* triggering clears will force has_work */
   if (!deferred && ctx->clears_enabled)
      /* start rp to do all the clears */
      zink_batch_rp(ctx);

   if (ctx->needs_present && (flags & PIPE_FLUSH_END_OF_FRAME)) {
      if (ctx->needs_present->obj->image)
         zink_screen(ctx->base.screen)->image_barrier(ctx, ctx->needs_present, VK_IMAGE_LAYOUT_PRESENT_SRC_KHR, 0, VK_PIPELINE_STAGE_BOTTOM_OF_PIPE_BIT);
      ctx->needs_present = NULL;
   }

   if (flags & PIPE_FLUSH_FENCE_FD) {
      assert(!deferred && pfence);
      const VkExportSemaphoreCreateInfo esci = {
         .sType = VK_STRUCTURE_TYPE_EXPORT_SEMAPHORE_CREATE_INFO,
         .handleTypes = VK_EXTERNAL_SEMAPHORE_HANDLE_TYPE_SYNC_FD_BIT,
      };
      const VkSemaphoreCreateInfo sci = {
         .sType = VK_STRUCTURE_TYPE_SEMAPHORE_CREATE_INFO,
         .pNext = &esci,
      };
      VkResult result = VKSCR(CreateSemaphore)(screen->dev, &sci, NULL, &export_sem);
      if (zink_screen_handle_vkresult(screen, result)) {
         assert(!batch->state->signal_semaphore);
         batch->state->signal_semaphore = export_sem;
         batch->has_work = true;
      } else {
         mesa_loge("ZINK: vkCreateSemaphore failed (%s)", vk_Result_to_str(result));

         /* let flush proceed and ensure a null sem for fence_get_fd to return -1 */
         export_sem = VK_NULL_HANDLE;
      }
   }

   if (!batch->has_work) {
       if (pfence) {
          /* reuse last fence */
          fence = ctx->last_fence;
       }
       if (!deferred) {
          struct zink_batch_state *last = zink_batch_state(ctx->last_fence);
          if (last) {
             sync_flush(ctx, last);
             if (last->is_device_lost)
                check_device_lost(ctx);
          }
       }
       tc_driver_internal_flush_notify(ctx->tc);
   } else {
      fence = &batch->state->fence;
      submit_count = batch->state->submit_count;
      if (deferred && !(flags & PIPE_FLUSH_FENCE_FD) && pfence)
         deferred_fence = true;
      else
         flush_batch(ctx, true);
   }

   if (pfence) {
      struct zink_tc_fence *mfence;

      if (flags & TC_FLUSH_ASYNC) {
         mfence = zink_tc_fence(*pfence);
         assert(mfence);
      } else {
         mfence = zink_create_tc_fence();

         screen->base.fence_reference(&screen->base, pfence, NULL);
         *pfence = (struct pipe_fence_handle *)mfence;
      }

      mfence->fence = fence;
      mfence->sem = export_sem;
      if (fence)
         mfence->submit_count = submit_count;

      if (deferred_fence) {
         assert(fence);
         mfence->deferred_ctx = pctx;
         assert(!ctx->deferred_fence || ctx->deferred_fence == fence);
         ctx->deferred_fence = fence;
      }

      if (!fence || flags & TC_FLUSH_ASYNC) {
         if (!util_queue_fence_is_signalled(&mfence->ready))
            util_queue_fence_signal(&mfence->ready);
      }
   }
   if (fence) {
      if (!(flags & (PIPE_FLUSH_DEFERRED | PIPE_FLUSH_ASYNC)))
         sync_flush(ctx, zink_batch_state(fence));

      if (flags & PIPE_FLUSH_END_OF_FRAME && !(flags & TC_FLUSH_ASYNC) && !deferred) {
         /* if the first frame has not yet occurred, we need an explicit fence here
         * in some cases in order to correctly draw the first frame, though it's
         * unknown at this time why this is the case
         */
         if (screen->info.have_KHR_timeline_semaphore)
            zink_screen_timeline_wait(screen, fence->batch_id, PIPE_TIMEOUT_INFINITE);
         else
            zink_vkfence_wait(screen, fence, PIPE_TIMEOUT_INFINITE);
		
         ctx->first_frame_done = true;
      }	 
   }
}

void
zink_fence_wait(struct pipe_context *pctx)
{
   struct zink_context *ctx = zink_context(pctx);

   if (ctx->batch.has_work)
      pctx->flush(pctx, NULL, PIPE_FLUSH_HINT_FINISH);
   if (ctx->last_fence)
      stall(ctx);
}

void
zink_wait_on_batch(struct zink_context *ctx, uint64_t batch_id)
{
   struct zink_batch_state *bs;
   if (!batch_id) {
      /* not submitted yet */
      flush_batch(ctx, true);
      bs = zink_batch_state(ctx->last_fence);
      assert(bs);
      batch_id = bs->fence.batch_id;
   }
   assert(batch_id);
   //if (!zink_screen_timeline_wait(zink_screen(ctx->base.screen), batch_id, UINT64_MAX))
      //check_device_lost(ctx);
   if (ctx->have_timelines) {
      if (!zink_screen_timeline_wait(zink_screen(ctx->base.screen), batch_id, UINT64_MAX))
         check_device_lost(ctx);
      return;
   }
   simple_mtx_lock(&ctx->batch_mtx);
   struct zink_fence *fence;

   assert(ctx->last_fence);
   if (batch_id == zink_batch_state(ctx->last_fence)->fence.batch_id)
      fence = ctx->last_fence;
   else {
      for (bs = ctx->batch_states; bs; bs = bs->next) {
         if (bs->fence.batch_id < batch_id)
            continue;
         if (!bs->fence.batch_id || bs->fence.batch_id > batch_id)
            break;
      }
      if (!bs || bs->fence.batch_id != batch_id) {
         simple_mtx_unlock(&ctx->batch_mtx);
         /* if we can't find it, it either must have finished already or is on a different context */
         if (!zink_screen_check_last_finished(zink_screen(ctx->base.screen), batch_id)) {
            /* if it hasn't finished, it's on another context, so force a flush so there's something to wait on */
            ctx->batch.has_work = true;
            zink_fence_wait(&ctx->base);
         }
         return;
      }
      fence = &bs->fence;
   }
   simple_mtx_unlock(&ctx->batch_mtx);
   assert(fence);
   sync_flush(ctx, zink_batch_state(fence));
   zink_vkfence_wait(zink_screen(ctx->base.screen), fence, PIPE_TIMEOUT_INFINITE);  
}

bool
zink_check_batch_completion(struct zink_context *ctx, uint64_t batch_id, bool have_lock)
//zink_check_batch_completion(struct zink_context *ctx, uint32_t batch_id)
{
   assert(ctx->batch.state);
   if (!batch_id)
      /* not submitted yet */
      return false;

   if (zink_screen_check_last_finished(zink_screen(ctx->base.screen), batch_id))
      return true;

   /*bool success = zink_screen_timeline_wait(zink_screen(ctx->base.screen), batch_id, 0);
   if (!success)
      check_device_lost(ctx);
   return success;*/
   
   if (ctx->have_timelines) {
      bool success = zink_screen_timeline_wait(zink_screen(ctx->base.screen), batch_id, 0);
      if (!success)
         check_device_lost(ctx);
      return success;
   }
   struct zink_fence *fence;

   if (!have_lock)
      simple_mtx_lock(&ctx->batch_mtx);

   if (ctx->last_fence && batch_id == zink_batch_state(ctx->last_fence)->fence.batch_id)
      fence = ctx->last_fence;
   else {
      struct zink_batch_state *bs;
      for (bs = ctx->batch_states; bs; bs = bs->next) {
         if (bs->fence.batch_id < batch_id)
            continue;
         if (!bs->fence.batch_id || bs->fence.batch_id > batch_id)
            break;
      }
      if (!bs || bs->fence.batch_id != batch_id) {
         if (!have_lock)
            simple_mtx_unlock(&ctx->batch_mtx);
         /* return compare against last_finished, since this has info from all contexts */
         return zink_screen_check_last_finished(zink_screen(ctx->base.screen), batch_id);
      }
      fence = &bs->fence;
   }
   if (!have_lock)
      simple_mtx_unlock(&ctx->batch_mtx);
   assert(fence);
   if (zink_screen(ctx->base.screen)->threaded &&
       !util_queue_fence_is_signalled(&zink_batch_state(fence)->flush_completed))
      return false;
   return zink_vkfence_wait(zink_screen(ctx->base.screen), fence, 0);
}

static void
zink_texture_barrier(struct pipe_context *pctx, unsigned flags)
{
   struct zink_context *ctx = zink_context(pctx);
   VkAccessFlags dst = flags == PIPE_TEXTURE_BARRIER_FRAMEBUFFER ?
                       VK_ACCESS_INPUT_ATTACHMENT_READ_BIT :
                       VK_ACCESS_SHADER_READ_BIT;

   if (!ctx->framebuffer || !ctx->framebuffer->state.num_attachments)
      return;

   /* if this is a fb barrier, flush all pending clears */
   if (ctx->rp_clears_enabled && dst == VK_ACCESS_INPUT_ATTACHMENT_READ_BIT)
      zink_batch_rp(ctx);

   /* this is not an in-renderpass barrier */
   if (!ctx->fbfetch_outputs)
      zink_batch_no_rp(ctx);

   if (zink_screen(ctx->base.screen)->info.have_KHR_synchronization2) {
      VkDependencyInfo dep = {0};
      dep.sType = VK_STRUCTURE_TYPE_DEPENDENCY_INFO;
      dep.dependencyFlags = VK_DEPENDENCY_BY_REGION_BIT;
      dep.memoryBarrierCount = 1;

      VkMemoryBarrier2 dmb = {0};
      dmb.sType = VK_STRUCTURE_TYPE_MEMORY_BARRIER_2;
      dmb.pNext = NULL;
      dmb.srcAccessMask = VK_ACCESS_COLOR_ATTACHMENT_WRITE_BIT;
      dmb.dstAccessMask = dst;
      dmb.srcStageMask = VK_PIPELINE_STAGE_COLOR_ATTACHMENT_OUTPUT_BIT;
      dmb.dstStageMask = VK_PIPELINE_STAGE_2_FRAGMENT_SHADER_BIT;
      dep.pMemoryBarriers = &dmb;

      /* if zs fbfetch is a thing?
      if (ctx->fb_state.zsbuf) {
         const VkPipelineStageFlagBits2 depth_flags = VK_PIPELINE_STAGE_2_EARLY_FRAGMENT_TESTS_BIT | VK_PIPELINE_STAGE_2_LATE_FRAGMENT_TESTS_BIT;
         dmb.dstAccessMask |= VK_ACCESS_2_DEPTH_STENCIL_ATTACHMENT_READ_BIT;
         dmb.srcStageMask |= depth_flags;
         dmb.dstStageMask |= depth_flags;
      }
      */
      VKCTX(CmdPipelineBarrier2)(ctx->batch.state->cmdbuf, &dep);
   } else {
      VkMemoryBarrier bmb = {0};
      bmb.sType = VK_STRUCTURE_TYPE_MEMORY_BARRIER;
      bmb.srcAccessMask = VK_ACCESS_COLOR_ATTACHMENT_WRITE_BIT;
      bmb.dstAccessMask = dst;
      VKCTX(CmdPipelineBarrier)(
         ctx->batch.state->cmdbuf,
         VK_PIPELINE_STAGE_COLOR_ATTACHMENT_OUTPUT_BIT,
         VK_PIPELINE_STAGE_FRAGMENT_SHADER_BIT,
         0,
         1, &bmb,
         0, NULL,
         0, NULL
      );
   }
}

static inline void
mem_barrier(struct zink_context *ctx, VkPipelineStageFlags src_stage, VkPipelineStageFlags dst_stage, VkAccessFlags src, VkAccessFlags dst)
{
   struct zink_batch *batch = &ctx->batch;
   VkMemoryBarrier mb;
   mb.sType = VK_STRUCTURE_TYPE_MEMORY_BARRIER;
   mb.pNext = NULL;
   mb.srcAccessMask = src;
   mb.dstAccessMask = dst;
   zink_batch_no_rp(ctx);
   VKCTX(CmdPipelineBarrier)(batch->state->cmdbuf, src_stage, dst_stage, 0, 1, &mb, 0, NULL, 0, NULL);
}

void
zink_flush_memory_barrier(struct zink_context *ctx, bool is_compute)
{
   const VkPipelineStageFlags gfx_flags = VK_PIPELINE_STAGE_VERTEX_SHADER_BIT |
                                          VK_PIPELINE_STAGE_TESSELLATION_CONTROL_SHADER_BIT |
                                          VK_PIPELINE_STAGE_TESSELLATION_EVALUATION_SHADER_BIT |
                                          VK_PIPELINE_STAGE_GEOMETRY_SHADER_BIT |
                                          VK_PIPELINE_STAGE_FRAGMENT_SHADER_BIT;
   const VkPipelineStageFlags cs_flags = VK_PIPELINE_STAGE_COMPUTE_SHADER_BIT;
   VkPipelineStageFlags src = ctx->batch.last_was_compute ? cs_flags : gfx_flags;
   VkPipelineStageFlags dst = is_compute ? cs_flags : gfx_flags;

   if (ctx->memory_barrier & (PIPE_BARRIER_TEXTURE | PIPE_BARRIER_SHADER_BUFFER | PIPE_BARRIER_IMAGE))
      mem_barrier(ctx, src, dst, VK_ACCESS_SHADER_WRITE_BIT, VK_ACCESS_SHADER_READ_BIT);

   if (ctx->memory_barrier & PIPE_BARRIER_CONSTANT_BUFFER)
      mem_barrier(ctx, src, dst,
                  VK_ACCESS_SHADER_WRITE_BIT,
                  VK_ACCESS_UNIFORM_READ_BIT);

   if (!is_compute) {
      if (ctx->memory_barrier & PIPE_BARRIER_INDIRECT_BUFFER)
         mem_barrier(ctx, src, VK_PIPELINE_STAGE_DRAW_INDIRECT_BIT,
                     VK_ACCESS_SHADER_WRITE_BIT,
                     VK_ACCESS_INDIRECT_COMMAND_READ_BIT);
      if (ctx->memory_barrier & PIPE_BARRIER_VERTEX_BUFFER)
         mem_barrier(ctx, gfx_flags, VK_PIPELINE_STAGE_VERTEX_INPUT_BIT,
                     VK_ACCESS_SHADER_WRITE_BIT,
                     VK_ACCESS_VERTEX_ATTRIBUTE_READ_BIT);

      if (ctx->memory_barrier & PIPE_BARRIER_INDEX_BUFFER)
         mem_barrier(ctx, gfx_flags, VK_PIPELINE_STAGE_VERTEX_INPUT_BIT,
                     VK_ACCESS_SHADER_WRITE_BIT,
                     VK_ACCESS_INDEX_READ_BIT);
      if (ctx->memory_barrier & PIPE_BARRIER_FRAMEBUFFER)
         zink_texture_barrier(&ctx->base, 0);
      if (ctx->memory_barrier & PIPE_BARRIER_STREAMOUT_BUFFER)
         mem_barrier(ctx, VK_PIPELINE_STAGE_VERTEX_SHADER_BIT |
                            VK_PIPELINE_STAGE_TESSELLATION_EVALUATION_SHADER_BIT |
                            VK_PIPELINE_STAGE_GEOMETRY_SHADER_BIT,
                     VK_PIPELINE_STAGE_TRANSFORM_FEEDBACK_BIT_EXT,
                     VK_ACCESS_SHADER_READ_BIT,
                     VK_ACCESS_TRANSFORM_FEEDBACK_WRITE_BIT_EXT |
                     VK_ACCESS_TRANSFORM_FEEDBACK_COUNTER_WRITE_BIT_EXT);
   }
   ctx->memory_barrier = 0;
}

static void
zink_memory_barrier(struct pipe_context *pctx, unsigned flags)
{
   struct zink_context *ctx = zink_context(pctx);

   flags &= ~PIPE_BARRIER_UPDATE;
   if (!flags)
      return;

   if (flags & PIPE_BARRIER_MAPPED_BUFFER) {
      /* TODO: this should flush all persistent buffers in use as I think */
      flags &= ~PIPE_BARRIER_MAPPED_BUFFER;
   }
   ctx->memory_barrier = flags;
}

static void
zink_flush_resource(struct pipe_context *pctx,
                    struct pipe_resource *pres)
{
   struct zink_context *ctx = zink_context(pctx);
   struct zink_resource *res = zink_resource(pres);
   if (res->obj->dt) {
      if (zink_kopper_acquired(res->obj->dt, res->obj->dt_idx)) {
         zink_screen(ctx->base.screen)->image_barrier(ctx, res, VK_IMAGE_LAYOUT_PRESENT_SRC_KHR, 0, VK_PIPELINE_STAGE_BOTTOM_OF_PIPE_BIT);
         zink_batch_reference_resource_rw(&ctx->batch, res, true);
      } else {
         ctx->needs_present = res;
      }
      ctx->batch.swapchain = res;
   } else if (res->dmabuf)
      res->dmabuf_acquire = true;
}

static struct pipe_stream_output_target *
zink_create_stream_output_target(struct pipe_context *pctx,
                                 struct pipe_resource *pres,
                                 unsigned buffer_offset,
                                 unsigned buffer_size)
{
   struct zink_so_target *t;
   t = CALLOC_STRUCT(zink_so_target);
   if (!t)
      return NULL;

   /* using PIPE_BIND_CUSTOM here lets us create a custom pipe buffer resource,
    * which allows us to differentiate and use VK_BUFFER_USAGE_TRANSFORM_FEEDBACK_COUNTER_BUFFER_BIT_EXT
    * as we must for this case
    */
   t->counter_buffer = pipe_buffer_create(pctx->screen, PIPE_BIND_STREAM_OUTPUT | PIPE_BIND_CUSTOM, PIPE_USAGE_DEFAULT, 4);
   if (!t->counter_buffer) {
      FREE(t);
      return NULL;
   }

   t->base.reference.count = 1;
   t->base.context = pctx;
   pipe_resource_reference(&t->base.buffer, pres);
   t->base.buffer_offset = buffer_offset;
   t->base.buffer_size = buffer_size;

   zink_resource(t->base.buffer)->so_valid = true;

   return &t->base;
}

static void
zink_stream_output_target_destroy(struct pipe_context *pctx,
                                  struct pipe_stream_output_target *psot)
{
   struct zink_so_target *t = (struct zink_so_target *)psot;
   pipe_resource_reference(&t->counter_buffer, NULL);
   pipe_resource_reference(&t->base.buffer, NULL);
   FREE(t);
}

static void
zink_set_stream_output_targets(struct pipe_context *pctx,
                               unsigned num_targets,
                               struct pipe_stream_output_target **targets,
                               const unsigned *offsets)
{
   struct zink_context *ctx = zink_context(pctx);

   /* always set counter_buffer_valid=false on unbind:
    * - on resume (indicated by offset==-1), set counter_buffer_valid=true
    * - otherwise the counter buffer is invalidated
    */

   if (num_targets == 0) {
      for (unsigned i = 0; i < ctx->num_so_targets; i++) {
         if (ctx->so_targets[i]) {
            struct zink_resource *so = zink_resource(ctx->so_targets[i]->buffer);
            if (so) {
               so->so_bind_count--;
               update_res_bind_count(ctx, so, false, true);
            }
         }
         pipe_so_target_reference(&ctx->so_targets[i], NULL);
      }
      ctx->num_so_targets = 0;
   } else {
      for (unsigned i = 0; i < num_targets; i++) {
         struct zink_so_target *t = zink_so_target(targets[i]);
         pipe_so_target_reference(&ctx->so_targets[i], targets[i]);
         if (!t)
            continue;
         if (offsets[0] != (unsigned)-1)
            t->counter_buffer_valid = false;
         struct zink_resource *so = zink_resource(ctx->so_targets[i]->buffer);
         if (so) {
            so->so_bind_count++;
            update_res_bind_count(ctx, so, false, false);
         }
      }
      for (unsigned i = num_targets; i < ctx->num_so_targets; i++) {
         if (ctx->so_targets[i]) {
            struct zink_resource *so = zink_resource(ctx->so_targets[i]->buffer);
            if (so) {
               so->so_bind_count--;
               update_res_bind_count(ctx, so, false, true);
            }
         }
         pipe_so_target_reference(&ctx->so_targets[i], NULL);
      }
      ctx->num_so_targets = num_targets;

      /* TODO: possibly avoid rebinding on resume if resuming from same buffers? */
      ctx->dirty_so_targets = true;
   }
}

void
zink_rebind_framebuffer(struct zink_context *ctx, struct zink_resource *res)
{
   if (!ctx->framebuffer)
      return;
   bool did_rebind = false;
   if (res->aspect & VK_IMAGE_ASPECT_COLOR_BIT) {
      for (unsigned i = 0; i < ctx->fb_state.nr_cbufs; i++) {
         if (!ctx->fb_state.cbufs[i] ||
             zink_resource(ctx->fb_state.cbufs[i]->texture) != res)
            continue;
         zink_rebind_ctx_surface(ctx, &ctx->fb_state.cbufs[i]);
         did_rebind = true;
      }
   } else {
      if (ctx->fb_state.zsbuf && zink_resource(ctx->fb_state.zsbuf->texture) != res) {
         zink_rebind_ctx_surface(ctx, &ctx->fb_state.zsbuf);
         did_rebind = true;
      }
   }

   did_rebind |= rebind_fb_state(ctx, res, false);

   if (!did_rebind)
      return;

   zink_batch_no_rp(ctx);
   /*struct zink_framebuffer *fb = zink_get_framebuffer(ctx);
   ctx->fb_changed |= ctx->framebuffer != fb;
   ctx->framebuffer = fb;*/
   if (zink_screen(ctx->base.screen)->info.have_KHR_imageless_framebuffer) {
      struct zink_framebuffer *fb = ctx->get_framebuffer(ctx);
      ctx->fb_changed |= ctx->framebuffer != fb;
      ctx->framebuffer = fb;
   }
}

ALWAYS_INLINE static struct zink_resource *
rebind_ubo(struct zink_context *ctx, gl_shader_stage shader, unsigned slot)
{
   struct zink_resource *res = update_descriptor_state_ubo(ctx, shader, slot,
                                                           ctx->di.descriptor_res[ZINK_DESCRIPTOR_TYPE_UBO][shader][slot]);
   zink_context_invalidate_descriptor_state(ctx, shader, ZINK_DESCRIPTOR_TYPE_UBO, slot, 1);
   return res;
}

ALWAYS_INLINE static struct zink_resource *
rebind_ssbo(struct zink_context *ctx, gl_shader_stage shader, unsigned slot)
{
   const struct pipe_shader_buffer *ssbo = &ctx->ssbos[shader][slot];
   struct zink_resource *res = zink_resource(ssbo->buffer);
   if (!res)
      return NULL;
   util_range_add(&res->base.b, &res->valid_buffer_range, ssbo->buffer_offset,
                  ssbo->buffer_offset + ssbo->buffer_size);
   update_descriptor_state_ssbo(ctx, shader, slot, res);
   zink_context_invalidate_descriptor_state(ctx, shader, ZINK_DESCRIPTOR_TYPE_SSBO, slot, 1);
   return res;
}

ALWAYS_INLINE static struct zink_resource *
rebind_tbo(struct zink_context *ctx, gl_shader_stage shader, unsigned slot)
{
   struct zink_sampler_view *sampler_view = zink_sampler_view(ctx->sampler_views[shader][slot]);
   if (!sampler_view || sampler_view->base.texture->target != PIPE_BUFFER)
      return NULL;
   struct zink_resource *res = zink_resource(sampler_view->base.texture);
   VkBufferViewCreateInfo bvci = sampler_view->buffer_view->bvci;
   bvci.buffer = res->obj->buffer;
   zink_buffer_view_reference(zink_screen(ctx->base.screen), &sampler_view->buffer_view, NULL);
   sampler_view->buffer_view = get_buffer_view(ctx, res, &bvci);
   update_descriptor_state_sampler(ctx, shader, slot, res);
   zink_context_invalidate_descriptor_state(ctx, shader, ZINK_DESCRIPTOR_TYPE_SAMPLER_VIEW, slot, 1);
   return res;
}

ALWAYS_INLINE static struct zink_resource *
rebind_ibo(struct zink_context *ctx, gl_shader_stage shader, unsigned slot)
{
   struct zink_image_view *image_view = &ctx->image_views[shader][slot];
   struct zink_resource *res = zink_resource(image_view->base.resource);
   if (!res || res->base.b.target != PIPE_BUFFER)
      return NULL;
   VkBufferViewCreateInfo bvci = image_view->buffer_view->bvci;
   bvci.buffer = res->obj->buffer;
   zink_buffer_view_reference(zink_screen(ctx->base.screen), &image_view->buffer_view, NULL);
   if (!zink_resource_object_init_storage(ctx, res)) {
      debug_printf("couldn't create storage image!");
      return NULL;
   }
   image_view->buffer_view = get_buffer_view(ctx, res, &bvci);
   assert(image_view->buffer_view);
   util_range_add(&res->base.b, &res->valid_buffer_range, image_view->base.u.buf.offset,
                  image_view->base.u.buf.offset + image_view->base.u.buf.size);
   update_descriptor_state_image(ctx, shader, slot, res);
   zink_context_invalidate_descriptor_state(ctx, shader, ZINK_DESCRIPTOR_TYPE_IMAGE, slot, 1);
   return res;
}

static unsigned
rebind_buffer(struct zink_context *ctx, struct zink_resource *res, uint32_t rebind_mask, const unsigned expected_num_rebinds)
{
   unsigned num_rebinds = 0;
   bool has_write = false;

   if (!zink_resource_has_binds(res))
      return 0;

   assert(!res->bindless[1]); //TODO
   if ((rebind_mask & BITFIELD_BIT(TC_BINDING_STREAMOUT_BUFFER)) || (!rebind_mask && res->so_bind_count && ctx->num_so_targets)) {
      for (unsigned i = 0; i < ctx->num_so_targets; i++) {
         if (ctx->so_targets[i]) {
            struct zink_resource *so = zink_resource(ctx->so_targets[i]->buffer);
            if (so && so == res) {
               ctx->dirty_so_targets = true;
               num_rebinds++;
            }
         }
      }
      rebind_mask &= ~BITFIELD_BIT(TC_BINDING_STREAMOUT_BUFFER);
   }
   if (num_rebinds && expected_num_rebinds >= num_rebinds && !rebind_mask)
      goto end;

   if ((rebind_mask & BITFIELD_BIT(TC_BINDING_VERTEX_BUFFER)) || (!rebind_mask && res->vbo_bind_mask)) {
      u_foreach_bit(slot, res->vbo_bind_mask) {
         if (ctx->vertex_buffers[slot].buffer.resource != &res->base.b) //wrong context
            goto end;
         num_rebinds++;
      }
      rebind_mask &= ~BITFIELD_BIT(TC_BINDING_VERTEX_BUFFER);
      ctx->vertex_buffers_dirty = true;
   }
   if (num_rebinds && expected_num_rebinds >= num_rebinds && !rebind_mask)
      goto end;

   const uint32_t ubo_mask = rebind_mask ?
                             rebind_mask & BITFIELD_RANGE(TC_BINDING_UBO_VS, MESA_SHADER_STAGES) :
                             ((res->ubo_bind_count[0] ? BITFIELD_RANGE(TC_BINDING_UBO_VS, (MESA_SHADER_STAGES - 1)) : 0) |
                              (res->ubo_bind_count[1] ? BITFIELD_BIT(TC_BINDING_UBO_CS) : 0));
   u_foreach_bit(shader, ubo_mask >> TC_BINDING_UBO_VS) {
      u_foreach_bit(slot, res->ubo_bind_mask[shader]) {
         if (&res->base.b != ctx->ubos[shader][slot].buffer) //wrong context
            goto end;
         rebind_ubo(ctx, shader, slot);
         num_rebinds++;
      }
   }
   rebind_mask &= ~BITFIELD_RANGE(TC_BINDING_UBO_VS, MESA_SHADER_STAGES);
   if (num_rebinds && expected_num_rebinds >= num_rebinds && !rebind_mask)
      goto end;

   const unsigned ssbo_mask = rebind_mask ?
                              rebind_mask & BITFIELD_RANGE(TC_BINDING_SSBO_VS, MESA_SHADER_STAGES) :
                              BITFIELD_RANGE(TC_BINDING_SSBO_VS, MESA_SHADER_STAGES);
   u_foreach_bit(shader, ssbo_mask >> TC_BINDING_SSBO_VS) {
      u_foreach_bit(slot, res->ssbo_bind_mask[shader]) {
         struct pipe_shader_buffer *ssbo = &ctx->ssbos[shader][slot];
         if (&res->base.b != ssbo->buffer) //wrong context
            goto end;
         rebind_ssbo(ctx, shader, slot);
         has_write |= (ctx->writable_ssbos[shader] & BITFIELD64_BIT(slot)) != 0;
         num_rebinds++;
      }
   }
   rebind_mask &= ~BITFIELD_RANGE(TC_BINDING_SSBO_VS, MESA_SHADER_STAGES);
   if (num_rebinds && expected_num_rebinds >= num_rebinds && !rebind_mask)
      goto end;
   const unsigned sampler_mask = rebind_mask ?
                                 rebind_mask & BITFIELD_RANGE(TC_BINDING_SAMPLERVIEW_VS, MESA_SHADER_STAGES) :
                                 BITFIELD_RANGE(TC_BINDING_SAMPLERVIEW_VS, MESA_SHADER_STAGES);
   u_foreach_bit(shader, sampler_mask >> TC_BINDING_SAMPLERVIEW_VS) {
      u_foreach_bit(slot, res->sampler_binds[shader]) {
         struct zink_sampler_view *sampler_view = zink_sampler_view(ctx->sampler_views[shader][slot]);
         if (&res->base.b != sampler_view->base.texture) //wrong context
            goto end;
         rebind_tbo(ctx, shader, slot);
         num_rebinds++;
      }
   }
   rebind_mask &= ~BITFIELD_RANGE(TC_BINDING_SAMPLERVIEW_VS, MESA_SHADER_STAGES);
   if (num_rebinds && expected_num_rebinds >= num_rebinds && !rebind_mask)
      goto end;

   const unsigned image_mask = rebind_mask ?
                               rebind_mask & BITFIELD_RANGE(TC_BINDING_IMAGE_VS, MESA_SHADER_STAGES) :
                               BITFIELD_RANGE(TC_BINDING_IMAGE_VS, MESA_SHADER_STAGES);
   unsigned num_image_rebinds_remaining = rebind_mask ? expected_num_rebinds - num_rebinds : res->image_bind_count[0] + res->image_bind_count[1];
   u_foreach_bit(shader, image_mask >> TC_BINDING_IMAGE_VS) {
      for (unsigned slot = 0; num_image_rebinds_remaining && slot < ctx->di.num_images[shader]; slot++) {
         struct zink_resource *cres = ctx->di.descriptor_res[ZINK_DESCRIPTOR_TYPE_IMAGE][shader][slot];
         if (res != cres)
            continue;

         rebind_ibo(ctx, shader, slot);
         const struct zink_image_view *image_view = &ctx->image_views[shader][slot];
         has_write |= (image_view->base.access & PIPE_IMAGE_ACCESS_WRITE) != 0;
         num_image_rebinds_remaining--;
         num_rebinds++;
      }
   }
end:
   if (num_rebinds)
      zink_batch_resource_usage_set(&ctx->batch, res, has_write, true);
   return num_rebinds;
}

void
zink_copy_buffer(struct zink_context *ctx, struct zink_resource *dst, struct zink_resource *src,
                 unsigned dst_offset, unsigned src_offset, unsigned size)
{
   VkBufferCopy region;
   region.srcOffset = src_offset;
   region.dstOffset = dst_offset;
   region.size = size;

   struct zink_batch *batch = &ctx->batch;
   util_range_add(&dst->base.b, &dst->valid_buffer_range, dst_offset, dst_offset + size);
   zink_screen(ctx->base.screen)->buffer_barrier(ctx, src, VK_ACCESS_TRANSFER_READ_BIT, 0);
   zink_screen(ctx->base.screen)->buffer_barrier(ctx, dst, VK_ACCESS_TRANSFER_WRITE_BIT, 0);
   VkCommandBuffer cmdbuf = zink_get_cmdbuf(ctx, src, dst);
   zink_batch_reference_resource_rw(batch, src, false);
   zink_batch_reference_resource_rw(batch, dst, true);
   VKCTX(CmdCopyBuffer)(cmdbuf, src->obj->buffer, dst->obj->buffer, 1, &region);
}

void
zink_copy_image_buffer(struct zink_context *ctx, struct zink_resource *dst, struct zink_resource *src,
                       unsigned dst_level, unsigned dstx, unsigned dsty, unsigned dstz,
                       unsigned src_level, const struct pipe_box *src_box, enum pipe_map_flags map_flags)
{
   struct zink_resource *img = dst->base.b.target == PIPE_BUFFER ? src : dst;
   struct zink_resource *buf = dst->base.b.target == PIPE_BUFFER ? dst : src;
   struct zink_batch *batch = &ctx->batch;
   bool needs_present_readback = false;

   bool buf2img = buf == src;

   if (buf2img) {
      if (zink_is_swapchain(img)) {
         if (!zink_kopper_acquire(ctx, img, UINT64_MAX))
            return;
      }
      zink_screen(ctx->base.screen)->image_barrier(ctx, img, VK_IMAGE_LAYOUT_TRANSFER_DST_OPTIMAL, 0, 0);
      zink_screen(ctx->base.screen)->buffer_barrier(ctx, buf, VK_ACCESS_TRANSFER_READ_BIT, VK_PIPELINE_STAGE_TRANSFER_BIT);
   } else {
      if (zink_is_swapchain(img))
         needs_present_readback = zink_kopper_acquire_readback(ctx, img);
      zink_screen(ctx->base.screen)->image_barrier(ctx, img, VK_IMAGE_LAYOUT_TRANSFER_SRC_OPTIMAL, 0, 0);
      zink_screen(ctx->base.screen)->buffer_barrier(ctx, buf, VK_ACCESS_TRANSFER_WRITE_BIT, VK_PIPELINE_STAGE_TRANSFER_BIT);
      util_range_add(&dst->base.b, &dst->valid_buffer_range, dstx, dstx + src_box->width);
   }

   VkBufferImageCopy region = {0};
   region.bufferOffset = buf2img ? src_box->x : dstx;
   region.bufferRowLength = 0;
   region.bufferImageHeight = 0;
   region.imageSubresource.mipLevel = buf2img ? dst_level : src_level;
   enum pipe_texture_target img_target = img->base.b.target;
   if (img->need_2D)
      img_target = img_target == PIPE_TEXTURE_1D ? PIPE_TEXTURE_2D : PIPE_TEXTURE_2D_ARRAY;
   switch (img_target) {
   case PIPE_TEXTURE_CUBE:
   case PIPE_TEXTURE_CUBE_ARRAY:
   case PIPE_TEXTURE_2D_ARRAY:
   case PIPE_TEXTURE_1D_ARRAY:
      /* these use layer */
      region.imageSubresource.baseArrayLayer = buf2img ? dstz : src_box->z;
      region.imageSubresource.layerCount = src_box->depth;
      region.imageOffset.z = 0;
      region.imageExtent.depth = 1;
      break;
   case PIPE_TEXTURE_3D:
      /* this uses depth */
      region.imageSubresource.baseArrayLayer = 0;
      region.imageSubresource.layerCount = 1;
      region.imageOffset.z = buf2img ? dstz : src_box->z;
      region.imageExtent.depth = src_box->depth;
      break;
   default:
      /* these must only copy one layer */
      region.imageSubresource.baseArrayLayer = 0;
      region.imageSubresource.layerCount = 1;
      region.imageOffset.z = 0;
      region.imageExtent.depth = 1;
   }
   region.imageOffset.x = buf2img ? dstx : src_box->x;
   region.imageOffset.y = buf2img ? dsty : src_box->y;

   region.imageExtent.width = src_box->width;
   region.imageExtent.height = src_box->height;

   /* never promote to unordered if swapchain was acquired */
   VkCommandBuffer cmdbuf = needs_present_readback ?
                            ctx->batch.state->cmdbuf :
                            buf2img ? zink_get_cmdbuf(ctx, buf, img) : zink_get_cmdbuf(ctx, img, buf);
   zink_batch_reference_resource_rw(batch, img, buf2img);
   zink_batch_reference_resource_rw(batch, buf, !buf2img);

   /* we're using u_transfer_helper_deinterleave, which means we'll be getting PIPE_MAP_* usage
    * to indicate whether to copy either the depth or stencil aspects
    */
   unsigned aspects = 0;
   if (map_flags) {
      assert((map_flags & (PIPE_MAP_DEPTH_ONLY | PIPE_MAP_STENCIL_ONLY)) !=
             (PIPE_MAP_DEPTH_ONLY | PIPE_MAP_STENCIL_ONLY));
      if (map_flags & PIPE_MAP_DEPTH_ONLY)
         aspects = VK_IMAGE_ASPECT_DEPTH_BIT;
      else if (map_flags & PIPE_MAP_STENCIL_ONLY)
         aspects = VK_IMAGE_ASPECT_STENCIL_BIT;
   }
   if (!aspects)
      aspects = img->aspect;
   while (aspects) {
      int aspect = 1 << u_bit_scan(&aspects);
      region.imageSubresource.aspectMask = aspect;

      /* this may or may not work with multisampled depth/stencil buffers depending on the driver implementation:
       *
       * srcImage must have a sample count equal to VK_SAMPLE_COUNT_1_BIT
       * - vkCmdCopyImageToBuffer spec
       *
       * dstImage must have a sample count equal to VK_SAMPLE_COUNT_1_BIT
       * - vkCmdCopyBufferToImage spec
       */
      if (buf2img)
         VKCTX(CmdCopyBufferToImage)(cmdbuf, buf->obj->buffer, img->obj->image, img->layout, 1, &region);
      else
         VKCTX(CmdCopyImageToBuffer)(cmdbuf, img->obj->image, img->layout, buf->obj->buffer, 1, &region);
   }
   if (needs_present_readback)
      zink_kopper_present_readback(ctx, img);
}

static void
zink_resource_copy_region(struct pipe_context *pctx,
                          struct pipe_resource *pdst,
                          unsigned dst_level, unsigned dstx, unsigned dsty, unsigned dstz,
                          struct pipe_resource *psrc,
                          unsigned src_level, const struct pipe_box *src_box)
{
   struct zink_resource *dst = zink_resource(pdst);
   struct zink_resource *src = zink_resource(psrc);
   struct zink_context *ctx = zink_context(pctx);
   if (dst->base.b.target != PIPE_BUFFER && src->base.b.target != PIPE_BUFFER) {
      VkImageCopy region = {0};
      if (util_format_get_num_planes(src->base.b.format) == 1 &&
          util_format_get_num_planes(dst->base.b.format) == 1) {
      /* If neither the calling command’s srcImage nor the calling command’s dstImage
       * has a multi-planar image format then the aspectMask member of srcSubresource
       * and dstSubresource must match
       *
       * -VkImageCopy spec
       */
         assert(src->aspect == dst->aspect);
      } else
         unreachable("planar formats not yet handled");

      zink_fb_clears_apply_or_discard(ctx, pdst, (struct u_rect){dstx, dstx + src_box->width, dsty, dsty + src_box->height}, false);
      zink_fb_clears_apply_region(ctx, psrc, zink_rect_from_box(src_box));

      region.srcSubresource.aspectMask = src->aspect;
      region.srcSubresource.mipLevel = src_level;
      enum pipe_texture_target src_target = src->base.b.target;
      if (src->need_2D)
         src_target = src_target == PIPE_TEXTURE_1D ? PIPE_TEXTURE_2D : PIPE_TEXTURE_2D_ARRAY;
      switch (src_target) {
      case PIPE_TEXTURE_CUBE:
      case PIPE_TEXTURE_CUBE_ARRAY:
      case PIPE_TEXTURE_2D_ARRAY:
      case PIPE_TEXTURE_1D_ARRAY:
         /* these use layer */
         region.srcSubresource.baseArrayLayer = src_box->z;
         region.srcSubresource.layerCount = src_box->depth;
         region.srcOffset.z = 0;
         region.extent.depth = 1;
         break;
      case PIPE_TEXTURE_3D:
         /* this uses depth */
         region.srcSubresource.baseArrayLayer = 0;
         region.srcSubresource.layerCount = 1;
         region.srcOffset.z = src_box->z;
         region.extent.depth = src_box->depth;
         break;
      default:
         /* these must only copy one layer */
         region.srcSubresource.baseArrayLayer = 0;
         region.srcSubresource.layerCount = 1;
         region.srcOffset.z = 0;
         region.extent.depth = 1;
      }

      region.srcOffset.x = src_box->x;
      region.srcOffset.y = src_box->y;

      region.dstSubresource.aspectMask = dst->aspect;
      region.dstSubresource.mipLevel = dst_level;
      enum pipe_texture_target dst_target = dst->base.b.target;
      if (dst->need_2D)
         dst_target = dst_target == PIPE_TEXTURE_1D ? PIPE_TEXTURE_2D : PIPE_TEXTURE_2D_ARRAY;
      switch (dst_target) {
      case PIPE_TEXTURE_CUBE:
      case PIPE_TEXTURE_CUBE_ARRAY:
      case PIPE_TEXTURE_2D_ARRAY:
      case PIPE_TEXTURE_1D_ARRAY:
         /* these use layer */
         region.dstSubresource.baseArrayLayer = dstz;
         region.dstSubresource.layerCount = src_box->depth;
         region.dstOffset.z = 0;
         break;
      case PIPE_TEXTURE_3D:
         /* this uses depth */
         region.dstSubresource.baseArrayLayer = 0;
         region.dstSubresource.layerCount = 1;
         region.dstOffset.z = dstz;
         break;
      default:
         /* these must only copy one layer */
         region.dstSubresource.baseArrayLayer = 0;
         region.dstSubresource.layerCount = 1;
         region.dstOffset.z = 0;
      }

      region.dstOffset.x = dstx;
      region.dstOffset.y = dsty;
      region.extent.width = src_box->width;
      region.extent.height = src_box->height;

      struct zink_batch *batch = &ctx->batch;
      zink_resource_setup_transfer_layouts(ctx, src, dst);
      VkCommandBuffer cmdbuf = zink_get_cmdbuf(ctx, src, dst);
      zink_batch_reference_resource_rw(batch, src, false);
      zink_batch_reference_resource_rw(batch, dst, true);

      VKCTX(CmdCopyImage)(cmdbuf, src->obj->image, src->layout,
                     dst->obj->image, dst->layout,
                     1, &region);
   } else if (dst->base.b.target == PIPE_BUFFER &&
              src->base.b.target == PIPE_BUFFER) {
      zink_copy_buffer(ctx, dst, src, dstx, src_box->x, src_box->width);
   } else
      zink_copy_image_buffer(ctx, dst, src, dst_level, dstx, dsty, dstz, src_level, src_box, 0);
}

static bool
zink_resource_commit(struct pipe_context *pctx, struct pipe_resource *pres, unsigned level, struct pipe_box *box, bool commit)
{
   struct zink_context *ctx = zink_context(pctx);
   struct zink_resource *res = zink_resource(pres);
   struct zink_screen *screen = zink_screen(pctx->screen);

   /* if any current usage exists, flush the queue */
   if (zink_resource_has_unflushed_usage(res))
      zink_flush_queue(ctx);

   VkSemaphore sem = VK_NULL_HANDLE;
   bool ret = zink_bo_commit(screen, res, level, box, commit, &sem);
   if (ret) {
      if (sem)
         zink_batch_add_wait_semaphore(&ctx->batch, sem);
   } else {
      check_device_lost(ctx);
   }

   return ret;
}

static void
rebind_image(struct zink_context *ctx, struct zink_resource *res)
{
    zink_rebind_framebuffer(ctx, res);
    if (!zink_resource_has_binds(res))
       return;
    for (unsigned i = 0; i < MESA_SHADER_STAGES; i++) {
       if (res->sampler_binds[i]) {
          for (unsigned j = 0; j < ctx->di.num_sampler_views[i]; j++) {
             struct zink_sampler_view *sv = zink_sampler_view(ctx->sampler_views[i][j]);
             if (sv && sv->base.texture == &res->base.b) {
                 struct pipe_surface *psurf = &sv->image_view->base;
                 zink_rebind_surface(ctx, &psurf);
                 sv->image_view = zink_surface(psurf);
                 zink_context_invalidate_descriptor_state(ctx, i, ZINK_DESCRIPTOR_TYPE_SAMPLER_VIEW, j, 1);
                 update_descriptor_state_sampler(ctx, i, j, res);
             }
          }
       }
       if (!res->image_bind_count[i == MESA_SHADER_COMPUTE])
          continue;
       for (unsigned j = 0; j < ctx->di.num_images[i]; j++) {
          if (zink_resource(ctx->image_views[i][j].base.resource) == res) {
             zink_context_invalidate_descriptor_state(ctx, i, ZINK_DESCRIPTOR_TYPE_IMAGE, j, 1);
             update_descriptor_state_image(ctx, i, j, res);
             _mesa_set_add(ctx->need_barriers[i == MESA_SHADER_COMPUTE], res);
          }
       }
    }
}

bool
zink_resource_rebind(struct zink_context *ctx, struct zink_resource *res)
{
   if (res->base.b.target == PIPE_BUFFER) {
      /* force counter buffer reset */
      res->so_valid = false;
      return rebind_buffer(ctx, res, 0, 0) == res->bind_count[0] + res->bind_count[1];
   }
   rebind_image(ctx, res);
   return false;
}

void
zink_rebind_all_buffers(struct zink_context *ctx)
{
   struct zink_batch *batch = &ctx->batch;
   ctx->vertex_buffers_dirty = ctx->gfx_pipeline_state.vertex_buffers_enabled_mask > 0;
   ctx->dirty_so_targets = ctx->num_so_targets > 0;
   if (ctx->num_so_targets)
      zink_screen(ctx->base.screen)->buffer_barrier(ctx, zink_resource(ctx->dummy_xfb_buffer),
                                   VK_ACCESS_TRANSFORM_FEEDBACK_WRITE_BIT_EXT, VK_PIPELINE_STAGE_TRANSFORM_FEEDBACK_BIT_EXT);
   for (unsigned shader = MESA_SHADER_VERTEX; shader < MESA_SHADER_STAGES; shader++) {
      for (unsigned slot = 0; slot < ctx->di.num_ubos[shader]; slot++) {
         struct zink_resource *res = rebind_ubo(ctx, shader, slot);
         if (res)
            zink_batch_resource_usage_set(batch, res, false, true);
      }
      for (unsigned slot = 0; slot < ctx->di.num_sampler_views[shader]; slot++) {
         struct zink_resource *res = rebind_tbo(ctx, shader, slot);
         if (res)
            zink_batch_resource_usage_set(batch, res, false, true);
      }
      for (unsigned slot = 0; slot < ctx->di.num_ssbos[shader]; slot++) {
         struct zink_resource *res = rebind_ssbo(ctx, shader, slot);
         if (res)
            zink_batch_resource_usage_set(batch, res, (ctx->writable_ssbos[shader] & BITFIELD64_BIT(slot)) != 0, true);
      }
      for (unsigned slot = 0; slot < ctx->di.num_images[shader]; slot++) {
         struct zink_resource *res = rebind_ibo(ctx, shader, slot);
         if (res)
            zink_batch_resource_usage_set(batch, res, (ctx->image_views[shader][slot].base.access & PIPE_IMAGE_ACCESS_WRITE) != 0, true);
      }
   }
}

void
zink_rebind_all_images(struct zink_context *ctx)
{
   rebind_fb_state(ctx, NULL, false);
    for (unsigned i = 0; i < MESA_SHADER_STAGES; i++) {
      for (unsigned j = 0; j < ctx->di.num_sampler_views[i]; j++) {
         struct zink_sampler_view *sv = zink_sampler_view(ctx->sampler_views[i][j]);
         if (!sv)
            continue;
         struct zink_resource *res = zink_resource(sv->image_view->base.texture);
         if (res->obj != sv->image_view->obj) {
             struct pipe_surface *psurf = &sv->image_view->base;
             zink_rebind_surface(ctx, &psurf);
             sv->image_view = zink_surface(psurf);
             zink_context_invalidate_descriptor_state(ctx, i, ZINK_DESCRIPTOR_TYPE_SAMPLER_VIEW, j, 1);
             update_descriptor_state_sampler(ctx, i, j, res);
         }
      }
      for (unsigned j = 0; j < ctx->di.num_images[i]; j++) {
         struct zink_image_view *image_view = &ctx->image_views[i][j];
         struct zink_resource *res = zink_resource(image_view->base.resource);
         if (!res)
            continue;
         if (ctx->image_views[i][j].surface->obj != res->obj) {
            zink_surface_reference(zink_screen(ctx->base.screen), &image_view->surface, NULL);
            image_view->surface = create_image_surface(ctx, &image_view->base, i == MESA_SHADER_COMPUTE);
            zink_context_invalidate_descriptor_state(ctx, i, ZINK_DESCRIPTOR_TYPE_IMAGE, j, 1);
            update_descriptor_state_image(ctx, i, j, res);
            _mesa_set_add(ctx->need_barriers[i == MESA_SHADER_COMPUTE], res);
         }
      }
   }
}

static void
zink_context_replace_buffer_storage(struct pipe_context *pctx, struct pipe_resource *dst,
                                    struct pipe_resource *src, unsigned num_rebinds,
                                    uint32_t rebind_mask, uint32_t delete_buffer_id)
{
   struct zink_resource *d = zink_resource(dst);
   struct zink_resource *s = zink_resource(src);
   struct zink_context *ctx = zink_context(pctx);
   struct zink_screen *screen = zink_screen(pctx->screen);

   assert(d->internal_format == s->internal_format);
   assert(d->obj);
   assert(s->obj);
   util_idalloc_mt_free(&screen->buffer_ids, delete_buffer_id);
   /* add a ref just like check_resource_for_batch_ref() would've */
   if (zink_resource_has_binds(d) && zink_resource_has_usage(d))
      zink_batch_reference_resource(&ctx->batch, d);
   /* don't be too creative */
   zink_resource_object_reference(screen, &d->obj, s->obj);
   /* force counter buffer reset */
   d->so_valid = false;
   if (num_rebinds && rebind_buffer(ctx, d, rebind_mask, num_rebinds) < num_rebinds)
      ctx->buffer_rebind_counter = p_atomic_inc_return(&screen->buffer_rebind_counter);
}

static bool
zink_context_is_resource_busy(struct pipe_screen *pscreen, struct pipe_resource *pres, unsigned usage)
{
   struct zink_screen *screen = zink_screen(pscreen);
   struct zink_resource *res = zink_resource(pres);
   uint32_t check_usage = 0;
   if (usage & PIPE_MAP_READ)
      check_usage |= ZINK_RESOURCE_ACCESS_WRITE;
   if (usage & PIPE_MAP_WRITE)
      check_usage |= ZINK_RESOURCE_ACCESS_RW;
   return !zink_resource_usage_check_completion(screen, res, check_usage);
}

static void
zink_emit_string_marker(struct pipe_context *pctx,
                        const char *string, int len)
{
   struct zink_screen *screen = zink_screen(pctx->screen);
   struct zink_batch *batch = &zink_context(pctx)->batch;

   /* make sure string is nul-terminated */
   char buf[512], *temp = NULL;
   if (len < ARRAY_SIZE(buf)) {
      memcpy(buf, string, len);
      buf[len] = '\0';
      string = buf;
   } else
      string = temp = strndup(string, len);

   VkDebugUtilsLabelEXT label = {
      VK_STRUCTURE_TYPE_DEBUG_UTILS_LABEL_EXT, NULL,
      string,
      { 0 }
   };
   screen->vk.CmdInsertDebugUtilsLabelEXT(batch->state->cmdbuf, &label);
   free(temp);
}

struct pipe_context *
zink_context_create(struct pipe_screen *pscreen, void *priv, unsigned flags)
{
   struct zink_screen *screen = zink_screen(pscreen);
   struct zink_context *ctx = rzalloc(NULL, struct zink_context);
   bool is_copy_only = (flags & ZINK_CONTEXT_COPY_ONLY) > 0;
   if (!ctx)
      goto fail;

   ctx->have_timelines = screen->info.have_KHR_timeline_semaphore;

   ctx->flags = flags;
   ctx->pipeline_changed[0] = ctx->pipeline_changed[1] = true;
   ctx->gfx_pipeline_state.dirty = true;
   ctx->gfx_pipeline_state.dyn_state2.vertices_per_patch = 1;
   ctx->gfx_pipeline_state.uses_dynamic_stride = screen->info.have_EXT_extended_dynamic_state ||
                                                 screen->info.have_EXT_vertex_input_dynamic_state;
   ctx->compute_pipeline_state.dirty = true;
   ctx->fb_changed = ctx->rp_changed = true;
   ctx->sample_mask_changed = true;
   ctx->gfx_pipeline_state.gfx_prim_mode = PIPE_PRIM_MAX;

   zink_init_draw_functions(ctx, screen);
   zink_init_grid_functions(ctx);

   ctx->base.screen = pscreen;
   ctx->base.priv = priv;

   if (screen->info.have_KHR_imageless_framebuffer) {
      ctx->get_framebuffer = zink_get_framebuffer_imageless;
      ctx->init_framebuffer = zink_init_framebuffer_imageless;
   } else {
      ctx->get_framebuffer = zink_get_framebuffer;
      ctx->init_framebuffer = zink_init_framebuffer;
   }

   ctx->base.destroy = zink_context_destroy;
   ctx->base.get_device_reset_status = zink_get_device_reset_status;
   ctx->base.set_device_reset_callback = zink_set_device_reset_callback;

   zink_context_state_init(&ctx->base);

   ctx->base.create_sampler_state = zink_create_sampler_state;
   ctx->base.bind_sampler_states = screen->info.have_EXT_non_seamless_cube_map ? zink_bind_sampler_states : zink_bind_sampler_states_nonseamless;
   ctx->base.delete_sampler_state = zink_delete_sampler_state;

   ctx->base.create_sampler_view = zink_create_sampler_view;
   ctx->base.set_sampler_views = zink_set_sampler_views;
   ctx->base.sampler_view_destroy = zink_sampler_view_destroy;
   ctx->base.get_sample_position = zink_get_sample_position;
   ctx->base.set_sample_locations = zink_set_sample_locations;

   zink_program_init(ctx);

   ctx->base.set_polygon_stipple = zink_set_polygon_stipple;
   ctx->base.set_vertex_buffers = zink_set_vertex_buffers;
   ctx->base.set_viewport_states = zink_set_viewport_states;
   ctx->base.set_scissor_states = zink_set_scissor_states;
   ctx->base.set_inlinable_constants = zink_set_inlinable_constants;
   ctx->base.set_constant_buffer = zink_set_constant_buffer;
   ctx->base.set_shader_buffers = zink_set_shader_buffers;
   ctx->base.set_shader_images = zink_set_shader_images;
   ctx->base.set_framebuffer_state = zink_set_framebuffer_state;
   ctx->base.set_stencil_ref = zink_set_stencil_ref;
   ctx->base.set_clip_state = zink_set_clip_state;
   ctx->base.set_blend_color = zink_set_blend_color;
   ctx->base.set_tess_state = zink_set_tess_state;
   ctx->base.set_patch_vertices = zink_set_patch_vertices;

   ctx->base.set_min_samples = zink_set_min_samples;
   ctx->gfx_pipeline_state.min_samples = 0;
   ctx->base.set_sample_mask = zink_set_sample_mask;
   ctx->gfx_pipeline_state.sample_mask = UINT32_MAX;

   ctx->base.clear = zink_clear;
   ctx->base.clear_texture = zink_clear_texture;
   ctx->base.clear_buffer = zink_clear_buffer;
   ctx->base.clear_render_target = zink_clear_render_target;
   ctx->base.clear_depth_stencil = zink_clear_depth_stencil;

   ctx->base.create_fence_fd = zink_create_fence_fd;
   ctx->base.fence_server_sync = zink_fence_server_sync;
   ctx->base.fence_server_signal = zink_fence_server_signal;
   ctx->base.flush = zink_flush;
   ctx->base.memory_barrier = zink_memory_barrier;
   ctx->base.texture_barrier = zink_texture_barrier;
   ctx->base.evaluate_depth_buffer = zink_evaluate_depth_buffer;

   ctx->base.resource_commit = zink_resource_commit;
   ctx->base.resource_copy_region = zink_resource_copy_region;
   ctx->base.blit = zink_blit;
   ctx->base.create_stream_output_target = zink_create_stream_output_target;
   ctx->base.stream_output_target_destroy = zink_stream_output_target_destroy;

   ctx->base.set_stream_output_targets = zink_set_stream_output_targets;
   ctx->base.flush_resource = zink_flush_resource;

   ctx->base.emit_string_marker = zink_emit_string_marker;

   zink_context_surface_init(&ctx->base);
   zink_context_resource_init(&ctx->base);
   zink_context_query_init(&ctx->base);

   list_inithead(&ctx->query_pools);
   _mesa_set_init(&ctx->update_barriers[0][0], ctx, _mesa_hash_pointer, _mesa_key_pointer_equal);
   _mesa_set_init(&ctx->update_barriers[1][0], ctx, _mesa_hash_pointer, _mesa_key_pointer_equal);
   _mesa_set_init(&ctx->update_barriers[0][1], ctx, _mesa_hash_pointer, _mesa_key_pointer_equal);
   _mesa_set_init(&ctx->update_barriers[1][1], ctx, _mesa_hash_pointer, _mesa_key_pointer_equal);
   ctx->need_barriers[0] = &ctx->update_barriers[0][0];
   ctx->need_barriers[1] = &ctx->update_barriers[1][0];

   slab_create_child(&ctx->transfer_pool, &screen->transfer_pool);
   slab_create_child(&ctx->transfer_pool_unsync, &screen->transfer_pool);

   ctx->base.stream_uploader = u_upload_create_default(&ctx->base);
   ctx->base.const_uploader = u_upload_create_default(&ctx->base);
   for (int i = 0; i < ARRAY_SIZE(ctx->fb_clears); i++)
      util_dynarray_init(&ctx->fb_clears[i].clears, ctx);

   if (!is_copy_only) {
      ctx->blitter = util_blitter_create(&ctx->base);
      if (!ctx->blitter)
         goto fail;
   }

   zink_set_last_vertex_key(ctx)->last_vertex_stage = true;
   zink_set_tcs_key_patches(ctx, 1);
   if (!screen->optimal_keys) {
      ctx->gfx_pipeline_state.shader_keys.key[MESA_SHADER_VERTEX].size = sizeof(struct zink_vs_key_base);
      ctx->gfx_pipeline_state.shader_keys.key[MESA_SHADER_TESS_EVAL].size = sizeof(struct zink_vs_key_base);
      ctx->gfx_pipeline_state.shader_keys.key[MESA_SHADER_TESS_CTRL].size = sizeof(struct zink_tcs_key);
      ctx->gfx_pipeline_state.shader_keys.key[MESA_SHADER_GEOMETRY].size = sizeof(struct zink_vs_key_base);
      ctx->gfx_pipeline_state.shader_keys.key[MESA_SHADER_FRAGMENT].size = sizeof(struct zink_fs_key);
   }
   _mesa_hash_table_init(&ctx->framebuffer_cache, ctx, hash_framebuffer_imageless, equals_framebuffer_imageless);
   if (!zink_init_render_pass(ctx))
      goto fail;
   _mesa_set_init(&ctx->rendering_state_cache, ctx, hash_rendering_state, equals_rendering_state);
   ctx->dynamic_fb.info.pColorAttachments = ctx->dynamic_fb.attachments;
   ctx->dynamic_fb.info.sType = VK_STRUCTURE_TYPE_RENDERING_INFO;
   for (unsigned i = 0; i < ARRAY_SIZE(ctx->dynamic_fb.attachments); i++) {
      VkRenderingAttachmentInfo *att = &ctx->dynamic_fb.attachments[i];
      att->sType = VK_STRUCTURE_TYPE_RENDERING_ATTACHMENT_INFO;
      att->imageLayout = VK_IMAGE_LAYOUT_COLOR_ATTACHMENT_OPTIMAL;
      att->storeOp = VK_ATTACHMENT_STORE_OP_STORE;
   }
   ctx->gfx_pipeline_state.rendering_info.sType = VK_STRUCTURE_TYPE_PIPELINE_RENDERING_CREATE_INFO;
   ctx->gfx_pipeline_state.rendering_info.pColorAttachmentFormats = ctx->gfx_pipeline_state.rendering_formats;

   const uint32_t data[] = {0};
   if (!is_copy_only) {
      ctx->dummy_vertex_buffer = pipe_buffer_create(&screen->base,
         PIPE_BIND_VERTEX_BUFFER | PIPE_BIND_SHADER_IMAGE, PIPE_USAGE_IMMUTABLE, sizeof(data));
      if (!ctx->dummy_vertex_buffer)
         goto fail;
      ctx->dummy_xfb_buffer = pipe_buffer_create(&screen->base,
         PIPE_BIND_STREAM_OUTPUT, PIPE_USAGE_IMMUTABLE, sizeof(data));
      if (!ctx->dummy_xfb_buffer)
         goto fail;
      for (unsigned i = 0; i < ARRAY_SIZE(ctx->dummy_surface); i++) {
         if (!(screen->info.props.limits.framebufferDepthSampleCounts & BITFIELD_BIT(i)))
            continue;
         ctx->dummy_surface[i] = zink_surface_create_null(ctx, PIPE_TEXTURE_2D, 1024, 1024, BITFIELD_BIT(i));
         if (!ctx->dummy_surface[i])
            goto fail;
      }
      VkBufferViewCreateInfo bvci = create_bvci(ctx, zink_resource(ctx->dummy_vertex_buffer), PIPE_FORMAT_R8G8B8A8_UNORM, 0, sizeof(data));
      ctx->dummy_bufferview = get_buffer_view(ctx, zink_resource(ctx->dummy_vertex_buffer), &bvci);
      if (!ctx->dummy_bufferview)
         goto fail;

      if (!zink_descriptor_layouts_init(ctx))
         goto fail;

      if (!zink_descriptors_init(ctx))
         goto fail;

      ctx->base.create_texture_handle = zink_create_texture_handle;
      ctx->base.delete_texture_handle = zink_delete_texture_handle;
      ctx->base.make_texture_handle_resident = zink_make_texture_handle_resident;
      ctx->base.create_image_handle = zink_create_image_handle;
      ctx->base.delete_image_handle = zink_delete_image_handle;
      ctx->base.make_image_handle_resident = zink_make_image_handle_resident;
      for (unsigned i = 0; i < 2; i++) {
         _mesa_hash_table_init(&ctx->di.bindless[i].img_handles, ctx, _mesa_hash_pointer, _mesa_key_pointer_equal);
         _mesa_hash_table_init(&ctx->di.bindless[i].tex_handles, ctx, _mesa_hash_pointer, _mesa_key_pointer_equal);

         /* allocate 1024 slots and reserve slot 0 */
         util_idalloc_init(&ctx->di.bindless[i].tex_slots, ZINK_MAX_BINDLESS_HANDLES);
         util_idalloc_alloc(&ctx->di.bindless[i].tex_slots);
         util_idalloc_init(&ctx->di.bindless[i].img_slots, ZINK_MAX_BINDLESS_HANDLES);
         util_idalloc_alloc(&ctx->di.bindless[i].img_slots);
         ctx->di.bindless[i].buffer_infos = malloc(sizeof(VkBufferView) * ZINK_MAX_BINDLESS_HANDLES);
         ctx->di.bindless[i].img_infos = malloc(sizeof(VkDescriptorImageInfo) * ZINK_MAX_BINDLESS_HANDLES);
         util_dynarray_init(&ctx->di.bindless[i].updates, NULL);
         util_dynarray_init(&ctx->di.bindless[i].resident, NULL);
      }
   }

   ctx->have_timelines = screen->info.have_KHR_timeline_semaphore;
   simple_mtx_init(&ctx->batch_mtx, mtx_plain);

   zink_start_batch(ctx, &ctx->batch);
   if (!ctx->batch.state)
      goto fail;

   if (!is_copy_only) {
      pipe_buffer_write_nooverlap(&ctx->base, ctx->dummy_vertex_buffer, 0, sizeof(data), data);
      pipe_buffer_write_nooverlap(&ctx->base, ctx->dummy_xfb_buffer, 0, sizeof(data), data);

      for (unsigned i = 0; i < MESA_SHADER_STAGES; i++) {
         /* need to update these based on screen config for null descriptors */
         for (unsigned j = 0; j < 32; j++) {
            update_descriptor_state_ubo(ctx, i, j, NULL);
            update_descriptor_state_sampler(ctx, i, j, NULL);
            update_descriptor_state_ssbo(ctx, i, j, NULL);
            update_descriptor_state_image(ctx, i, j, NULL);
         }
      }
      if (!screen->info.rb2_feats.nullDescriptor)
         ctx->di.fbfetch.imageView = zink_csurface(ctx->dummy_surface[0])->image_view;

      reapply_color_write(ctx);
      p_atomic_inc(&screen->base.num_contexts);
   }

   zink_select_draw_vbo(ctx);
   zink_select_launch_grid(ctx);

   /* set on startup just to avoid validation errors if a draw comes through without
    * a tess shader later
    */
   if (screen->info.dynamic_state2_feats.extendedDynamicState2PatchControlPoints)
      VKCTX(CmdSetPatchControlPointsEXT)(ctx->batch.state->cmdbuf, 1);

   /* ZINK_CONTEXT_MODE 
    * Options:
    * threaded - force threaded context selection (default option)
    * base - force base context selection
    * auto - automatically select base or threaded context
    */
   const char *zink_context_string = getenv("ZINK_CONTEXT_MODE");
   enum zink_context_modes context_mode;

   if (!zink_context_string) {
      mesa_logi("force threaded context selection");
      context_mode = ZINK_CONTEXT_THREADED;
   } else {
      if (!strcmp(zink_context_string, "base")) {
         context_mode = ZINK_CONTEXT_BASE;
         mesa_logi("force base context selection");
      }
      else if (!strcmp(zink_context_string, "auto")) {
         context_mode = ZINK_CONTEXT_AUTO;
         mesa_logi("automatically select base or threaded context");
      }
      else {
         mesa_logi("force threaded context selection");
         context_mode = ZINK_CONTEXT_THREADED;
      }
   }

   if (!(flags & PIPE_CONTEXT_PREFER_THREADED) || flags & PIPE_CONTEXT_COMPUTE_ONLY) {
      if (context_mode == ZINK_CONTEXT_BASE || context_mode == ZINK_CONTEXT_AUTO) {
         zink_xlib_context = &ctx->base;
         mesa_logi("base context %u created", (unsigned)zink_xlib_context);
      }
      return &ctx->base;
   }

   struct threaded_context *tc = (struct threaded_context*)threaded_context_create(&ctx->base, &screen->transfer_pool,
                                                     zink_context_replace_buffer_storage,
                                                     &(struct threaded_context_options){
                                                        .create_fence = zink_create_tc_fence_for_tc,
                                                        .is_resource_busy = zink_context_is_resource_busy,
                                                        .driver_calls_flush_notify = true,
                                                        .unsynchronized_get_device_reset_status = true,
                                                     },
                                                     &ctx->tc);

   if (tc && (struct zink_context*)tc != ctx) {
      threaded_context_init_bytes_mapped_limit(tc, 4);
      ctx->base.set_context_param = zink_set_context_param;
   }

   if (context_mode == ZINK_CONTEXT_THREADED || context_mode == ZINK_CONTEXT_AUTO) {
      mesa_logi("threaded context %u created", (unsigned)zink_xlib_context);
      zink_xlib_context = (struct pipe_context*)tc; 
   }

   return (struct pipe_context*)tc;

fail:
   if (ctx)
      zink_context_destroy(&ctx->base);
   return NULL;
}

struct zink_context *
zink_tc_context_unwrap(struct pipe_context *pctx, bool threaded)
{
   /* need to get the actual zink_context, not the threaded context */
   if (threaded)
      pctx = threaded_context_unwrap_sync(pctx);
   pctx = trace_get_possibly_threaded_context(pctx);
   return zink_context(pctx);
}<|MERGE_RESOLUTION|>--- conflicted
+++ resolved
@@ -346,12 +346,8 @@
 
    if (screen->info.have_EXT_non_seamless_cube_map && !state->seamless_cube_map)
       sci.flags |= VK_SAMPLER_CREATE_NON_SEAMLESS_CUBE_MAP_BIT_EXT;
-<<<<<<< HEAD
-   sci.unnormalizedCoordinates = !state->normalized_coords;
-
-=======
+
    assert(state->normalized_coords);
->>>>>>> 0b81ff01
    sci.magFilter = zink_filter(state->mag_img_filter);
    if (sci.unnormalizedCoordinates)
       sci.minFilter = sci.magFilter;
