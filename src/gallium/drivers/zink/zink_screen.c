--- conflicted
+++ resolved
@@ -3522,18 +3522,7 @@
       if (!screen->driver_name_is_inferred)
          mesa_loge("zink: KHR_timeline_semaphore is required");
       goto fail;
-<<<<<<< HEAD
    }*/
-
-   if (zink_debug & ZINK_DEBUG_DGC) {
-      if (!screen->info.have_NV_device_generated_commands) {
-         if (!screen->driver_name_is_inferred)
-            mesa_loge("zink: can't use DGC without NV_device_generated_commands");
-         goto fail;
-      }
-=======
->>>>>>> c23c5c0a
-   }
 
    if (zink_debug & ZINK_DEBUG_MEM) {
       simple_mtx_init(&screen->debug_mem_lock, mtx_plain);
