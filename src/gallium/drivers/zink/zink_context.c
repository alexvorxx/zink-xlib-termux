/*
 * Copyright 2018 Collabora Ltd.
 *
 * Permission is hereby granted, free of charge, to any person obtaining a
 * copy of this software and associated documentation files (the "Software"),
 * to deal in the Software without restriction, including without limitation
 * on the rights to use, copy, modify, merge, publish, distribute, sub
 * license, and/or sell copies of the Software, and to permit persons to whom
 * the Software is furnished to do so, subject to the following conditions:
 *
 * The above copyright notice and this permission notice (including the next
 * paragraph) shall be included in all copies or substantial portions of the
 * Software.
 *
 * THE SOFTWARE IS PROVIDED "AS IS", WITHOUT WARRANTY OF ANY KIND, EXPRESS OR
 * IMPLIED, INCLUDING BUT NOT LIMITED TO THE WARRANTIES OF MERCHANTABILITY,
 * FITNESS FOR A PARTICULAR PURPOSE AND NON-INFRINGEMENT. IN NO EVENT SHALL
 * THE AUTHOR(S) AND/OR THEIR SUPPLIERS BE LIABLE FOR ANY CLAIM,
 * DAMAGES OR OTHER LIABILITY, WHETHER IN AN ACTION OF CONTRACT, TORT OR
 * OTHERWISE, ARISING FROM, OUT OF OR IN CONNECTION WITH THE SOFTWARE OR THE
 * USE OR OTHER DEALINGS IN THE SOFTWARE.
 */

#include "zink_clear.h"
#include "zink_context.h"
#include "zink_descriptors.h"
#include "zink_fence.h"
#include "zink_format.h"
#include "zink_framebuffer.h"
#include "zink_helpers.h"
#include "zink_inlines.h"
#include "zink_kopper.h"
#include "zink_pipeline.h"
#include "zink_program.h"
#include "zink_query.h"
#include "zink_render_pass.h"
#include "zink_resource.h"
#include "zink_screen.h"
#include "zink_state.h"
#include "zink_surface.h"


#include "util/u_blitter.h"
#include "util/u_debug.h"
#include "util/format_srgb.h"
#include "util/format/u_format.h"
#include "util/u_helpers.h"
#include "util/u_inlines.h"
#include "util/u_sample_positions.h"
#include "util/u_string.h"
#include "util/u_thread.h"
#include "util/perf/u_trace.h"
#include "util/u_cpu_detect.h"
#include "util/strndup.h"
#include "nir.h"
#include "nir_builder.h"

#include "driver_trace/tr_context.h"

#include "util/u_memory.h"
#include "util/u_upload_mgr.h"

#define XXH_INLINE_ALL
#include "util/xxhash.h"

struct pipe_context* zink_xlib_context;

static void
update_tc_info(struct zink_context *ctx)
{
   if (ctx->track_renderpasses) {
      const struct tc_renderpass_info *info = threaded_context_get_renderpass_info(ctx->tc);
      ctx->rp_changed |= ctx->dynamic_fb.tc_info.data != info->data;
      ctx->dynamic_fb.tc_info.data = info->data;
   } else {
      struct tc_renderpass_info info = ctx->dynamic_fb.tc_info;
      bool zsbuf_used = !ctx->zsbuf_unused;
      bool zsbuf_write = zink_is_zsbuf_write(ctx);
      ctx->dynamic_fb.tc_info.data32[0] = 0;
      if (ctx->clears_enabled & PIPE_CLEAR_DEPTHSTENCIL)
         ctx->dynamic_fb.tc_info.zsbuf_clear_partial = true;
      if (ctx->rp_clears_enabled & PIPE_CLEAR_DEPTHSTENCIL)
         ctx->dynamic_fb.tc_info.zsbuf_clear = true;
      if (ctx->dynamic_fb.tc_info.zsbuf_clear != info.zsbuf_clear)
         ctx->rp_loadop_changed = true;
      if (zink_is_zsbuf_write(ctx) != zsbuf_write)
         ctx->rp_layout_changed = true;
      ctx->rp_changed |= zink_is_zsbuf_used(ctx) != zsbuf_used;
   }
}

void
debug_describe_zink_buffer_view(char *buf, const struct zink_buffer_view *ptr)
{
   sprintf(buf, "zink_buffer_view");
}

ALWAYS_INLINE static void
check_resource_for_batch_ref(struct zink_context *ctx, struct zink_resource *res)
{
   if (!zink_resource_has_binds(res)) {
      /* avoid desync between usage and tracking:
       * - if usage exists, it must be removed before the context is destroyed
       * - having usage does not imply having tracking
       * - if tracking will be added here, also reapply usage to avoid dangling usage once tracking is removed
       * TODO: somehow fix this for perf because it's an extra hash lookup
       */
      if (!res->obj->dt && zink_resource_has_usage(res))
         zink_batch_reference_resource_rw(&ctx->batch, res, !!res->obj->bo->writes.u);
      else
         zink_batch_reference_resource(&ctx->batch, res);
   }
}

static void
zink_context_destroy(struct pipe_context *pctx)
{
   struct zink_context *ctx = zink_context(pctx);
   struct zink_screen *screen = zink_screen(pctx->screen);

   struct pipe_framebuffer_state fb = {0};
   pctx->set_framebuffer_state(pctx, &fb);

   if (util_queue_is_initialized(&screen->flush_queue))
      util_queue_finish(&screen->flush_queue);
   if (ctx->batch.state && !screen->device_lost) {
      VkResult result = VKSCR(QueueWaitIdle)(screen->queue);

      if (result != VK_SUCCESS)
         mesa_loge("ZINK: vkQueueWaitIdle failed (%s)", vk_Result_to_str(result));
   }

   for (unsigned i = 0; i < ARRAY_SIZE(ctx->program_cache); i++) {
      simple_mtx_lock((&ctx->program_lock[i]));
      hash_table_foreach(&ctx->program_cache[i], entry) {
         struct zink_program *pg = entry->data;
         util_queue_fence_wait(&pg->cache_fence);
         pg->removed = true;
      }
      simple_mtx_unlock((&ctx->program_lock[i]));
   }

   if (ctx->blitter)
      util_blitter_destroy(ctx->blitter);
   for (unsigned i = 0; i < ctx->fb_state.nr_cbufs; i++)
      pipe_surface_release(&ctx->base, &ctx->fb_state.cbufs[i]);
   pipe_surface_release(&ctx->base, &ctx->fb_state.zsbuf);

   pipe_resource_reference(&ctx->dummy_vertex_buffer, NULL);
   pipe_resource_reference(&ctx->dummy_xfb_buffer, NULL);

   for (unsigned i = 0; i < ARRAY_SIZE(ctx->dummy_surface); i++)
      pipe_surface_release(&ctx->base, &ctx->dummy_surface[i]);
   zink_buffer_view_reference(screen, &ctx->dummy_bufferview, NULL);

   zink_descriptors_deinit_bindless(ctx);

   simple_mtx_destroy(&ctx->batch_mtx);

   struct zink_batch_state *bs = ctx->batch_states;
   while (bs) {
      struct zink_batch_state *bs_next = bs->next;
      zink_clear_batch_state(ctx, bs);
      zink_batch_state_destroy(screen, bs);
      bs = bs_next;
   }
   bs = ctx->free_batch_states;
   while (bs) {
      struct zink_batch_state *bs_next = bs->next;
      zink_clear_batch_state(ctx, bs);
      zink_batch_state_destroy(screen, bs);
      bs = bs_next;
   }
   if (ctx->batch.state) {
      zink_clear_batch_state(ctx, ctx->batch.state);
      zink_batch_state_destroy(screen, ctx->batch.state);
   }

   for (unsigned i = 0; i < 2; i++) {
      util_idalloc_fini(&ctx->di.bindless[i].tex_slots);
      util_idalloc_fini(&ctx->di.bindless[i].img_slots);
      if (zink_descriptor_mode == ZINK_DESCRIPTOR_MODE_DB)
         free(ctx->di.bindless[i].db.buffer_infos);
      else
         free(ctx->di.bindless[i].t.buffer_infos);
      free(ctx->di.bindless[i].img_infos);
      util_dynarray_fini(&ctx->di.bindless[i].updates);
      util_dynarray_fini(&ctx->di.bindless[i].resident);
   }

<<<<<<< HEAD
   /*hash_table_foreach(&ctx->framebuffer_cache, he)
      zink_destroy_framebuffer(screen, he->data);*/
	  
   if (screen->info.have_KHR_imageless_framebuffer) {
      hash_table_foreach(&ctx->framebuffer_cache, he)
         zink_destroy_framebuffer(screen, he->data);
   } else if (ctx->framebuffer) {
      simple_mtx_lock(&screen->framebuffer_mtx);
      struct hash_entry *entry = _mesa_hash_table_search(&screen->framebuffer_cache, &ctx->framebuffer->state);
      if (zink_framebuffer_reference(screen, &ctx->framebuffer, NULL))
         _mesa_hash_table_remove(&screen->framebuffer_cache, entry);
      simple_mtx_unlock(&screen->framebuffer_mtx);
   }	  
=======
   if (ctx->null_fs)
      pctx->delete_fs_state(pctx, ctx->null_fs);

   hash_table_foreach(&ctx->framebuffer_cache, he)
      zink_destroy_framebuffer(screen, he->data);
>>>>>>> 60dd34b0

   hash_table_foreach(ctx->render_pass_cache, he)
      zink_destroy_render_pass(screen, he->data);

   zink_context_destroy_query_pools(ctx);
   set_foreach(&ctx->gfx_inputs, he) {
      struct zink_gfx_input_key *ikey = (void*)he->key;
      VKSCR(DestroyPipeline)(screen->dev, ikey->pipeline, NULL);
   }
   set_foreach(&ctx->gfx_outputs, he) {
      struct zink_gfx_output_key *okey = (void*)he->key;
      VKSCR(DestroyPipeline)(screen->dev, okey->pipeline, NULL);
   }
   u_upload_destroy(pctx->stream_uploader);
   u_upload_destroy(pctx->const_uploader);
   slab_destroy_child(&ctx->transfer_pool);
   for (unsigned i = 0; i < ARRAY_SIZE(ctx->program_cache); i++)
      _mesa_hash_table_clear(&ctx->program_cache[i], NULL);
   for (unsigned i = 0; i < ARRAY_SIZE(ctx->program_lock); i++)
      simple_mtx_destroy(&ctx->program_lock[i]);
   _mesa_hash_table_destroy(ctx->render_pass_cache, NULL);
   slab_destroy_child(&ctx->transfer_pool_unsync);

   if (zink_debug & ZINK_DEBUG_DGC) {
      for (unsigned i = 0; i < ARRAY_SIZE(ctx->dgc.upload); i++)
         u_upload_destroy(ctx->dgc.upload[i]);
      for (unsigned i = 0; i < ARRAY_SIZE(ctx->dgc.buffers); i++) {
         if (!ctx->dgc.buffers[i])
            continue;
         struct pipe_resource *pres = &ctx->dgc.buffers[i]->base.b;
         pipe_resource_reference(&pres, NULL);
      }
      util_dynarray_fini(&ctx->dgc.pipelines);
   }

   zink_descriptors_deinit(ctx);

   if (!(ctx->flags & ZINK_CONTEXT_COPY_ONLY))
      p_atomic_dec(&screen->base.num_contexts);

   ralloc_free(ctx);
}

static void
check_device_lost(struct zink_context *ctx)
{
   if (!zink_screen(ctx->base.screen)->device_lost || ctx->is_device_lost)
      return;
   debug_printf("ZINK: device lost detected!\n");
   if (ctx->reset.reset)
      ctx->reset.reset(ctx->reset.data, PIPE_GUILTY_CONTEXT_RESET);
   ctx->is_device_lost = true;
}

static enum pipe_reset_status
zink_get_device_reset_status(struct pipe_context *pctx)
{
   struct zink_context *ctx = zink_context(pctx);

   enum pipe_reset_status status = PIPE_NO_RESET;

   if (ctx->is_device_lost) {
      // Since we don't know what really happened to the hardware, just
      // assume that we are in the wrong
      status = PIPE_GUILTY_CONTEXT_RESET;

      debug_printf("ZINK: device lost detected!\n");

      if (ctx->reset.reset)
         ctx->reset.reset(ctx->reset.data, status);
   }

   return status;
}

static void
zink_set_device_reset_callback(struct pipe_context *pctx,
                               const struct pipe_device_reset_callback *cb)
{
   struct zink_context *ctx = zink_context(pctx);
   bool had_reset = !!ctx->reset.reset;

   if (cb)
      ctx->reset = *cb;
   else
      memset(&ctx->reset, 0, sizeof(ctx->reset));

   bool have_reset = !!ctx->reset.reset;
   if (had_reset != have_reset) {
      if (have_reset)
         p_atomic_inc(&zink_screen(pctx->screen)->robust_ctx_count);
      else
         p_atomic_dec(&zink_screen(pctx->screen)->robust_ctx_count);
   }
}

static void
zink_set_context_param(struct pipe_context *pctx, enum pipe_context_param param,
                       unsigned value)
{
   struct zink_context *ctx = zink_context(pctx);
   struct zink_screen *screen = zink_screen(ctx->base.screen);

   switch (param) {
   case PIPE_CONTEXT_PARAM_PIN_THREADS_TO_L3_CACHE:
      if (screen->threaded_submit)
         util_set_thread_affinity(screen->flush_queue.threads[0],
                                 util_get_cpu_caps()->L3_affinity_mask[value],
                                 NULL, util_get_cpu_caps()->num_cpu_mask_bits);
      break;
   default:
      break;
   }
}

static void
zink_set_debug_callback(struct pipe_context *pctx, const struct util_debug_callback *cb)
{
   struct zink_context *ctx = zink_context(pctx);

   if (cb)
      ctx->dbg = *cb;
   else
      memset(&ctx->dbg, 0, sizeof(ctx->dbg));
}

static VkSamplerMipmapMode
sampler_mipmap_mode(enum pipe_tex_mipfilter filter)
{
   switch (filter) {
   case PIPE_TEX_MIPFILTER_NEAREST: return VK_SAMPLER_MIPMAP_MODE_NEAREST;
   case PIPE_TEX_MIPFILTER_LINEAR: return VK_SAMPLER_MIPMAP_MODE_LINEAR;
   case PIPE_TEX_MIPFILTER_NONE:
      unreachable("PIPE_TEX_MIPFILTER_NONE should be dealt with earlier");
   }
   unreachable("unexpected filter");
}

static VkSamplerAddressMode
sampler_address_mode(enum pipe_tex_wrap filter)
{
   switch (filter) {
   case PIPE_TEX_WRAP_REPEAT: return VK_SAMPLER_ADDRESS_MODE_REPEAT;
   case PIPE_TEX_WRAP_CLAMP_TO_EDGE: return VK_SAMPLER_ADDRESS_MODE_CLAMP_TO_EDGE;
   case PIPE_TEX_WRAP_CLAMP_TO_BORDER: return VK_SAMPLER_ADDRESS_MODE_CLAMP_TO_BORDER;
   case PIPE_TEX_WRAP_MIRROR_REPEAT: return VK_SAMPLER_ADDRESS_MODE_MIRRORED_REPEAT;
   case PIPE_TEX_WRAP_MIRROR_CLAMP_TO_EDGE: return VK_SAMPLER_ADDRESS_MODE_MIRROR_CLAMP_TO_EDGE;
   case PIPE_TEX_WRAP_MIRROR_CLAMP_TO_BORDER: return VK_SAMPLER_ADDRESS_MODE_MIRROR_CLAMP_TO_EDGE; /* not technically correct, but kinda works */
   default: break;
   }
   unreachable("unexpected wrap");
}

static VkCompareOp
compare_op(enum pipe_compare_func op)
{
   switch (op) {
      case PIPE_FUNC_NEVER: return VK_COMPARE_OP_NEVER;
      case PIPE_FUNC_LESS: return VK_COMPARE_OP_LESS;
      case PIPE_FUNC_EQUAL: return VK_COMPARE_OP_EQUAL;
      case PIPE_FUNC_LEQUAL: return VK_COMPARE_OP_LESS_OR_EQUAL;
      case PIPE_FUNC_GREATER: return VK_COMPARE_OP_GREATER;
      case PIPE_FUNC_NOTEQUAL: return VK_COMPARE_OP_NOT_EQUAL;
      case PIPE_FUNC_GEQUAL: return VK_COMPARE_OP_GREATER_OR_EQUAL;
      case PIPE_FUNC_ALWAYS: return VK_COMPARE_OP_ALWAYS;
   }
   unreachable("unexpected compare");
}

static inline bool
wrap_needs_border_color(unsigned wrap)
{
   return wrap == PIPE_TEX_WRAP_CLAMP || wrap == PIPE_TEX_WRAP_CLAMP_TO_BORDER ||
          wrap == PIPE_TEX_WRAP_MIRROR_CLAMP || wrap == PIPE_TEX_WRAP_MIRROR_CLAMP_TO_BORDER;
}

static VkBorderColor
get_border_color(const union pipe_color_union *color, bool is_integer, bool need_custom)
{
   if (is_integer) {
      if (color->ui[0] == 0 && color->ui[1] == 0 && color->ui[2] == 0 && color->ui[3] == 0)
         return VK_BORDER_COLOR_INT_TRANSPARENT_BLACK;
      if (color->ui[0] == 0 && color->ui[1] == 0 && color->ui[2] == 0 && color->ui[3] == 1)
         return VK_BORDER_COLOR_INT_OPAQUE_BLACK;
      if (color->ui[0] == 1 && color->ui[1] == 1 && color->ui[2] == 1 && color->ui[3] == 1)
         return VK_BORDER_COLOR_INT_OPAQUE_WHITE;
      return need_custom ? VK_BORDER_COLOR_INT_CUSTOM_EXT : VK_BORDER_COLOR_INT_TRANSPARENT_BLACK;
   }

   if (color->f[0] == 0 && color->f[1] == 0 && color->f[2] == 0 && color->f[3] == 0)
      return VK_BORDER_COLOR_FLOAT_TRANSPARENT_BLACK;
   if (color->f[0] == 0 && color->f[1] == 0 && color->f[2] == 0 && color->f[3] == 1)
      return VK_BORDER_COLOR_FLOAT_OPAQUE_BLACK;
   if (color->f[0] == 1 && color->f[1] == 1 && color->f[2] == 1 && color->f[3] == 1)
      return VK_BORDER_COLOR_FLOAT_OPAQUE_WHITE;
   return need_custom ? VK_BORDER_COLOR_FLOAT_CUSTOM_EXT : VK_BORDER_COLOR_FLOAT_TRANSPARENT_BLACK;
}

static void *
zink_create_sampler_state(struct pipe_context *pctx,
                          const struct pipe_sampler_state *state)
{
   struct zink_screen *screen = zink_screen(pctx->screen);
   bool need_custom = false;
   bool need_clamped_border_color = false;
   VkSamplerCreateInfo sci = {0};
   VkSamplerCustomBorderColorCreateInfoEXT cbci = {0};
   VkSamplerCustomBorderColorCreateInfoEXT cbci_clamped = {0};
   sci.sType = VK_STRUCTURE_TYPE_SAMPLER_CREATE_INFO;
   if (screen->info.have_EXT_non_seamless_cube_map && !state->seamless_cube_map)
      sci.flags |= VK_SAMPLER_CREATE_NON_SEAMLESS_CUBE_MAP_BIT_EXT;
   assert(!state->unnormalized_coords);
   sci.magFilter = zink_filter(state->mag_img_filter);
   if (sci.unnormalizedCoordinates)
      sci.minFilter = sci.magFilter;
   else
      sci.minFilter = zink_filter(state->min_img_filter);

   VkSamplerReductionModeCreateInfo rci;
   rci.sType = VK_STRUCTURE_TYPE_SAMPLER_REDUCTION_MODE_CREATE_INFO;
   rci.pNext = NULL;
   switch (state->reduction_mode) {
   case PIPE_TEX_REDUCTION_MIN:
      rci.reductionMode = VK_SAMPLER_REDUCTION_MODE_MIN;
      break;
   case PIPE_TEX_REDUCTION_MAX:
      rci.reductionMode = VK_SAMPLER_REDUCTION_MODE_MAX;
      break;
   default:
      rci.reductionMode = VK_SAMPLER_REDUCTION_MODE_WEIGHTED_AVERAGE;
      break;
   }
   if (state->reduction_mode)
      sci.pNext = &rci;

   if (sci.unnormalizedCoordinates) {
      sci.mipmapMode = VK_SAMPLER_MIPMAP_MODE_NEAREST;
   } else if (state->min_mip_filter != PIPE_TEX_MIPFILTER_NONE) {
      sci.mipmapMode = sampler_mipmap_mode(state->min_mip_filter);
      sci.minLod = state->min_lod;
      sci.maxLod = MAX2(state->max_lod, state->min_lod);
   } else {
      sci.mipmapMode = VK_SAMPLER_MIPMAP_MODE_NEAREST;
      sci.minLod = 0;
      sci.maxLod = 0.25f;
   }

   if (!sci.unnormalizedCoordinates) {
      sci.addressModeU = sampler_address_mode(state->wrap_s);
      sci.addressModeV = sampler_address_mode(state->wrap_t);
      sci.addressModeW = sampler_address_mode(state->wrap_r);
   } else {
      sci.addressModeU = sci.addressModeV = sci.addressModeW = VK_SAMPLER_ADDRESS_MODE_CLAMP_TO_EDGE;
   }

   sci.mipLodBias = CLAMP(state->lod_bias,
                          -screen->info.props.limits.maxSamplerLodBias,
                          screen->info.props.limits.maxSamplerLodBias);

   need_custom |= wrap_needs_border_color(state->wrap_s);
   need_custom |= wrap_needs_border_color(state->wrap_t);
   need_custom |= wrap_needs_border_color(state->wrap_r);

   if (state->compare_mode == PIPE_TEX_COMPARE_NONE)
      sci.compareOp = VK_COMPARE_OP_NEVER;
   else {
      sci.compareOp = compare_op(state->compare_func);
      sci.compareEnable = VK_TRUE;
   }

   bool is_integer = state->border_color_is_integer;

   sci.borderColor = get_border_color(&state->border_color, is_integer, need_custom);
   if (sci.borderColor > VK_BORDER_COLOR_INT_OPAQUE_WHITE && need_custom) {
      if (!screen->info.border_color_feats.customBorderColorWithoutFormat &&
          screen->info.driver_props.driverID != VK_DRIVER_ID_MESA_TURNIP) {
         static bool warned = false;
         warn_missing_feature(warned, "customBorderColorWithoutFormat");
      }
      if (screen->info.have_EXT_custom_border_color &&
          (screen->info.border_color_feats.customBorderColorWithoutFormat || state->border_color_format)) {
         if (!screen->info.have_EXT_border_color_swizzle) {
            static bool warned = false;
            warn_missing_feature(warned, "VK_EXT_border_color_swizzle");
         }

         if (!is_integer && !screen->have_D24_UNORM_S8_UINT) {
            union pipe_color_union clamped_border_color;
            for (unsigned i = 0; i < 4; ++i) {
               /* Use channel 0 on purpose, so that we can use OPAQUE_WHITE
                * when the border color is 1.0. */
               clamped_border_color.f[i] = CLAMP(state->border_color.f[0], 0, 1);
            }
            if (memcmp(&state->border_color, &clamped_border_color, sizeof(clamped_border_color)) != 0) {
               need_clamped_border_color = true;
               cbci_clamped.sType = VK_STRUCTURE_TYPE_SAMPLER_CUSTOM_BORDER_COLOR_CREATE_INFO_EXT;
               cbci_clamped.format = VK_FORMAT_UNDEFINED;
               /* these are identical unions */
               memcpy(&cbci_clamped.customBorderColor, &clamped_border_color, sizeof(union pipe_color_union));
            }
         }
         cbci.sType = VK_STRUCTURE_TYPE_SAMPLER_CUSTOM_BORDER_COLOR_CREATE_INFO_EXT;
         if (screen->info.border_color_feats.customBorderColorWithoutFormat) {
            cbci.format = VK_FORMAT_UNDEFINED;
            /* these are identical unions */
            memcpy(&cbci.customBorderColor, &state->border_color, sizeof(union pipe_color_union));
         } else {
            if (util_format_is_depth_or_stencil(state->border_color_format)) {
               if (is_integer) {
                  cbci.format = VK_FORMAT_S8_UINT;
                  for (unsigned i = 0; i < 4; i++)
                     cbci.customBorderColor.uint32[i] = CLAMP(state->border_color.ui[i], 0, 255);
               } else {
                  cbci.format = zink_get_format(screen, util_format_get_depth_only(state->border_color_format));
                  /* these are identical unions */
                  memcpy(&cbci.customBorderColor, &state->border_color, sizeof(union pipe_color_union));
               }
            } else {
               cbci.format = zink_get_format(screen, state->border_color_format);
               union pipe_color_union color;
               for (unsigned i = 0; i < 4; i++) {
                  zink_format_clamp_channel_srgb(util_format_description(state->border_color_format), &color, &state->border_color, i);
               }
               zink_convert_color(screen, state->border_color_format, (void*)&cbci.customBorderColor, &color);
            }
         }
         cbci.pNext = sci.pNext;
         sci.pNext = &cbci;
         UNUSED uint32_t check = p_atomic_inc_return(&screen->cur_custom_border_color_samplers);
         assert(check <= screen->info.border_color_props.maxCustomBorderColorSamplers);
      } else
         sci.borderColor = VK_BORDER_COLOR_FLOAT_TRANSPARENT_BLACK; // TODO with custom shader if we're super interested?
      if (sci.unnormalizedCoordinates)
         sci.addressModeU = sci.addressModeV = sci.addressModeW = VK_SAMPLER_ADDRESS_MODE_CLAMP_TO_BORDER;
   }

   if (state->max_anisotropy > 1) {
      sci.maxAnisotropy = state->max_anisotropy;
      sci.anisotropyEnable = VK_TRUE;
   }

   struct zink_sampler_state *sampler = CALLOC_STRUCT(zink_sampler_state);
   if (!sampler)
      return NULL;

   VkResult result = VKSCR(CreateSampler)(screen->dev, &sci, NULL, &sampler->sampler);
   if (result != VK_SUCCESS) {
      mesa_loge("ZINK: vkCreateSampler failed (%s)", vk_Result_to_str(result));
      FREE(sampler);
      return NULL;
   }
   if (need_clamped_border_color) {
      sci.pNext = &cbci_clamped;
      result = VKSCR(CreateSampler)(screen->dev, &sci, NULL, &sampler->sampler_clamped);
      if (result != VK_SUCCESS) {
         mesa_loge("ZINK: vkCreateSampler failed (%s)", vk_Result_to_str(result));
         VKSCR(DestroySampler)(screen->dev, sampler->sampler, NULL);
         FREE(sampler);
         return NULL;
      }
   }
   sampler->custom_border_color = need_custom;
   if (!screen->info.have_EXT_non_seamless_cube_map)
      sampler->emulate_nonseamless = !state->seamless_cube_map;

   return sampler;
}

ALWAYS_INLINE static VkImageLayout
get_layout_for_binding(const struct zink_context *ctx, struct zink_resource *res, enum zink_descriptor_type type, bool is_compute)
{
   if (res->obj->is_buffer)
      return 0;
   switch (type) {
   case ZINK_DESCRIPTOR_TYPE_SAMPLER_VIEW:
      return zink_descriptor_util_image_layout_eval(ctx, res, is_compute);
   case ZINK_DESCRIPTOR_TYPE_IMAGE:
      return VK_IMAGE_LAYOUT_GENERAL;
   default:
      break;
   }
   return 0;
}

ALWAYS_INLINE static struct zink_surface *
get_imageview_for_binding(struct zink_context *ctx, gl_shader_stage stage, enum zink_descriptor_type type, unsigned idx)
{
   switch (type) {
   case ZINK_DESCRIPTOR_TYPE_SAMPLER_VIEW: {
      struct zink_sampler_view *sampler_view = zink_sampler_view(ctx->sampler_views[stage][idx]);
      if (!sampler_view || !sampler_view->base.texture)
         return NULL;
      /* if this is a non-seamless cube sampler, return the cube array view */
      if (ctx->di.emulate_nonseamless[stage] & ctx->di.cubes[stage] & BITFIELD_BIT(idx))
         return sampler_view->cube_array;
      bool needs_zs_shader_swizzle = (ctx->di.zs_swizzle[stage].mask & BITFIELD_BIT(idx)) &&
                                     zink_screen(ctx->base.screen)->driver_workarounds.needs_zs_shader_swizzle;
      bool needs_shadow_shader_swizzle = (stage == MESA_SHADER_FRAGMENT) && ctx->gfx_stages[MESA_SHADER_FRAGMENT] &&
                                         (ctx->di.zs_swizzle[MESA_SHADER_FRAGMENT].mask & ctx->gfx_stages[MESA_SHADER_FRAGMENT]->fs.legacy_shadow_mask & BITFIELD_BIT(idx));
      if (sampler_view->zs_view && (needs_zs_shader_swizzle || needs_shadow_shader_swizzle))
         return sampler_view->zs_view;
      return sampler_view->image_view;
   }
   case ZINK_DESCRIPTOR_TYPE_IMAGE: {
      struct zink_image_view *image_view = &ctx->image_views[stage][idx];
      return image_view->base.resource ? image_view->surface : NULL;
   }
   default:
      break;
   }
   unreachable("ACK");
   return VK_NULL_HANDLE;
}

ALWAYS_INLINE static struct zink_buffer_view *
get_bufferview_for_binding(struct zink_context *ctx, gl_shader_stage stage, enum zink_descriptor_type type, unsigned idx)
{
   switch (type) {
   case ZINK_DESCRIPTOR_TYPE_SAMPLER_VIEW: {
      struct zink_sampler_view *sampler_view = zink_sampler_view(ctx->sampler_views[stage][idx]);
      return sampler_view->base.texture ? sampler_view->buffer_view : NULL;
   }
   case ZINK_DESCRIPTOR_TYPE_IMAGE: {
      struct zink_image_view *image_view = &ctx->image_views[stage][idx];
      return image_view->base.resource ? image_view->buffer_view : NULL;
   }
   default:
      break;
   }
   unreachable("ACK");
   return VK_NULL_HANDLE;
}

ALWAYS_INLINE static struct zink_resource *
update_descriptor_state_ubo(struct zink_context *ctx, gl_shader_stage shader, unsigned slot, struct zink_resource *res)
{
   struct zink_screen *screen = zink_screen(ctx->base.screen);
   bool have_null_descriptors = screen->info.rb2_feats.nullDescriptor;
   const enum zink_descriptor_type type = ZINK_DESCRIPTOR_TYPE_UBO;
   ctx->di.descriptor_res[type][shader][slot] = res;
   if (zink_descriptor_mode == ZINK_DESCRIPTOR_MODE_DB) {
      if (res)
         ctx->di.db.ubos[shader][slot].address = res->obj->bda + ctx->ubos[shader][slot].buffer_offset;
      else
         ctx->di.db.ubos[shader][slot].address = 0;
      ctx->di.db.ubos[shader][slot].range = res ? ctx->ubos[shader][slot].buffer_size : VK_WHOLE_SIZE;
      assert(ctx->di.db.ubos[shader][slot].range == VK_WHOLE_SIZE ||
             ctx->di.db.ubos[shader][slot].range <= screen->info.props.limits.maxUniformBufferRange);
   } else {
      ctx->di.t.ubos[shader][slot].offset = ctx->ubos[shader][slot].buffer_offset;
      if (res) {
         ctx->di.t.ubos[shader][slot].buffer = res->obj->buffer;
         ctx->di.t.ubos[shader][slot].range = ctx->ubos[shader][slot].buffer_size;
         assert(ctx->di.t.ubos[shader][slot].range <= screen->info.props.limits.maxUniformBufferRange);
      } else {
         VkBuffer null_buffer = zink_resource(ctx->dummy_vertex_buffer)->obj->buffer;
         ctx->di.t.ubos[shader][slot].buffer = have_null_descriptors ? VK_NULL_HANDLE : null_buffer;
         ctx->di.t.ubos[shader][slot].range = VK_WHOLE_SIZE;
      }
   }
   if (!slot) {
      if (res)
         ctx->di.push_valid |= BITFIELD64_BIT(shader);
      else
         ctx->di.push_valid &= ~BITFIELD64_BIT(shader);
   }
   return res;
}

ALWAYS_INLINE static struct zink_resource *
update_descriptor_state_ssbo(struct zink_context *ctx, gl_shader_stage shader, unsigned slot, struct zink_resource *res)
{
   struct zink_screen *screen = zink_screen(ctx->base.screen);
   bool have_null_descriptors = screen->info.rb2_feats.nullDescriptor;
   const enum zink_descriptor_type type = ZINK_DESCRIPTOR_TYPE_SSBO;
   ctx->di.descriptor_res[type][shader][slot] = res;
   if (zink_descriptor_mode == ZINK_DESCRIPTOR_MODE_DB) {
      if (res)
         ctx->di.db.ssbos[shader][slot].address = res->obj->bda + ctx->ssbos[shader][slot].buffer_offset;
      else
         ctx->di.db.ssbos[shader][slot].address = 0;
      ctx->di.db.ssbos[shader][slot].range = res ? ctx->ssbos[shader][slot].buffer_size : VK_WHOLE_SIZE;
   } else {
      ctx->di.t.ssbos[shader][slot].offset = ctx->ssbos[shader][slot].buffer_offset;
      if (res) {
         ctx->di.t.ssbos[shader][slot].buffer = res->obj->buffer;
         ctx->di.t.ssbos[shader][slot].range = ctx->ssbos[shader][slot].buffer_size;
      } else {
         VkBuffer null_buffer = zink_resource(ctx->dummy_vertex_buffer)->obj->buffer;
         ctx->di.t.ssbos[shader][slot].buffer = have_null_descriptors ? VK_NULL_HANDLE : null_buffer;
         ctx->di.t.ssbos[shader][slot].range = VK_WHOLE_SIZE;
      }
   }
   return res;
}

ALWAYS_INLINE static struct zink_resource *
update_descriptor_state_sampler(struct zink_context *ctx, gl_shader_stage shader, unsigned slot, struct zink_resource *res)
{
   struct zink_screen *screen = zink_screen(ctx->base.screen);
   bool have_null_descriptors = screen->info.rb2_feats.nullDescriptor;
   const enum zink_descriptor_type type = ZINK_DESCRIPTOR_TYPE_SAMPLER_VIEW;
   ctx->di.descriptor_res[type][shader][slot] = res;
   if (res) {
      if (res->obj->is_buffer) {
         if (zink_descriptor_mode == ZINK_DESCRIPTOR_MODE_DB) {
            ctx->di.db.tbos[shader][slot].address = res->obj->bda + ctx->sampler_views[shader][slot]->u.buf.offset;
            ctx->di.db.tbos[shader][slot].range = ctx->sampler_views[shader][slot]->u.buf.size;
            ctx->di.db.tbos[shader][slot].format = zink_get_format(screen, ctx->sampler_views[shader][slot]->format);
         } else {
            struct zink_buffer_view *bv = get_bufferview_for_binding(ctx, shader, type, slot);
            ctx->di.t.tbos[shader][slot] = bv->buffer_view;
         }
      } else {
         struct zink_surface *surface = get_imageview_for_binding(ctx, shader, type, slot);
         ctx->di.textures[shader][slot].imageLayout = ctx->blitting ? res->layout : get_layout_for_binding(ctx, res, type, shader == MESA_SHADER_COMPUTE);
         ctx->di.textures[shader][slot].imageView = surface->image_view;
         if (!screen->have_D24_UNORM_S8_UINT &&
             ctx->sampler_states[shader][slot] && ctx->sampler_states[shader][slot]->sampler_clamped) {
            struct zink_sampler_state *state = ctx->sampler_states[shader][slot];
            VkSampler sampler = (surface->base.format == PIPE_FORMAT_Z24X8_UNORM && surface->ivci.format == VK_FORMAT_D32_SFLOAT) ||
                                (surface->base.format == PIPE_FORMAT_Z24_UNORM_S8_UINT && surface->ivci.format == VK_FORMAT_D32_SFLOAT_S8_UINT) ?
                                state->sampler_clamped :
                                state->sampler;
            if (ctx->di.textures[shader][slot].sampler != sampler) {
               ctx->invalidate_descriptor_state(ctx, shader, ZINK_DESCRIPTOR_TYPE_SAMPLER_VIEW, slot, 1);
               ctx->di.textures[shader][slot].sampler = sampler;
            }
         }
      }
   } else {
      if (likely(have_null_descriptors)) {
         ctx->di.textures[shader][slot].imageView = VK_NULL_HANDLE;
         ctx->di.textures[shader][slot].imageLayout = VK_IMAGE_LAYOUT_UNDEFINED;
         if (zink_descriptor_mode == ZINK_DESCRIPTOR_MODE_DB) {
            ctx->di.db.tbos[shader][slot].address = 0;
            ctx->di.db.tbos[shader][slot].range = VK_WHOLE_SIZE;
         } else {
            ctx->di.t.tbos[shader][slot] = VK_NULL_HANDLE;
         }
      } else {
         assert(zink_descriptor_mode != ZINK_DESCRIPTOR_MODE_DB);
         struct zink_surface *null_surface = zink_get_dummy_surface(ctx, 0);
         struct zink_buffer_view *null_bufferview = ctx->dummy_bufferview;
         ctx->di.textures[shader][slot].imageView = null_surface->image_view;
         ctx->di.textures[shader][slot].imageLayout = VK_IMAGE_LAYOUT_SHADER_READ_ONLY_OPTIMAL;
         ctx->di.t.tbos[shader][slot] = null_bufferview->buffer_view;
      }
   }
   return res;
}

void
zink_update_shadow_samplerviews(struct zink_context *ctx, unsigned mask)
{
   u_foreach_bit(slot, mask)
      update_descriptor_state_sampler(ctx, MESA_SHADER_FRAGMENT, slot, ctx->di.descriptor_res[ZINK_DESCRIPTOR_TYPE_SAMPLER_VIEW][MESA_SHADER_FRAGMENT][slot]);
}

ALWAYS_INLINE static struct zink_resource *
update_descriptor_state_image(struct zink_context *ctx, gl_shader_stage shader, unsigned slot, struct zink_resource *res)
{
   struct zink_screen *screen = zink_screen(ctx->base.screen);
   bool have_null_descriptors = screen->info.rb2_feats.nullDescriptor;
   const enum zink_descriptor_type type = ZINK_DESCRIPTOR_TYPE_IMAGE;
   ctx->di.descriptor_res[type][shader][slot] = res;
   if (res) {
      if (res->obj->is_buffer) {
         if (zink_descriptor_mode == ZINK_DESCRIPTOR_MODE_DB) {
            ctx->di.db.texel_images[shader][slot].address = res->obj->bda + ctx->image_views[shader][slot].base.u.buf.offset;
            ctx->di.db.texel_images[shader][slot].range = ctx->image_views[shader][slot].base.u.buf.size;
            ctx->di.db.texel_images[shader][slot].format = zink_get_format(screen, ctx->image_views[shader][slot].base.format);
         } else {
            struct zink_buffer_view *bv = get_bufferview_for_binding(ctx, shader, type, slot);
            ctx->di.t.texel_images[shader][slot] = bv->buffer_view;
         }
      } else {
         struct zink_surface *surface = get_imageview_for_binding(ctx, shader, type, slot);
         ctx->di.images[shader][slot].imageLayout = VK_IMAGE_LAYOUT_GENERAL;
         ctx->di.images[shader][slot].imageView = surface->image_view;
      }
   } else {
      if (likely(have_null_descriptors)) {
         memset(&ctx->di.images[shader][slot], 0, sizeof(ctx->di.images[shader][slot]));
         if (zink_descriptor_mode == ZINK_DESCRIPTOR_MODE_DB) {
            ctx->di.db.texel_images[shader][slot].address = 0;
            ctx->di.db.texel_images[shader][slot].range = VK_WHOLE_SIZE;
         } else {
            ctx->di.t.texel_images[shader][slot] = VK_NULL_HANDLE;
         }
      } else {
         assert(zink_descriptor_mode != ZINK_DESCRIPTOR_MODE_DB);
         struct zink_surface *null_surface = zink_get_dummy_surface(ctx, 0);
         struct zink_buffer_view *null_bufferview = ctx->dummy_bufferview;
         ctx->di.images[shader][slot].imageView = null_surface->image_view;
         ctx->di.images[shader][slot].imageLayout = VK_IMAGE_LAYOUT_GENERAL;
         ctx->di.t.texel_images[shader][slot] = null_bufferview->buffer_view;
      }
   }
   return res;
}

static void
update_nonseamless_shader_key(struct zink_context *ctx, gl_shader_stage pstage)
{
   const uint32_t new_mask = ctx->di.emulate_nonseamless[pstage] & ctx->di.cubes[pstage];
   if (pstage == MESA_SHADER_COMPUTE) {
      if (ctx->compute_pipeline_state.key.base.nonseamless_cube_mask != new_mask)
         ctx->compute_dirty = true;
      ctx->compute_pipeline_state.key.base.nonseamless_cube_mask = new_mask;
   } else {
      if (zink_get_shader_key_base(ctx, pstage)->nonseamless_cube_mask != new_mask)
         zink_set_shader_key_base(ctx, pstage)->nonseamless_cube_mask = new_mask;
   }
}

static void
zink_bind_sampler_states(struct pipe_context *pctx,
                         gl_shader_stage shader,
                         unsigned start_slot,
                         unsigned num_samplers,
                         void **samplers)
{
   struct zink_context *ctx = zink_context(pctx);
   struct zink_screen *screen = zink_screen(pctx->screen);
   for (unsigned i = 0; i < num_samplers; ++i) {
      struct zink_sampler_state *state = samplers[i];
      if (samplers[i] == ctx->sampler_states[shader][start_slot + i])
         continue;
      ctx->invalidate_descriptor_state(ctx, shader, ZINK_DESCRIPTOR_TYPE_SAMPLER_VIEW, start_slot, 1);
      ctx->sampler_states[shader][start_slot + i] = state;
      if (state) {
         ctx->di.textures[shader][start_slot + i].sampler = state->sampler;
         if (state->sampler_clamped && !screen->have_D24_UNORM_S8_UINT) {
            struct zink_surface *surface = get_imageview_for_binding(ctx, shader, ZINK_DESCRIPTOR_TYPE_SAMPLER_VIEW, start_slot + i);
            if (surface &&
                ((surface->base.format == PIPE_FORMAT_Z24X8_UNORM && surface->ivci.format == VK_FORMAT_D32_SFLOAT) ||
                 (surface->base.format == PIPE_FORMAT_Z24_UNORM_S8_UINT && surface->ivci.format == VK_FORMAT_D32_SFLOAT_S8_UINT)))
               ctx->di.textures[shader][start_slot + i].sampler = state->sampler_clamped;
         }
      } else {
         ctx->di.textures[shader][start_slot + i].sampler = VK_NULL_HANDLE;
      }
   }
   ctx->di.num_samplers[shader] = start_slot + num_samplers;
}

static void
zink_bind_sampler_states_nonseamless(struct pipe_context *pctx,
                                     gl_shader_stage shader,
                                     unsigned start_slot,
                                     unsigned num_samplers,
                                     void **samplers)
{
   struct zink_context *ctx = zink_context(pctx);
   uint32_t old_mask = ctx->di.emulate_nonseamless[shader];
   uint32_t mask = BITFIELD_RANGE(start_slot, num_samplers);
   ctx->di.emulate_nonseamless[shader] &= ~mask;
   for (unsigned i = 0; i < num_samplers; ++i) {
      struct zink_sampler_state *state = samplers[i];
      const uint32_t bit = BITFIELD_BIT(start_slot + i);
      if (!state)
         continue;
      if (state->emulate_nonseamless)
         ctx->di.emulate_nonseamless[shader] |= bit;
      if (state->emulate_nonseamless != (old_mask & bit) && (ctx->di.cubes[shader] & bit)) {
         struct zink_surface *surface = get_imageview_for_binding(ctx, shader, ZINK_DESCRIPTOR_TYPE_SAMPLER_VIEW, start_slot + i);
         if (surface && ctx->di.images[shader][start_slot + i].imageView != surface->image_view) {
            ctx->di.images[shader][start_slot + i].imageView = surface->image_view;
            update_descriptor_state_sampler(ctx, shader, start_slot + i, zink_resource(surface->base.texture));
            ctx->invalidate_descriptor_state(ctx, shader, ZINK_DESCRIPTOR_TYPE_SAMPLER_VIEW, start_slot + i, 1);
         }
      }
   }
   zink_bind_sampler_states(pctx, shader, start_slot, num_samplers, samplers);
   update_nonseamless_shader_key(ctx, shader);
}

static void
zink_delete_sampler_state(struct pipe_context *pctx,
                          void *sampler_state)
{
   struct zink_sampler_state *sampler = sampler_state;
   struct zink_batch *batch = &zink_context(pctx)->batch;
   /* may be called if context_create fails */
   if (batch->state) {
      util_dynarray_append(&batch->state->zombie_samplers, VkSampler,
                           sampler->sampler);
      if (sampler->sampler_clamped)
         util_dynarray_append(&batch->state->zombie_samplers, VkSampler,
                              sampler->sampler_clamped);
   }
   if (sampler->custom_border_color)
      p_atomic_dec(&zink_screen(pctx->screen)->cur_custom_border_color_samplers);
   FREE(sampler);
}

static VkImageAspectFlags
sampler_aspect_from_format(enum pipe_format fmt)
{
   if (util_format_is_depth_or_stencil(fmt)) {
      const struct util_format_description *desc = util_format_description(fmt);
      if (util_format_has_depth(desc))
         return VK_IMAGE_ASPECT_DEPTH_BIT;
      assert(util_format_has_stencil(desc));
      return VK_IMAGE_ASPECT_STENCIL_BIT;
   } else
     return VK_IMAGE_ASPECT_COLOR_BIT;
}

static uint32_t
hash_bufferview(void *bvci)
{
   size_t offset = offsetof(VkBufferViewCreateInfo, flags);
   return _mesa_hash_data((char*)bvci + offset, sizeof(VkBufferViewCreateInfo) - offset);
}

static VkBufferViewCreateInfo
create_bvci(struct zink_context *ctx, struct zink_resource *res, enum pipe_format format, uint32_t offset, uint32_t range)
{
   struct zink_screen *screen = zink_screen(ctx->base.screen);
   VkBufferViewCreateInfo bvci;
   // Zero whole struct (including alignment holes), so hash_bufferview
   // does not access potentially uninitialized data.
   memset(&bvci, 0, sizeof(bvci));
   bvci.sType = VK_STRUCTURE_TYPE_BUFFER_VIEW_CREATE_INFO;
   bvci.pNext = NULL;
   if (screen->format_props[format].bufferFeatures & VK_FORMAT_FEATURE_STORAGE_TEXEL_BUFFER_BIT)
      bvci.buffer = res->obj->storage_buffer ? res->obj->storage_buffer : res->obj->buffer;
   else
      bvci.buffer = res->obj->buffer;
   bvci.format = zink_get_format(screen, format);
   assert(bvci.format);
   bvci.offset = offset;
   bvci.range = !offset && range == res->base.b.width0 ? VK_WHOLE_SIZE : range;
   unsigned blocksize = util_format_get_blocksize(format);
   if (bvci.range != VK_WHOLE_SIZE) {
      /* clamp out partial texels */
      bvci.range -= bvci.range % blocksize;
      if (bvci.offset + bvci.range >= res->base.b.width0)
         bvci.range = VK_WHOLE_SIZE;
   }
   uint64_t clamp = blocksize * screen->info.props.limits.maxTexelBufferElements;
   if (bvci.range == VK_WHOLE_SIZE && res->base.b.width0 > clamp)
      bvci.range = clamp;
   bvci.flags = 0;
   return bvci;
}

static struct zink_buffer_view *
get_buffer_view(struct zink_context *ctx, struct zink_resource *res, VkBufferViewCreateInfo *bvci)
{
   struct zink_screen *screen = zink_screen(ctx->base.screen);
   struct zink_buffer_view *buffer_view = NULL;

   uint32_t hash = hash_bufferview(bvci);
   simple_mtx_lock(&res->bufferview_mtx);
   struct hash_entry *he = _mesa_hash_table_search_pre_hashed(&res->bufferview_cache, hash, bvci);
   if (he) {
      buffer_view = he->data;
      p_atomic_inc(&buffer_view->reference.count);
   } else {
      VkBufferView view;
      VkResult result = VKSCR(CreateBufferView)(screen->dev, bvci, NULL, &view);
      if (result != VK_SUCCESS) {
         mesa_loge("ZINK: vkCreateBufferView failed (%s)", vk_Result_to_str(result));
         goto out;
      }
      buffer_view = CALLOC_STRUCT(zink_buffer_view);
      if (!buffer_view) {
         VKSCR(DestroyBufferView)(screen->dev, view, NULL);
         goto out;
      }
      pipe_reference_init(&buffer_view->reference, 1);
      pipe_resource_reference(&buffer_view->pres, &res->base.b);
      buffer_view->bvci = *bvci;
      buffer_view->buffer_view = view;
      buffer_view->hash = hash;
      _mesa_hash_table_insert_pre_hashed(&res->bufferview_cache, hash, &buffer_view->bvci, buffer_view);
   }
out:
   simple_mtx_unlock(&res->bufferview_mtx);
   return buffer_view;
}

enum pipe_swizzle
zink_clamp_void_swizzle(const struct util_format_description *desc, enum pipe_swizzle swizzle)
{
   switch (swizzle) {
   case PIPE_SWIZZLE_X:
   case PIPE_SWIZZLE_Y:
   case PIPE_SWIZZLE_Z:
   case PIPE_SWIZZLE_W:
      return desc->channel[swizzle].type == UTIL_FORMAT_TYPE_VOID ? PIPE_SWIZZLE_1 : swizzle;
   default:
      break;
   }
   return swizzle;
}

ALWAYS_INLINE static enum pipe_swizzle
clamp_zs_swizzle(enum pipe_swizzle swizzle)
{
   switch (swizzle) {
   case PIPE_SWIZZLE_X:
   case PIPE_SWIZZLE_Y:
   case PIPE_SWIZZLE_Z:
   case PIPE_SWIZZLE_W:
      return PIPE_SWIZZLE_X;
   default:
      break;
   }
   return swizzle;
}

ALWAYS_INLINE static enum pipe_swizzle
clamp_alpha_swizzle(enum pipe_swizzle swizzle)
{
   if (swizzle == PIPE_SWIZZLE_W)
      return PIPE_SWIZZLE_X;
   if (swizzle < PIPE_SWIZZLE_W)
      return PIPE_SWIZZLE_0;
   return swizzle;
}

ALWAYS_INLINE static enum pipe_swizzle
clamp_luminance_swizzle(enum pipe_swizzle swizzle)
{
   if (swizzle == PIPE_SWIZZLE_W)
      return PIPE_SWIZZLE_1;
   if (swizzle < PIPE_SWIZZLE_W)
      return PIPE_SWIZZLE_X;
   return swizzle;
}

ALWAYS_INLINE static enum pipe_swizzle
clamp_luminance_alpha_swizzle(enum pipe_swizzle swizzle)
{
   if (swizzle == PIPE_SWIZZLE_W)
      return PIPE_SWIZZLE_Y;
   if (swizzle < PIPE_SWIZZLE_W)
      return PIPE_SWIZZLE_X;
   return swizzle;
}

ALWAYS_INLINE static bool
viewtype_is_cube(const VkImageViewCreateInfo *ivci)
{
   return ivci->viewType == VK_IMAGE_VIEW_TYPE_CUBE ||
          ivci->viewType == VK_IMAGE_VIEW_TYPE_CUBE_ARRAY;
}

static struct pipe_sampler_view *
zink_create_sampler_view(struct pipe_context *pctx, struct pipe_resource *pres,
                         const struct pipe_sampler_view *state)
{
   struct zink_screen *screen = zink_screen(pctx->screen);
   struct zink_resource *res = zink_resource(pres);
   struct zink_context *ctx = zink_context(pctx);
   struct zink_sampler_view *sampler_view = CALLOC_STRUCT_CL(zink_sampler_view);
   bool err;

   if (!sampler_view) {
      mesa_loge("ZINK: failed to allocate sampler_view!");
      return NULL;
   }
      
   sampler_view->base = *state;
   sampler_view->base.texture = NULL;
   pipe_resource_reference(&sampler_view->base.texture, pres);
   sampler_view->base.reference.count = 1;
   sampler_view->base.context = pctx;

   if (state->target != PIPE_BUFFER) {
      VkImageViewCreateInfo ivci;

      struct pipe_surface templ = {0};
      templ.u.tex.level = state->u.tex.first_level;
      templ.format = state->format;
      /* avoid needing mutable for depth/stencil sampling */
      if (util_format_is_depth_and_stencil(pres->format))
         templ.format = pres->format;
      if (state->target != PIPE_TEXTURE_3D) {
         templ.u.tex.first_layer = state->u.tex.first_layer;
         templ.u.tex.last_layer = state->u.tex.last_layer;
      }

      if (zink_is_swapchain(res)) {
         if (!zink_kopper_acquire(ctx, res, UINT64_MAX)) {
            FREE_CL(sampler_view);
            return NULL;
         }
      }

      ivci = create_ivci(screen, res, &templ, state->target);
      ivci.subresourceRange.levelCount = state->u.tex.last_level - state->u.tex.first_level + 1;
      ivci.subresourceRange.aspectMask = sampler_aspect_from_format(state->format);
      bool red_depth_sampler_view = false;
      /* samplers for stencil aspects of packed formats need to always use stencil swizzle */
      if (ivci.subresourceRange.aspectMask & (VK_IMAGE_ASPECT_DEPTH_BIT | VK_IMAGE_ASPECT_STENCIL_BIT)) {
         ivci.components.r = zink_component_mapping(clamp_zs_swizzle(sampler_view->base.swizzle_r));
         ivci.components.g = zink_component_mapping(clamp_zs_swizzle(sampler_view->base.swizzle_g));
         ivci.components.b = zink_component_mapping(clamp_zs_swizzle(sampler_view->base.swizzle_b));
         ivci.components.a = zink_component_mapping(clamp_zs_swizzle(sampler_view->base.swizzle_a));

         /* If we're sampling depth and we might need to do shader rewrites for
          * legacy shadow sampling, then set up an extra image view that just
          * returns the red (depth) component, so you can always have the shadow
          * result available in the red component for the in-shader swizzling.
          * (Or if we have PVR's needs_zs_shader_swizzle and are sampling ONE
          * value for stencil, which also uses that view).
          */
         if (ivci.subresourceRange.aspectMask == VK_IMAGE_ASPECT_DEPTH_BIT ||
             zink_screen(ctx->base.screen)->driver_workarounds.needs_zs_shader_swizzle) {
            VkComponentSwizzle *swizzle = (VkComponentSwizzle*)&ivci.components;
            for (unsigned i = 0; i < 4; i++) {
               if (swizzle[i] == VK_COMPONENT_SWIZZLE_ONE ||
                   (swizzle[i] == VK_COMPONENT_SWIZZLE_ZERO && ivci.subresourceRange.aspectMask == VK_IMAGE_ASPECT_DEPTH_BIT))
                  red_depth_sampler_view = true;
            }
            /* this is the data that will be used in shader rewrites */
            sampler_view->swizzle.s[0] = clamp_zs_swizzle(sampler_view->base.swizzle_r);
            sampler_view->swizzle.s[1] = clamp_zs_swizzle(sampler_view->base.swizzle_g);
            sampler_view->swizzle.s[2] = clamp_zs_swizzle(sampler_view->base.swizzle_b);
            sampler_view->swizzle.s[3] = clamp_zs_swizzle(sampler_view->base.swizzle_a);
         }
      } else {
         enum pipe_swizzle swizzle[4] = {
            sampler_view->base.swizzle_r,
            sampler_view->base.swizzle_g,
            sampler_view->base.swizzle_b,
            sampler_view->base.swizzle_a
         };
         /* if we have e.g., R8G8B8X8, then we have to ignore alpha since we're just emulating
          * these formats
          */
         if (zink_format_is_voidable_rgba_variant(state->format)) {
            const struct util_format_description *view_desc = util_format_description(state->format);
            for (int i = 0; i < 4; ++i)
               swizzle[i] = zink_clamp_void_swizzle(view_desc, swizzle[i]);
         } else if (util_format_is_alpha(state->format) && res->format != VK_FORMAT_A8_UNORM_KHR) {
            for (int i = 0; i < 4; ++i)
               swizzle[i] = clamp_alpha_swizzle(swizzle[i]);
         } else if (util_format_is_luminance(pres->format) ||
                    util_format_is_luminance_alpha(pres->format)) {
            if (util_format_is_luminance(pres->format)) {
               for (int i = 0; i < 4; ++i)
                  swizzle[i] = clamp_luminance_swizzle(swizzle[i]);
            } else {
               for (int i = 0; i < 4; ++i)
                  swizzle[i] = clamp_luminance_alpha_swizzle(swizzle[i]);
            }
            if (state->format != pres->format) {
               /* luminance / luminance-alpha formats can be reinterpreted
                * as red / red-alpha formats by the state-tracker, and we
                * need to whack the green/blue channels here to the
                * correct values for that to work.
                */
               enum pipe_format linear = util_format_linear(pres->format);
               if (state->format == util_format_luminance_to_red(linear)) {
                  assert(swizzle[1] == PIPE_SWIZZLE_X ||
                         swizzle[1] == PIPE_SWIZZLE_0);
                  assert(swizzle[2] == PIPE_SWIZZLE_X ||
                         swizzle[2] == PIPE_SWIZZLE_0);
                  swizzle[1] = swizzle[2] = PIPE_SWIZZLE_0;
               } else
                  assert(state->format == linear);
            }
         }

         ivci.components.r = zink_component_mapping(swizzle[0]);
         ivci.components.g = zink_component_mapping(swizzle[1]);
         ivci.components.b = zink_component_mapping(swizzle[2]);
         ivci.components.a = zink_component_mapping(swizzle[3]);
      }
      assert(ivci.format);

      sampler_view->image_view = (struct zink_surface*)zink_get_surface(ctx, pres, &templ, &ivci);
      if (!screen->info.have_EXT_non_seamless_cube_map && viewtype_is_cube(&sampler_view->image_view->ivci)) {
         ivci.viewType = VK_IMAGE_VIEW_TYPE_2D_ARRAY;
         sampler_view->cube_array = (struct zink_surface*)zink_get_surface(ctx, pres, &templ, &ivci);
      } else if (red_depth_sampler_view) {
         /* there is only one component, and real swizzling can't be done here,
          * so ensure the shader gets the sampled data
          */
         ivci.components.r = VK_COMPONENT_SWIZZLE_R;
         ivci.components.g = VK_COMPONENT_SWIZZLE_R;
         ivci.components.b = VK_COMPONENT_SWIZZLE_R;
         ivci.components.a = VK_COMPONENT_SWIZZLE_R;
         sampler_view->zs_view = (struct zink_surface*)zink_get_surface(ctx, pres, &templ, &ivci);
      }
      err = !sampler_view->image_view;
   } else {
      if (zink_descriptor_mode == ZINK_DESCRIPTOR_MODE_DB)
         return &sampler_view->base;
      VkBufferViewCreateInfo bvci = create_bvci(ctx, res, state->format, state->u.buf.offset, state->u.buf.size);
      sampler_view->buffer_view = get_buffer_view(ctx, res, &bvci);
      err = !sampler_view->buffer_view;
   }
   if (err) {
      FREE_CL(sampler_view);
      return NULL;
   }
   return &sampler_view->base;
}

void
zink_destroy_buffer_view(struct zink_screen *screen, struct zink_buffer_view *buffer_view)
{
   struct zink_resource *res = zink_resource(buffer_view->pres);
   simple_mtx_lock(&res->bufferview_mtx);
   if (buffer_view->reference.count) {
      /* got a cache hit during deletion */
      simple_mtx_unlock(&res->bufferview_mtx);
      return;
   }
   struct hash_entry *he = _mesa_hash_table_search_pre_hashed(&res->bufferview_cache, buffer_view->hash, &buffer_view->bvci);
   assert(he);
   _mesa_hash_table_remove(&res->bufferview_cache, he);
   simple_mtx_unlock(&res->bufferview_mtx);
   simple_mtx_lock(&res->obj->view_lock);
   util_dynarray_append(&res->obj->views, VkBufferView, buffer_view->buffer_view);
   simple_mtx_unlock(&res->obj->view_lock);
   pipe_resource_reference(&buffer_view->pres, NULL);
   FREE(buffer_view);
}

static void
zink_sampler_view_destroy(struct pipe_context *pctx,
                          struct pipe_sampler_view *pview)
{
   struct zink_sampler_view *view = zink_sampler_view(pview);
   if (pview->texture->target == PIPE_BUFFER)
      zink_buffer_view_reference(zink_screen(pctx->screen), &view->buffer_view, NULL);
   else {
      zink_surface_reference(zink_screen(pctx->screen), &view->image_view, NULL);
      zink_surface_reference(zink_screen(pctx->screen), &view->cube_array, NULL);
      zink_surface_reference(zink_screen(pctx->screen), &view->zs_view, NULL);
   }
   pipe_resource_reference(&pview->texture, NULL);
   FREE_CL(view);
}

static void
zink_get_sample_position(struct pipe_context *ctx,
                         unsigned sample_count,
                         unsigned sample_index,
                         float *out_value)
{
   /* TODO: handle this I guess */
   assert(zink_screen(ctx->screen)->info.props.limits.standardSampleLocations);
   u_default_get_sample_position(ctx, sample_count, sample_index, out_value);
}

static void
zink_set_polygon_stipple(struct pipe_context *pctx,
                         const struct pipe_poly_stipple *ps)
{
}

ALWAYS_INLINE static void
update_res_bind_count(struct zink_context *ctx, struct zink_resource *res, bool is_compute, bool decrement)
{
   if (decrement) {
      assert(res->bind_count[is_compute]);
      if (!--res->bind_count[is_compute])
         _mesa_set_remove_key(ctx->need_barriers[is_compute], res);
      check_resource_for_batch_ref(ctx, res);
   } else
      res->bind_count[is_compute]++;
}

ALWAYS_INLINE static void
update_existing_vbo(struct zink_context *ctx, unsigned slot)
{
   if (!ctx->vertex_buffers[slot].buffer.resource)
      return;
   struct zink_resource *res = zink_resource(ctx->vertex_buffers[slot].buffer.resource);
   res->vbo_bind_count--;
   res->vbo_bind_mask &= ~BITFIELD_BIT(slot);
   if (!res->vbo_bind_count) {
      res->gfx_barrier &= ~VK_PIPELINE_STAGE_VERTEX_INPUT_BIT;
      res->barrier_access[0] &= ~VK_ACCESS_VERTEX_ATTRIBUTE_READ_BIT;
   }
   update_res_bind_count(ctx, res, false, true);
}

static void
zink_set_vertex_buffers(struct pipe_context *pctx,
                        unsigned num_buffers,
                        unsigned unbind_num_trailing_slots,
                        bool take_ownership,
                        const struct pipe_vertex_buffer *buffers)
{
   struct zink_context *ctx = zink_context(pctx);
   const bool have_input_state = zink_screen(pctx->screen)->info.have_EXT_vertex_input_dynamic_state;
   const bool need_state_change = !zink_screen(pctx->screen)->info.have_EXT_extended_dynamic_state &&
                                  !have_input_state;
   uint32_t enabled_buffers = ctx->gfx_pipeline_state.vertex_buffers_enabled_mask;
   enabled_buffers |= u_bit_consecutive(0, num_buffers);
   enabled_buffers &= ~u_bit_consecutive(num_buffers, unbind_num_trailing_slots);

   if (buffers) {
      for (unsigned i = 0; i < num_buffers; ++i) {
         const struct pipe_vertex_buffer *vb = buffers + i;
         struct pipe_vertex_buffer *ctx_vb = &ctx->vertex_buffers[i];
         update_existing_vbo(ctx, i);
         if (!take_ownership)
            pipe_resource_reference(&ctx_vb->buffer.resource, vb->buffer.resource);
         else {
            pipe_resource_reference(&ctx_vb->buffer.resource, NULL);
            ctx_vb->buffer.resource = vb->buffer.resource;
         }
         if (vb->buffer.resource) {
            struct zink_resource *res = zink_resource(vb->buffer.resource);
            res->vbo_bind_mask |= BITFIELD_BIT(i);
            res->vbo_bind_count++;
            res->gfx_barrier |= VK_PIPELINE_STAGE_VERTEX_INPUT_BIT;
            res->barrier_access[0] |= VK_ACCESS_VERTEX_ATTRIBUTE_READ_BIT;
            update_res_bind_count(ctx, res, false, false);
            ctx_vb->buffer_offset = vb->buffer_offset;
            /* always barrier before possible rebind */
            zink_screen(ctx->base.screen)->buffer_barrier(ctx, res, VK_ACCESS_VERTEX_ATTRIBUTE_READ_BIT,
                                         VK_PIPELINE_STAGE_VERTEX_INPUT_BIT);
            zink_batch_resource_usage_set(&ctx->batch, res, false, true);
            res->obj->unordered_read = false;
         } else {
            enabled_buffers &= ~BITFIELD_BIT(i);
         }
      }
   } else {
      for (unsigned i = 0; i < num_buffers; ++i) {
         update_existing_vbo(ctx, i);
         pipe_resource_reference(&ctx->vertex_buffers[i].buffer.resource, NULL);
      }
   }
   for (unsigned i = 0; i < unbind_num_trailing_slots; i++) {
      update_existing_vbo(ctx, i);
      pipe_resource_reference(&ctx->vertex_buffers[i].buffer.resource, NULL);
   }
   if (need_state_change)
      ctx->vertex_state_changed = true;
   else if (!have_input_state && ctx->gfx_pipeline_state.vertex_buffers_enabled_mask != enabled_buffers)
      ctx->vertex_state_changed = true;
   ctx->gfx_pipeline_state.vertex_buffers_enabled_mask = enabled_buffers;
   ctx->vertex_buffers_dirty = num_buffers > 0;
#ifndef NDEBUG
   u_foreach_bit(b, enabled_buffers)
      assert(ctx->vertex_buffers[b].buffer.resource);
#endif
}

static void
zink_set_viewport_states(struct pipe_context *pctx,
                         unsigned start_slot,
                         unsigned num_viewports,
                         const struct pipe_viewport_state *state)
{
   struct zink_context *ctx = zink_context(pctx);

   for (unsigned i = 0; i < num_viewports; ++i)
      ctx->vp_state.viewport_states[start_slot + i] = state[i];

   ctx->vp_state_changed = true;
   zink_flush_dgc_if_enabled(ctx);
}

static void
zink_set_scissor_states(struct pipe_context *pctx,
                        unsigned start_slot, unsigned num_scissors,
                        const struct pipe_scissor_state *states)
{
   struct zink_context *ctx = zink_context(pctx);

   for (unsigned i = 0; i < num_scissors; i++)
      ctx->vp_state.scissor_states[start_slot + i] = states[i];
   ctx->scissor_changed = true;
   zink_flush_dgc_if_enabled(ctx);
}

static void
zink_set_inlinable_constants(struct pipe_context *pctx,
                             gl_shader_stage shader,
                             uint num_values, uint32_t *values)
{
   struct zink_context *ctx = (struct zink_context *)pctx;
   const uint32_t bit = BITFIELD_BIT(shader);
   uint32_t *inlinable_uniforms;
   struct zink_shader_key *key = NULL;

   if (shader == MESA_SHADER_COMPUTE) {
      key = &ctx->compute_pipeline_state.key;
   } else {
      assert(!zink_screen(pctx->screen)->optimal_keys ||
             (shader == MESA_SHADER_GEOMETRY &&
              ctx->gfx_stages[MESA_SHADER_GEOMETRY] &&
              ctx->gfx_stages[MESA_SHADER_GEOMETRY]->non_fs.is_generated));
      key = &ctx->gfx_pipeline_state.shader_keys.key[shader];
   }
   inlinable_uniforms = key->base.inlined_uniform_values;
   if (!(ctx->inlinable_uniforms_valid_mask & bit) ||
       memcmp(inlinable_uniforms, values, num_values * 4)) {
      memcpy(inlinable_uniforms, values, num_values * 4);
      if (shader == MESA_SHADER_COMPUTE)
         ctx->compute_dirty = true;
      else
         ctx->dirty_gfx_stages |= bit;
      ctx->inlinable_uniforms_valid_mask |= bit;
      key->inline_uniforms = true;
   }
}

ALWAYS_INLINE static void
unbind_descriptor_stage(struct zink_resource *res, gl_shader_stage pstage)
{
   if (!res->sampler_binds[pstage] && !res->image_binds[pstage] && !res->all_bindless)
      res->gfx_barrier &= ~zink_pipeline_flags_from_pipe_stage(pstage);
}

ALWAYS_INLINE static void
unbind_buffer_descriptor_stage(struct zink_resource *res, gl_shader_stage pstage)
{
   if (!res->ubo_bind_mask[pstage] && !res->ssbo_bind_mask[pstage])
      unbind_descriptor_stage(res, pstage);
}

ALWAYS_INLINE static void
unbind_ubo(struct zink_context *ctx, struct zink_resource *res, gl_shader_stage pstage, unsigned slot)
{
   if (!res)
      return;
   res->ubo_bind_mask[pstage] &= ~BITFIELD_BIT(slot);
   res->ubo_bind_count[pstage == MESA_SHADER_COMPUTE]--;
   unbind_buffer_descriptor_stage(res, pstage);
   if (!res->ubo_bind_count[pstage == MESA_SHADER_COMPUTE])
      res->barrier_access[pstage == MESA_SHADER_COMPUTE] &= ~VK_ACCESS_UNIFORM_READ_BIT;
   update_res_bind_count(ctx, res, pstage == MESA_SHADER_COMPUTE, true);
}

static void
invalidate_inlined_uniforms(struct zink_context *ctx, gl_shader_stage pstage)
{
   unsigned bit = BITFIELD_BIT(pstage);
   if (!(ctx->inlinable_uniforms_valid_mask & bit))
      return;
   ctx->inlinable_uniforms_valid_mask &= ~bit;
   if (pstage == MESA_SHADER_COMPUTE) {
      ctx->compute_dirty = true;
      return;
   }
   assert(!zink_screen(ctx->base.screen)->optimal_keys || (pstage == MESA_SHADER_GEOMETRY && ctx->is_generated_gs_bound));
   ctx->dirty_gfx_stages |= bit;
   struct zink_shader_key *key = &ctx->gfx_pipeline_state.shader_keys.key[pstage];
   key->inline_uniforms = false;
}

static void
zink_set_constant_buffer(struct pipe_context *pctx,
                         gl_shader_stage shader, uint index,
                         bool take_ownership,
                         const struct pipe_constant_buffer *cb)
{
   struct zink_context *ctx = zink_context(pctx);
   bool update = false;

   struct zink_resource *res = zink_resource(ctx->ubos[shader][index].buffer);
   if (cb) {
      struct pipe_resource *buffer = cb->buffer;
      unsigned offset = cb->buffer_offset;
      struct zink_screen *screen = zink_screen(pctx->screen);
      if (cb->user_buffer) {
         u_upload_data(ctx->base.const_uploader, 0, cb->buffer_size,
                       screen->info.props.limits.minUniformBufferOffsetAlignment,
                       cb->user_buffer, &offset, &buffer);
      }
      struct zink_resource *new_res = zink_resource(buffer);
      if (new_res) {
         if (new_res != res) {
            unbind_ubo(ctx, res, shader, index);
            new_res->ubo_bind_count[shader == MESA_SHADER_COMPUTE]++;
            new_res->ubo_bind_mask[shader] |= BITFIELD_BIT(index);
            new_res->gfx_barrier |= zink_pipeline_flags_from_pipe_stage(shader);
            new_res->barrier_access[shader == MESA_SHADER_COMPUTE] |= VK_ACCESS_UNIFORM_READ_BIT;
            update_res_bind_count(ctx, new_res, shader == MESA_SHADER_COMPUTE, false);
         }
         zink_screen(ctx->base.screen)->buffer_barrier(ctx, new_res, VK_ACCESS_UNIFORM_READ_BIT,
                                      new_res->gfx_barrier);
         zink_batch_resource_usage_set(&ctx->batch, new_res, false, true);
         if (!ctx->unordered_blitting)
            new_res->obj->unordered_read = false;
      }
      update |= ctx->ubos[shader][index].buffer_offset != offset ||
                !!res != !!buffer || (res && res->obj->buffer != new_res->obj->buffer) ||
                ctx->ubos[shader][index].buffer_size != cb->buffer_size;

      if (take_ownership) {
         pipe_resource_reference(&ctx->ubos[shader][index].buffer, NULL);
         ctx->ubos[shader][index].buffer = buffer;
      } else {
         pipe_resource_reference(&ctx->ubos[shader][index].buffer, buffer);
      }
      ctx->ubos[shader][index].buffer_offset = offset;
      ctx->ubos[shader][index].buffer_size = cb->buffer_size;
      ctx->ubos[shader][index].user_buffer = NULL;

      if (cb->user_buffer)
         pipe_resource_reference(&buffer, NULL);

      if (index + 1 >= ctx->di.num_ubos[shader])
         ctx->di.num_ubos[shader] = index + 1;
      update_descriptor_state_ubo(ctx, shader, index, new_res);
   } else {
      ctx->ubos[shader][index].buffer_offset = 0;
      ctx->ubos[shader][index].buffer_size = 0;
      ctx->ubos[shader][index].user_buffer = NULL;
      if (res) {
         unbind_ubo(ctx, res, shader, index);
         update_descriptor_state_ubo(ctx, shader, index, NULL);
      }
      update = !!ctx->ubos[shader][index].buffer;

      pipe_resource_reference(&ctx->ubos[shader][index].buffer, NULL);
      if (ctx->di.num_ubos[shader] == index + 1)
         ctx->di.num_ubos[shader]--;
   }
   if (index == 0) {
      /* Invalidate current inlinable uniforms. */
      invalidate_inlined_uniforms(ctx, shader);
   }

   if (update)
      ctx->invalidate_descriptor_state(ctx, shader, ZINK_DESCRIPTOR_TYPE_UBO, index, 1);
}

ALWAYS_INLINE static void
unbind_descriptor_reads(struct zink_resource *res, bool is_compute)
{
   if (!res->sampler_bind_count[is_compute] && !res->image_bind_count[is_compute] && !res->all_bindless)
      res->barrier_access[is_compute] &= ~VK_ACCESS_SHADER_READ_BIT;
}

ALWAYS_INLINE static void
unbind_buffer_descriptor_reads(struct zink_resource *res, bool is_compute)
{
   if (!res->ssbo_bind_count[is_compute] && !res->all_bindless)
      unbind_descriptor_reads(res, is_compute);
}

ALWAYS_INLINE static void
unbind_ssbo(struct zink_context *ctx, struct zink_resource *res, gl_shader_stage pstage, unsigned slot, bool writable)
{
   if (!res)
      return;
   res->ssbo_bind_mask[pstage] &= ~BITFIELD_BIT(slot);
   res->ssbo_bind_count[pstage == MESA_SHADER_COMPUTE]--;
   unbind_buffer_descriptor_stage(res, pstage);
   unbind_buffer_descriptor_reads(res, pstage == MESA_SHADER_COMPUTE);
   update_res_bind_count(ctx, res, pstage == MESA_SHADER_COMPUTE, true);
   if (writable)
      res->write_bind_count[pstage == MESA_SHADER_COMPUTE]--;
   if (!res->write_bind_count[pstage == MESA_SHADER_COMPUTE])
      res->barrier_access[pstage == MESA_SHADER_COMPUTE] &= ~VK_ACCESS_SHADER_WRITE_BIT;
}

static void
zink_set_shader_buffers(struct pipe_context *pctx,
                        gl_shader_stage p_stage,
                        unsigned start_slot, unsigned count,
                        const struct pipe_shader_buffer *buffers,
                        unsigned writable_bitmask)
{
   struct zink_context *ctx = zink_context(pctx);
   bool update = false;
   unsigned max_slot = 0;

   unsigned modified_bits = u_bit_consecutive(start_slot, count);
   unsigned old_writable_mask = ctx->writable_ssbos[p_stage];
   assert(!ctx->unordered_blitting);
   ctx->writable_ssbos[p_stage] &= ~modified_bits;
   ctx->writable_ssbos[p_stage] |= writable_bitmask << start_slot;

   for (unsigned i = 0; i < count; i++) {
      unsigned slot = start_slot + i;
      struct pipe_shader_buffer *ssbo = &ctx->ssbos[p_stage][slot];
      struct zink_resource *res = ssbo->buffer ? zink_resource(ssbo->buffer) : NULL;
      bool was_writable = old_writable_mask & BITFIELD64_BIT(slot);
      if (buffers && buffers[i].buffer) {
         struct zink_resource *new_res = zink_resource(buffers[i].buffer);
         if (new_res != res) {
            unbind_ssbo(ctx, res, p_stage, slot, was_writable);
            new_res->ssbo_bind_mask[p_stage] |= BITFIELD_BIT(slot);
            new_res->ssbo_bind_count[p_stage == MESA_SHADER_COMPUTE]++;
            new_res->gfx_barrier |= zink_pipeline_flags_from_pipe_stage(p_stage);
            update_res_bind_count(ctx, new_res, p_stage == MESA_SHADER_COMPUTE, false);
         }
         VkAccessFlags access = VK_ACCESS_SHADER_READ_BIT;
         if (ctx->writable_ssbos[p_stage] & BITFIELD64_BIT(slot)) {
            new_res->write_bind_count[p_stage == MESA_SHADER_COMPUTE]++;
            access |= VK_ACCESS_SHADER_WRITE_BIT;
         }
         pipe_resource_reference(&ssbo->buffer, &new_res->base.b);
         new_res->barrier_access[p_stage == MESA_SHADER_COMPUTE] |= access;
         ssbo->buffer_offset = buffers[i].buffer_offset;
         ssbo->buffer_size = MIN2(buffers[i].buffer_size, new_res->base.b.width0 - ssbo->buffer_offset);
         util_range_add(&new_res->base.b, &new_res->valid_buffer_range, ssbo->buffer_offset,
                        ssbo->buffer_offset + ssbo->buffer_size);
         zink_screen(ctx->base.screen)->buffer_barrier(ctx, new_res, access,
                                      new_res->gfx_barrier);
         zink_batch_resource_usage_set(&ctx->batch, new_res, access & VK_ACCESS_SHADER_WRITE_BIT, true);
         update = true;
         max_slot = MAX2(max_slot, slot);
         update_descriptor_state_ssbo(ctx, p_stage, slot, new_res);
         if (zink_resource_access_is_write(access))
            new_res->obj->unordered_write = false;
         new_res->obj->unordered_read = false;
      } else {
         if (res)
            update = true;
         ssbo->buffer_offset = 0;
         ssbo->buffer_size = 0;
         if (res) {
            unbind_ssbo(ctx, res, p_stage, slot, was_writable);
            update_descriptor_state_ssbo(ctx, p_stage, slot, NULL);
         }
         pipe_resource_reference(&ssbo->buffer, NULL);
      }
   }
   if (start_slot + count >= ctx->di.num_ssbos[p_stage])
      ctx->di.num_ssbos[p_stage] = max_slot + 1;
   if (update)
      ctx->invalidate_descriptor_state(ctx, p_stage, ZINK_DESCRIPTOR_TYPE_SSBO, start_slot, count);
}

static void
update_binds_for_samplerviews(struct zink_context *ctx, struct zink_resource *res, bool is_compute)
{
    VkImageLayout layout = get_layout_for_binding(ctx, res, ZINK_DESCRIPTOR_TYPE_SAMPLER_VIEW, is_compute);
    if (is_compute) {
       u_foreach_bit(slot, res->sampler_binds[MESA_SHADER_COMPUTE]) {
          if (ctx->di.textures[MESA_SHADER_COMPUTE][slot].imageLayout != layout) {
             update_descriptor_state_sampler(ctx, MESA_SHADER_COMPUTE, slot, res);
             ctx->invalidate_descriptor_state(ctx, MESA_SHADER_COMPUTE, ZINK_DESCRIPTOR_TYPE_SAMPLER_VIEW, slot, 1);
          }
       }
    } else {
       for (unsigned i = 0; i < ZINK_GFX_SHADER_COUNT; i++) {
          u_foreach_bit(slot, res->sampler_binds[i]) {
             if (ctx->di.textures[i][slot].imageLayout != layout) {
                update_descriptor_state_sampler(ctx, i, slot, res);
                ctx->invalidate_descriptor_state(ctx, i, ZINK_DESCRIPTOR_TYPE_SAMPLER_VIEW, slot, 1);
             }
          }
       }
    }
}

static void
flush_pending_clears(struct zink_context *ctx, struct zink_resource *res)
{
   if (res->fb_bind_count && ctx->clears_enabled)
      zink_fb_clears_apply(ctx, &res->base.b);
}

static inline void
unbind_shader_image_counts(struct zink_context *ctx, struct zink_resource *res, bool is_compute, bool writable)
{
   update_res_bind_count(ctx, res, is_compute, true);
   if (writable)
      res->write_bind_count[is_compute]--;
   res->image_bind_count[is_compute]--;
   /* if this was the last image bind, the sampler bind layouts must be updated */
   if (!res->obj->is_buffer && !res->image_bind_count[is_compute] && res->bind_count[is_compute])
      update_binds_for_samplerviews(ctx, res, is_compute);
}

ALWAYS_INLINE static bool
check_for_layout_update(struct zink_context *ctx, struct zink_resource *res, bool is_compute)
{
   VkImageLayout layout = res->bind_count[is_compute] ? zink_descriptor_util_image_layout_eval(ctx, res, is_compute) : VK_IMAGE_LAYOUT_UNDEFINED;
   VkImageLayout other_layout = res->bind_count[!is_compute] ? zink_descriptor_util_image_layout_eval(ctx, res, !is_compute) : VK_IMAGE_LAYOUT_UNDEFINED;
   bool ret = false;
   if (!is_compute && res->fb_binds && !(ctx->feedback_loops & res->fb_binds)) {
      /* always double check feedback loops */
      ret = !!_mesa_set_add(ctx->need_barriers[0], res);
   } else {
      if (res->bind_count[is_compute] && layout && res->layout != layout)
         ret = !!_mesa_set_add(ctx->need_barriers[is_compute], res);
      if (res->bind_count[!is_compute] && other_layout && (layout != other_layout || res->layout != other_layout))
         ret = !!_mesa_set_add(ctx->need_barriers[!is_compute], res);
   }
   return ret;
}

static void
unbind_shader_image(struct zink_context *ctx, gl_shader_stage stage, unsigned slot)
{
   struct zink_image_view *image_view = &ctx->image_views[stage][slot];
   bool is_compute = stage == MESA_SHADER_COMPUTE;
   if (!image_view->base.resource)
      return;

   struct zink_resource *res = zink_resource(image_view->base.resource);
   res->image_binds[stage] &= ~BITFIELD_BIT(slot);
   unbind_shader_image_counts(ctx, res, is_compute, image_view->base.access & PIPE_IMAGE_ACCESS_WRITE);
   if (!res->write_bind_count[is_compute])
      res->barrier_access[stage == MESA_SHADER_COMPUTE] &= ~VK_ACCESS_SHADER_WRITE_BIT;
   
   if (image_view->base.resource->target == PIPE_BUFFER) {
      unbind_buffer_descriptor_stage(res, stage);
      unbind_buffer_descriptor_reads(res, stage == MESA_SHADER_COMPUTE);
      zink_buffer_view_reference(zink_screen(ctx->base.screen), &image_view->buffer_view, NULL);
      if (zink_descriptor_mode == ZINK_DESCRIPTOR_MODE_DB)
         pipe_resource_reference(&image_view->base.resource, NULL);
   } else {
      unbind_descriptor_stage(res, stage);
      unbind_descriptor_reads(res, stage == MESA_SHADER_COMPUTE);
      if (!res->image_bind_count[is_compute])
         check_for_layout_update(ctx, res, is_compute);
      zink_surface_reference(zink_screen(ctx->base.screen), &image_view->surface, NULL);
   }
   image_view->base.resource = NULL;
   image_view->surface = NULL;
}

static struct zink_buffer_view *
create_image_bufferview(struct zink_context *ctx, const struct pipe_image_view *view)
{
   struct zink_resource *res = zink_resource(view->resource);
   VkBufferViewCreateInfo bvci = create_bvci(ctx, res, view->format, view->u.buf.offset, view->u.buf.size);
   struct zink_buffer_view *buffer_view = get_buffer_view(ctx, res, &bvci);
   if (!buffer_view)
      return NULL;
   util_range_add(&res->base.b, &res->valid_buffer_range, view->u.buf.offset,
                  view->u.buf.offset + view->u.buf.size);
   return buffer_view;
}

static void
finalize_image_bind(struct zink_context *ctx, struct zink_resource *res, bool is_compute)
{
   /* if this is the first image bind and there are sampler binds, the image's sampler layout
    * must be updated to GENERAL
    */
   if (res->image_bind_count[is_compute] == 1 &&
       res->bind_count[is_compute] > 1)
      update_binds_for_samplerviews(ctx, res, is_compute);
   if (!check_for_layout_update(ctx, res, is_compute)) {
      /* no deferred barrier: unset unordered usage immediately */
      // TODO: figure out a way to link up layouts between unordered and main cmdbuf
      // if (zink_resource_access_is_write(res->barrier_access[is_compute]))
      res->obj->unordered_write = false;
      res->obj->unordered_read = false;
   }
}

static struct zink_surface *
create_image_surface(struct zink_context *ctx, const struct pipe_image_view *view, bool is_compute)
{
   struct zink_screen *screen = zink_screen(ctx->base.screen);
   struct zink_resource *res = zink_resource(view->resource);
   struct pipe_surface tmpl = {0};
   enum pipe_texture_target target = res->base.b.target;
   tmpl.format = view->format;
   tmpl.u.tex.level = view->u.tex.level;
   tmpl.u.tex.first_layer = view->u.tex.first_layer;
   tmpl.u.tex.last_layer = view->u.tex.last_layer;
   unsigned depth = 1 + tmpl.u.tex.last_layer - tmpl.u.tex.first_layer;
   switch (target) {
   case PIPE_TEXTURE_3D:
      if (depth < u_minify(res->base.b.depth0, view->u.tex.level)) {
         assert(depth == 1);
         target = PIPE_TEXTURE_2D;
         if (!screen->info.have_EXT_image_2d_view_of_3d ||
             !screen->info.view2d_feats.image2DViewOf3D) {
            static bool warned = false;
            warn_missing_feature(warned, "image2DViewOf3D");
         }
      } else {
         assert(tmpl.u.tex.first_layer == 0);
         tmpl.u.tex.last_layer = 0;
      }
      break;
   case PIPE_TEXTURE_2D_ARRAY:
   case PIPE_TEXTURE_1D_ARRAY:
      if (depth < res->base.b.array_size && depth == 1)
         target = target == PIPE_TEXTURE_2D_ARRAY ? PIPE_TEXTURE_2D : PIPE_TEXTURE_1D;
      break;
   default: break;
   }
   if (zink_format_needs_mutable(view->resource->format, view->format))
      /* mutable not set by default */
      zink_resource_object_init_mutable(ctx, res);
   VkImageViewCreateInfo ivci = create_ivci(screen, res, &tmpl, target);
   struct pipe_surface *psurf = zink_get_surface(ctx, view->resource, &tmpl, &ivci);
   if (!psurf)
      return NULL;
   struct zink_surface *surface = zink_surface(psurf);
   if (is_compute)
      flush_pending_clears(ctx, res);
   return surface;
}

static void
zink_set_shader_images(struct pipe_context *pctx,
                       gl_shader_stage shader_type,
                       unsigned start_slot, unsigned count,
                       unsigned unbind_num_trailing_slots,
                       const struct pipe_image_view *images)
{
   struct zink_context *ctx = zink_context(pctx);
   struct zink_screen *screen = zink_screen(pctx->screen);
   bool update = false;
   bool is_compute = shader_type == MESA_SHADER_COMPUTE;
   assert(!ctx->unordered_blitting);
   for (unsigned i = 0; i < count; i++) {
      struct zink_image_view *a = &ctx->image_views[shader_type][start_slot + i];
      const struct pipe_image_view *b = images ? &images[i] : NULL;
      struct zink_resource *res = b ? zink_resource(b->resource) : NULL;
      if (b && b->resource) {
         if (!zink_resource_object_init_storage(ctx, res)) {
            debug_printf("couldn't create storage image!");
            continue;
         }

         VkAccessFlags access = 0;
         if (b->access & PIPE_IMAGE_ACCESS_WRITE) {
            access |= VK_ACCESS_SHADER_WRITE_BIT;
         }
         if (b->access & PIPE_IMAGE_ACCESS_READ) {
            access |= VK_ACCESS_SHADER_READ_BIT;
         }

         bool changed = false;
         if (!a->base.resource || a->base.resource != b->resource) {
            /* this needs a full unbind+bind */
            changed = true;
            unbind_shader_image(ctx, shader_type, start_slot + i);
            update_res_bind_count(ctx, res, is_compute, false);
            res->image_bind_count[is_compute]++;
            /* always increment write_bind_count on new bind */
            if (b->access & PIPE_IMAGE_ACCESS_WRITE)
               res->write_bind_count[is_compute]++;
            /* db mode refcounts these */
            if (zink_descriptor_mode == ZINK_DESCRIPTOR_MODE_DB && b->resource->target == PIPE_BUFFER)
               pipe_resource_reference(&a->base.resource, b->resource);
         } else {
            /* resource matches: check for write flag change and partial rebind */

            /* previous bind didn't have write: increment */
            if ((b->access & PIPE_IMAGE_ACCESS_WRITE) && !(a->base.access & PIPE_IMAGE_ACCESS_WRITE))
               res->write_bind_count[is_compute]++;
            /* previous bind had write: decrement */
            else if (!(b->access & PIPE_IMAGE_ACCESS_WRITE) && (a->base.access & PIPE_IMAGE_ACCESS_WRITE)) {
               res->write_bind_count[is_compute]--;
               if (!res->write_bind_count[is_compute])
                  res->barrier_access[is_compute] &= ~VK_ACCESS_SHADER_WRITE_BIT;
            }

            /* this may need a partial rebind */
            changed = a->base.format != b->format || zink_resource(a->base.resource)->obj != res->obj;
            if (!changed) {
               if (b->resource->target == PIPE_BUFFER) {
                  /* db mode has no partial rebind */
                  if (zink_descriptor_mode != ZINK_DESCRIPTOR_MODE_DB)
                     changed = !!memcmp(&a->base.u.buf, &b->u.buf, sizeof(b->u.buf));
               } else {
                  /* no memcmp, these are bitfields */
                  changed = a->base.u.tex.first_layer != b->u.tex.first_layer ||
                            a->base.u.tex.last_layer != b->u.tex.last_layer ||
                            a->base.u.tex.level != b->u.tex.level;
               }
            }
         }

         if (changed) {
            /* this is a partial rebind */
            if (b->resource->target == PIPE_BUFFER) {
               /* db has no partial rebind */
               if (zink_descriptor_mode != ZINK_DESCRIPTOR_MODE_DB) {
                  /* bufferview rebind: get updated bufferview and unref old one */
                  struct zink_buffer_view *bv = create_image_bufferview(ctx, b);
                  /* identical rebind was already checked above */
                  assert(bv && bv != a->buffer_view);
                  zink_buffer_view_reference(screen, &a->buffer_view, NULL);
                  /* ref already added by create */
                  a->buffer_view = bv;
               }
               if (zink_resource_access_is_write(access))
                  res->obj->unordered_write = false;
               res->obj->unordered_read = false;
            } else {
               /* image rebind: get updated surface and unref old one */
               struct zink_surface *surface = create_image_surface(ctx, b, is_compute);
               /* identical rebind was already checked above */
               assert(surface && surface != a->surface);
               zink_surface_reference(screen, &a->surface, NULL);
               /* ref already added by create */
               a->surface = surface;
            }
         }

         /* these operations occur regardless of binding/rebinding */
         res->gfx_barrier |= zink_pipeline_flags_from_pipe_stage(shader_type);
         res->barrier_access[is_compute] |= access;
         if (b->resource->target == PIPE_BUFFER) {
            screen->buffer_barrier(ctx, res, access,
                                         res->gfx_barrier);
            zink_batch_resource_usage_set(&ctx->batch, res,
                                          zink_resource_access_is_write(access), true);
         } else {
            finalize_image_bind(ctx, res, is_compute);
            zink_batch_resource_usage_set(&ctx->batch, res,
                                          zink_resource_access_is_write(access), false);
         }
         memcpy(&a->base, images + i, sizeof(struct pipe_image_view));
         update = true;
         res->image_binds[shader_type] |= BITFIELD_BIT(start_slot + i);
      } else if (a->base.resource) {
         update = true;
         unbind_shader_image(ctx, shader_type, start_slot + i);
      }
      update_descriptor_state_image(ctx, shader_type, start_slot + i, res);
   }
   for (unsigned i = 0; i < unbind_num_trailing_slots; i++) {
      update |= !!ctx->image_views[shader_type][start_slot + count + i].base.resource;
      unbind_shader_image(ctx, shader_type, start_slot + count + i);
      update_descriptor_state_image(ctx, shader_type, start_slot + count + i, NULL);
   }
   ctx->di.num_images[shader_type] = start_slot + count;
   if (update)
      ctx->invalidate_descriptor_state(ctx, shader_type, ZINK_DESCRIPTOR_TYPE_IMAGE, start_slot, count);
}

static void
update_feedback_loop_dynamic_state(struct zink_context *ctx)
{
   if (!zink_screen(ctx->base.screen)->info.have_EXT_attachment_feedback_loop_dynamic_state)
      return;
   VkImageAspectFlags aspects = 0;
   if (ctx->feedback_loops & BITFIELD_MASK(PIPE_MAX_COLOR_BUFS))
      aspects |= VK_IMAGE_ASPECT_COLOR_BIT;
   if (ctx->feedback_loops & BITFIELD_BIT(PIPE_MAX_COLOR_BUFS))
      aspects |= VK_IMAGE_ASPECT_DEPTH_BIT | VK_IMAGE_ASPECT_STENCIL_BIT;
   VKCTX(CmdSetAttachmentFeedbackLoopEnableEXT)(ctx->batch.state->cmdbuf, aspects);
}

static void
update_feedback_loop_state(struct zink_context *ctx, unsigned idx, unsigned feedback_loops)
{
   if (feedback_loops != ctx->feedback_loops) {
      if (idx == PIPE_MAX_COLOR_BUFS && !zink_screen(ctx->base.screen)->driver_workarounds.always_feedback_loop_zs) {
         if (ctx->gfx_pipeline_state.feedback_loop_zs)
            ctx->gfx_pipeline_state.dirty = true;
         ctx->gfx_pipeline_state.feedback_loop_zs = false;
      } else if (idx < PIPE_MAX_COLOR_BUFS && !zink_screen(ctx->base.screen)->driver_workarounds.always_feedback_loop) {
         if (ctx->gfx_pipeline_state.feedback_loop)
            ctx->gfx_pipeline_state.dirty = true;
         ctx->gfx_pipeline_state.feedback_loop = false;
      }
      update_feedback_loop_dynamic_state(ctx);
   }
   ctx->feedback_loops = feedback_loops;
}

ALWAYS_INLINE static void
unbind_samplerview(struct zink_context *ctx, gl_shader_stage stage, unsigned slot)
{
   struct zink_sampler_view *sv = zink_sampler_view(ctx->sampler_views[stage][slot]);
   if (!sv || !sv->base.texture)
      return;
   struct zink_resource *res = zink_resource(sv->base.texture);
   res->sampler_bind_count[stage == MESA_SHADER_COMPUTE]--;
   if (stage != MESA_SHADER_COMPUTE && !res->sampler_bind_count[0] && res->fb_bind_count) {
      u_foreach_bit(idx, res->fb_binds) {
         if (ctx->feedback_loops & BITFIELD_BIT(idx)) {
            ctx->dynamic_fb.attachments[idx].imageLayout = VK_IMAGE_LAYOUT_COLOR_ATTACHMENT_OPTIMAL;
            ctx->rp_layout_changed = true;
         }
         update_feedback_loop_state(ctx, idx, ctx->feedback_loops & ~BITFIELD_BIT(idx));
      }
   }
   update_res_bind_count(ctx, res, stage == MESA_SHADER_COMPUTE, true);
   res->sampler_binds[stage] &= ~BITFIELD_BIT(slot);
   if (res->obj->is_buffer) {
      unbind_buffer_descriptor_stage(res, stage);
      unbind_buffer_descriptor_reads(res, stage == MESA_SHADER_COMPUTE);
   } else {
      unbind_descriptor_stage(res, stage);
      unbind_descriptor_reads(res, stage == MESA_SHADER_COMPUTE);
      if (!res->sampler_bind_count[stage == MESA_SHADER_COMPUTE])
         check_for_layout_update(ctx, res, stage == MESA_SHADER_COMPUTE);
   }
   assert(slot < 32);
   ctx->di.zs_swizzle[stage].mask &= ~BITFIELD_BIT(slot);
}

static void
zink_set_sampler_views(struct pipe_context *pctx,
                       gl_shader_stage shader_type,
                       unsigned start_slot,
                       unsigned num_views,
                       unsigned unbind_num_trailing_slots,
                       bool take_ownership,
                       struct pipe_sampler_view **views)
{
   struct zink_context *ctx = zink_context(pctx);

   const uint32_t mask = BITFIELD_RANGE(start_slot, num_views);
   uint32_t shadow_mask = ctx->di.zs_swizzle[shader_type].mask;
   ctx->di.cubes[shader_type] &= ~mask;

   bool update = false;
   bool shadow_update = false;
   if (views) {
      for (unsigned i = 0; i < num_views; ++i) {
         struct pipe_sampler_view *pview = views[i];
         struct zink_sampler_view *a = zink_sampler_view(ctx->sampler_views[shader_type][start_slot + i]);
         struct zink_sampler_view *b = zink_sampler_view(pview);

         if (a == b) {
            if (take_ownership) {
               struct pipe_sampler_view *view = views[i];
               pipe_sampler_view_reference(&view, NULL);
            }
            continue;
         }

         struct zink_resource *res = b ? zink_resource(b->base.texture) : NULL;
         if (b && b->base.texture) {
            if (!a || zink_resource(a->base.texture) != res) {
               if (a)
                  unbind_samplerview(ctx, shader_type, start_slot + i);
               update_res_bind_count(ctx, res, shader_type == MESA_SHADER_COMPUTE, false);
               res->sampler_bind_count[shader_type == MESA_SHADER_COMPUTE]++;
               res->gfx_barrier |= zink_pipeline_flags_from_pipe_stage(shader_type);
               res->barrier_access[shader_type == MESA_SHADER_COMPUTE] |= VK_ACCESS_SHADER_READ_BIT;
            }
            if (res->base.b.target == PIPE_BUFFER) {
               if (zink_descriptor_mode == ZINK_DESCRIPTOR_MODE_DB) {
                  if (!a || a->base.texture != b->base.texture || zink_resource(a->base.texture)->obj != res->obj ||
                     memcmp(&a->base.u.buf, &b->base.u.buf, sizeof(b->base.u.buf)))
                     update = true;
               } else if (b->buffer_view->bvci.buffer != res->obj->buffer) {
                  /* if this resource has been rebound while it wasn't set here,
                  * its backing resource will have changed and thus we need to update
                  * the bufferview
                  */
                  VkBufferViewCreateInfo bvci = b->buffer_view->bvci;
                  bvci.buffer = res->obj->buffer;
                  struct zink_buffer_view *buffer_view = get_buffer_view(ctx, res, &bvci);
                  assert(buffer_view != b->buffer_view);
                  zink_buffer_view_reference(zink_screen(ctx->base.screen), &b->buffer_view, NULL);
                  b->buffer_view = buffer_view;
                  update = true;
               } else if (!a || a->buffer_view->buffer_view != b->buffer_view->buffer_view)
                     update = true;
               zink_screen(ctx->base.screen)->buffer_barrier(ctx, res, VK_ACCESS_SHADER_READ_BIT,
                                          res->gfx_barrier);
               zink_batch_resource_usage_set(&ctx->batch, res, false, true);
               if (!ctx->unordered_blitting)
                  res->obj->unordered_read = false;
            } else {
               if (zink_format_needs_mutable(res->base.b.format, b->image_view->base.format))
                  /* mutable not set by default */
                  zink_resource_object_init_mutable(ctx, res);
               if (res->obj != b->image_view->obj) {
                  struct pipe_surface *psurf = &b->image_view->base;
                  VkImageView iv = b->image_view->image_view;
                  zink_rebind_surface(ctx, &psurf);
                  b->image_view = zink_surface(psurf);
                  update |= iv != b->image_view->image_view;
               } else  if (a != b)
                  update = true;
               if (shader_type == MESA_SHADER_COMPUTE)
                  flush_pending_clears(ctx, res);
               if (b->cube_array) {
                  ctx->di.cubes[shader_type] |= BITFIELD_BIT(start_slot + i);
               }
               if (!check_for_layout_update(ctx, res, shader_type == MESA_SHADER_COMPUTE) && !ctx->unordered_blitting) {
                  /* no deferred barrier: unset unordered usage immediately */
                  res->obj->unordered_read = false;
                  // TODO: figure out a way to link up layouts between unordered and main cmdbuf
                  res->obj->unordered_write = false;
               }
               if (!a)
                  update = true;
               zink_batch_resource_usage_set(&ctx->batch, res, false, false);
               if (b->zs_view) {
                  assert(start_slot + i < 32); //bitfield size
                  ctx->di.zs_swizzle[shader_type].mask |= BITFIELD_BIT(start_slot + i);
                  /* this is already gonna be slow, so don't bother trying to micro-optimize */
                  shadow_update |= memcmp(&ctx->di.zs_swizzle[shader_type].swizzle[start_slot + i],
                                          &b->swizzle, sizeof(struct zink_zs_swizzle));
                  memcpy(&ctx->di.zs_swizzle[shader_type].swizzle[start_slot + i], &b->swizzle, sizeof(struct zink_zs_swizzle));
               } else {
                  assert(start_slot + i < 32); //bitfield size
                  ctx->di.zs_swizzle[shader_type].mask &= ~BITFIELD_BIT(start_slot + i);
               }
            }
            res->sampler_binds[shader_type] |= BITFIELD_BIT(start_slot + i);
         } else if (a) {
            unbind_samplerview(ctx, shader_type, start_slot + i);
            update = true;
         }
         if (take_ownership) {
            pipe_sampler_view_reference(&ctx->sampler_views[shader_type][start_slot + i], NULL);
            ctx->sampler_views[shader_type][start_slot + i] = pview;
         } else {
            pipe_sampler_view_reference(&ctx->sampler_views[shader_type][start_slot + i], pview);
         }
         update_descriptor_state_sampler(ctx, shader_type, start_slot + i, res);
      }
   } else {
      unbind_num_trailing_slots += num_views;
      num_views = 0;
   }
   for (unsigned i = 0; i < unbind_num_trailing_slots; ++i) {
      unsigned slot = start_slot + num_views + i;
      update |= !!ctx->sampler_views[shader_type][slot];
      unbind_samplerview(ctx, shader_type, slot);
      pipe_sampler_view_reference(
         &ctx->sampler_views[shader_type][slot],
         NULL);
      update_descriptor_state_sampler(ctx, shader_type, slot, NULL);
   }
   ctx->di.num_sampler_views[shader_type] = start_slot + num_views;
   if (update) {
      struct zink_screen *screen = zink_screen(pctx->screen);
      ctx->invalidate_descriptor_state(ctx, shader_type, ZINK_DESCRIPTOR_TYPE_SAMPLER_VIEW, start_slot, num_views);
      if (!screen->info.have_EXT_non_seamless_cube_map)
         update_nonseamless_shader_key(ctx, shader_type);
      shadow_update |= shadow_mask != ctx->di.zs_swizzle[shader_type].mask;
      zink_set_zs_needs_shader_swizzle_key(ctx, shader_type, shadow_update);
   }
}

static uint64_t
zink_create_texture_handle(struct pipe_context *pctx, struct pipe_sampler_view *view, const struct pipe_sampler_state *state)
{
   struct zink_context *ctx = zink_context(pctx);
   struct zink_resource *res = zink_resource(view->texture);
   struct zink_sampler_view *sv = zink_sampler_view(view);
   struct zink_bindless_descriptor *bd;
   bd = calloc(1, sizeof(struct zink_bindless_descriptor));
   if (!bd)
      return 0;

   bd->sampler = pctx->create_sampler_state(pctx, state);
   if (!bd->sampler) {
      free(bd);
      return 0;
   }

   bd->ds.is_buffer = res->base.b.target == PIPE_BUFFER;
   if (res->base.b.target == PIPE_BUFFER) {
      if (zink_descriptor_mode == ZINK_DESCRIPTOR_MODE_DB) {
         pipe_resource_reference(&bd->ds.db.pres, view->texture);
         bd->ds.db.format = view->format;
         bd->ds.db.offset = view->u.buf.offset;
         bd->ds.db.size = view->u.buf.size;
      } else {
         zink_buffer_view_reference(zink_screen(pctx->screen), &bd->ds.bufferview, sv->buffer_view);
      }
   } else {
      zink_surface_reference(zink_screen(pctx->screen), &bd->ds.surface, sv->image_view);
   }
   uint64_t handle = util_idalloc_alloc(&ctx->di.bindless[bd->ds.is_buffer].tex_slots);
   if (bd->ds.is_buffer)
      handle += ZINK_MAX_BINDLESS_HANDLES;
   bd->handle = handle;
   _mesa_hash_table_insert(&ctx->di.bindless[bd->ds.is_buffer].tex_handles, (void*)(uintptr_t)handle, bd);
   return handle;
}

static void
zink_delete_texture_handle(struct pipe_context *pctx, uint64_t handle)
{
   struct zink_context *ctx = zink_context(pctx);
   bool is_buffer = ZINK_BINDLESS_IS_BUFFER(handle);
   struct hash_entry *he = _mesa_hash_table_search(&ctx->di.bindless[is_buffer].tex_handles, (void*)(uintptr_t)handle);
   assert(he);
   struct zink_bindless_descriptor *bd = he->data;
   struct zink_descriptor_surface *ds = &bd->ds;
   _mesa_hash_table_remove(&ctx->di.bindless[is_buffer].tex_handles, he);
   uint32_t h = handle;
   util_dynarray_append(&ctx->batch.state->bindless_releases[0], uint32_t, h);

   if (ds->is_buffer) {
      if (zink_descriptor_mode == ZINK_DESCRIPTOR_MODE_DB) {
         pipe_resource_reference(&ds->db.pres, NULL);
      } else {
         zink_buffer_view_reference(zink_screen(pctx->screen), &ds->bufferview, NULL);
      }
   } else {
      zink_surface_reference(zink_screen(pctx->screen), &ds->surface, NULL);
      pctx->delete_sampler_state(pctx, bd->sampler);
   }
   free(ds);
}

static void
rebind_bindless_bufferview(struct zink_context *ctx, struct zink_resource *res, struct zink_descriptor_surface *ds)
{
   /* descriptor buffer is unaffected by this */
   if (zink_descriptor_mode == ZINK_DESCRIPTOR_MODE_DB)
      return;
   /* if this resource has been rebound while it wasn't set here,
    * its backing resource will have changed and thus we need to update
    * the bufferview
    */
   VkBufferViewCreateInfo bvci = ds->bufferview->bvci;
   bvci.buffer = res->obj->buffer;
   struct zink_buffer_view *buffer_view = get_buffer_view(ctx, res, &bvci);
   assert(buffer_view != ds->bufferview);
   zink_buffer_view_reference(zink_screen(ctx->base.screen), &ds->bufferview, NULL);
   ds->bufferview = buffer_view;
}

static void
zero_bindless_descriptor(struct zink_context *ctx, uint32_t handle, bool is_buffer, bool is_image)
{
   if (likely(zink_screen(ctx->base.screen)->info.rb2_feats.nullDescriptor)) {
      if (is_buffer) {
         if (zink_descriptor_mode == ZINK_DESCRIPTOR_MODE_DB) {
            ctx->di.bindless[is_image].db.buffer_infos[handle].address = 0;
            ctx->di.bindless[is_image].db.buffer_infos[handle].range = 0;
         } else {
            VkBufferView *bv = &ctx->di.bindless[is_image].t.buffer_infos[handle];
            *bv = VK_NULL_HANDLE;
         }
      } else {
         VkDescriptorImageInfo *ii = &ctx->di.bindless[is_image].img_infos[handle];
         memset(ii, 0, sizeof(*ii));
      }
   } else {
      if (is_buffer) {
         if (zink_descriptor_mode == ZINK_DESCRIPTOR_MODE_DB) {
            ctx->di.bindless[is_image].db.buffer_infos[handle].address = zink_resource(ctx->dummy_bufferview->pres)->obj->bda;
            ctx->di.bindless[is_image].db.buffer_infos[handle].range = 1;
         } else {
            VkBufferView *bv = &ctx->di.bindless[is_image].t.buffer_infos[handle];
            struct zink_buffer_view *null_bufferview = ctx->dummy_bufferview;
            *bv = null_bufferview->buffer_view;
         }
      } else {
         struct zink_surface *null_surface = zink_get_dummy_surface(ctx, 0);
         VkDescriptorImageInfo *ii = &ctx->di.bindless[is_image].img_infos[handle];
         ii->sampler = VK_NULL_HANDLE;
         ii->imageView = null_surface->image_view;
         ii->imageLayout = VK_IMAGE_LAYOUT_GENERAL;
      }
   }
}

static void
unbind_bindless_descriptor(struct zink_context *ctx, struct zink_resource *res)
{
   if (!res->bindless[1]) {
      /* check to remove write access */
      for (unsigned i = 0; i < 2; i++) {
         if (!res->write_bind_count[i])
            res->barrier_access[i] &= ~VK_ACCESS_SHADER_WRITE_BIT;
      }
   }
   bool is_buffer = res->base.b.target == PIPE_BUFFER;
   if (!res->all_bindless) {
      /* check to remove read access */
      if (is_buffer) {
         for (unsigned i = 0; i < 2; i++)
            unbind_buffer_descriptor_reads(res, i);
      } else {
         for (unsigned i = 0; i < 2; i++)
            unbind_descriptor_reads(res, i);
      }
   }
   for (unsigned i = 0; i < 2; i++) {
      if (!res->image_bind_count[i])
         check_for_layout_update(ctx, res, i);
   }
}

static void
zink_make_texture_handle_resident(struct pipe_context *pctx, uint64_t handle, bool resident)
{
   struct zink_context *ctx = zink_context(pctx);
   bool is_buffer = ZINK_BINDLESS_IS_BUFFER(handle);
   struct hash_entry *he = _mesa_hash_table_search(&ctx->di.bindless[is_buffer].tex_handles, (void*)(uintptr_t)handle);
   assert(he);
   struct zink_bindless_descriptor *bd = he->data;
   struct zink_descriptor_surface *ds = &bd->ds;
   struct zink_resource *res = zink_descriptor_surface_resource(ds);
   if (is_buffer)
      handle -= ZINK_MAX_BINDLESS_HANDLES;
   if (resident) {
      update_res_bind_count(ctx, res, false, false);
      update_res_bind_count(ctx, res, true, false);
      res->bindless[0]++;
      if (is_buffer) {
         if (zink_descriptor_mode == ZINK_DESCRIPTOR_MODE_DB) {
            ctx->di.bindless[0].db.buffer_infos[handle].address = res->obj->bda + ds->db.offset;
            ctx->di.bindless[0].db.buffer_infos[handle].range = ds->db.size;
            ctx->di.bindless[0].db.buffer_infos[handle].format = zink_get_format(zink_screen(ctx->base.screen), ds->db.format);
         } else {
            if (ds->bufferview->bvci.buffer != res->obj->buffer)
               rebind_bindless_bufferview(ctx, res, ds);
            VkBufferView *bv = &ctx->di.bindless[0].t.buffer_infos[handle];
            *bv = ds->bufferview->buffer_view;
         }
         zink_screen(ctx->base.screen)->buffer_barrier(ctx, res, VK_ACCESS_SHADER_READ_BIT, VK_PIPELINE_STAGE_FRAGMENT_SHADER_BIT | VK_PIPELINE_STAGE_COMPUTE_SHADER_BIT);
         zink_batch_resource_usage_set(&ctx->batch, res, false, true);
         res->obj->unordered_read = false;
      } else {
         VkDescriptorImageInfo *ii = &ctx->di.bindless[0].img_infos[handle];
         ii->sampler = bd->sampler->sampler;
         ii->imageView = ds->surface->image_view;
         ii->imageLayout = zink_descriptor_util_image_layout_eval(ctx, res, false);
         flush_pending_clears(ctx, res);
         if (!check_for_layout_update(ctx, res, false)) {
            res->obj->unordered_read = false;
            // TODO: figure out a way to link up layouts between unordered and main cmdbuf
            res->obj->unordered_write = false;
         }
         if (!check_for_layout_update(ctx, res, true)) {
            res->obj->unordered_read = false;
            // TODO: figure out a way to link up layouts between unordered and main cmdbuf
            res->obj->unordered_write = false;
         }
         zink_batch_resource_usage_set(&ctx->batch, res, false, false);
         res->obj->unordered_write = false;
      }
      res->gfx_barrier |= VK_PIPELINE_STAGE_ALL_GRAPHICS_BIT | VK_PIPELINE_STAGE_COMPUTE_SHADER_BIT;
      res->barrier_access[0] |= VK_ACCESS_SHADER_READ_BIT;
      res->barrier_access[1] |= VK_ACCESS_SHADER_READ_BIT;
      util_dynarray_append(&ctx->di.bindless[0].resident, struct zink_bindless_descriptor *, bd);
      uint32_t h = is_buffer ? handle + ZINK_MAX_BINDLESS_HANDLES : handle;
      util_dynarray_append(&ctx->di.bindless[0].updates, uint32_t, h);
   } else {
      zero_bindless_descriptor(ctx, handle, is_buffer, false);
      util_dynarray_delete_unordered(&ctx->di.bindless[0].resident, struct zink_bindless_descriptor *, bd);
      update_res_bind_count(ctx, res, false, true);
      update_res_bind_count(ctx, res, true, true);
      res->bindless[0]--;
      unbind_bindless_descriptor(ctx, res);
   }
   ctx->di.bindless_dirty[0] = true;
}

static uint64_t
zink_create_image_handle(struct pipe_context *pctx, const struct pipe_image_view *view)
{
   struct zink_context *ctx = zink_context(pctx);
   struct zink_resource *res = zink_resource(view->resource);
   struct zink_bindless_descriptor *bd;
   if (!zink_resource_object_init_storage(ctx, res)) {
      debug_printf("couldn't create storage image!");
      return 0;
   }
   bd = malloc(sizeof(struct zink_bindless_descriptor));
   if (!bd)
      return 0;
   bd->sampler = NULL;

   bd->ds.is_buffer = res->base.b.target == PIPE_BUFFER;
   if (res->base.b.target == PIPE_BUFFER)
      if (zink_descriptor_mode == ZINK_DESCRIPTOR_MODE_DB) {
         pipe_resource_reference(&bd->ds.db.pres, view->resource);
         bd->ds.db.format = view->format;
         bd->ds.db.offset = view->u.buf.offset;
         bd->ds.db.size = view->u.buf.size;
      } else {
         bd->ds.bufferview = create_image_bufferview(ctx, view);
      }
   else
      bd->ds.surface = create_image_surface(ctx, view, false);
   uint64_t handle = util_idalloc_alloc(&ctx->di.bindless[bd->ds.is_buffer].img_slots);
   if (bd->ds.is_buffer)
      handle += ZINK_MAX_BINDLESS_HANDLES;
   bd->handle = handle;
   _mesa_hash_table_insert(&ctx->di.bindless[bd->ds.is_buffer].img_handles, (void*)(uintptr_t)handle, bd);
   return handle;
}

static void
zink_delete_image_handle(struct pipe_context *pctx, uint64_t handle)
{
   struct zink_context *ctx = zink_context(pctx);
   bool is_buffer = ZINK_BINDLESS_IS_BUFFER(handle);
   struct hash_entry *he = _mesa_hash_table_search(&ctx->di.bindless[is_buffer].img_handles, (void*)(uintptr_t)handle);
   assert(he);
   struct zink_descriptor_surface *ds = he->data;
   _mesa_hash_table_remove(&ctx->di.bindless[is_buffer].img_handles, he);
   uint32_t h = handle;
   util_dynarray_append(&ctx->batch.state->bindless_releases[1], uint32_t, h);

   if (ds->is_buffer) {
      if (zink_descriptor_mode == ZINK_DESCRIPTOR_MODE_DB) {
         pipe_resource_reference(&ds->db.pres, NULL);
      } else {
         zink_buffer_view_reference(zink_screen(pctx->screen), &ds->bufferview, NULL);
      }
   } else {
      zink_surface_reference(zink_screen(pctx->screen), &ds->surface, NULL);
   }
   free(ds);
}

static void
zink_make_image_handle_resident(struct pipe_context *pctx, uint64_t handle, unsigned paccess, bool resident)
{
   struct zink_context *ctx = zink_context(pctx);
   bool is_buffer = ZINK_BINDLESS_IS_BUFFER(handle);
   struct hash_entry *he = _mesa_hash_table_search(&ctx->di.bindless[is_buffer].img_handles, (void*)(uintptr_t)handle);
   assert(he);
   struct zink_bindless_descriptor *bd = he->data;
   struct zink_descriptor_surface *ds = &bd->ds;
   bd->access = paccess;
   struct zink_resource *res = zink_descriptor_surface_resource(ds);
   VkAccessFlags access = 0;
   if (paccess & PIPE_IMAGE_ACCESS_WRITE) {
      if (resident) {
         res->write_bind_count[0]++;
         res->write_bind_count[1]++;
      } else {
         res->write_bind_count[0]--;
         res->write_bind_count[1]--;
      }
      access |= VK_ACCESS_SHADER_WRITE_BIT;
   }
   if (paccess & PIPE_IMAGE_ACCESS_READ) {
      access |= VK_ACCESS_SHADER_READ_BIT;
   }
   if (is_buffer)
      handle -= ZINK_MAX_BINDLESS_HANDLES;
   if (resident) {
      update_res_bind_count(ctx, res, false, false);
      update_res_bind_count(ctx, res, true, false);
      res->image_bind_count[0]++;
      res->image_bind_count[1]++;
      res->bindless[1]++;
      if (is_buffer) {
         if (zink_descriptor_mode == ZINK_DESCRIPTOR_MODE_DB) {
            ctx->di.bindless[0].db.buffer_infos[handle].address = res->obj->bda + ds->db.offset;
            ctx->di.bindless[0].db.buffer_infos[handle].range = ds->db.size;
            ctx->di.bindless[0].db.buffer_infos[handle].format = zink_get_format(zink_screen(ctx->base.screen), ds->db.format);
         } else {
            if (ds->bufferview->bvci.buffer != res->obj->buffer)
               rebind_bindless_bufferview(ctx, res, ds);
            VkBufferView *bv = &ctx->di.bindless[1].t.buffer_infos[handle];
            *bv = ds->bufferview->buffer_view;
         }
         zink_screen(ctx->base.screen)->buffer_barrier(ctx, res, access, VK_PIPELINE_STAGE_FRAGMENT_SHADER_BIT | VK_PIPELINE_STAGE_COMPUTE_SHADER_BIT);
         zink_batch_resource_usage_set(&ctx->batch, res, zink_resource_access_is_write(access), true);
         if (zink_resource_access_is_write(access))
            res->obj->unordered_write = false;
         res->obj->unordered_read = false;
      } else {
         VkDescriptorImageInfo *ii = &ctx->di.bindless[1].img_infos[handle];
         ii->sampler = VK_NULL_HANDLE;
         ii->imageView = ds->surface->image_view;
         ii->imageLayout = VK_IMAGE_LAYOUT_GENERAL;
         finalize_image_bind(ctx, res, false);
         finalize_image_bind(ctx, res, true);
         zink_batch_resource_usage_set(&ctx->batch, res, zink_resource_access_is_write(access), false);
         res->obj->unordered_write = false;
      }
      res->gfx_barrier |= VK_PIPELINE_STAGE_ALL_GRAPHICS_BIT | VK_PIPELINE_STAGE_COMPUTE_SHADER_BIT;
      res->barrier_access[0] |= access;
      res->barrier_access[1] |= access;
      util_dynarray_append(&ctx->di.bindless[1].resident, struct zink_bindless_descriptor *, bd);
      uint32_t h = is_buffer ? handle + ZINK_MAX_BINDLESS_HANDLES : handle;
      util_dynarray_append(&ctx->di.bindless[1].updates, uint32_t, h);
   } else {
      zero_bindless_descriptor(ctx, handle, is_buffer, true);
      util_dynarray_delete_unordered(&ctx->di.bindless[1].resident, struct zink_bindless_descriptor *, bd);
      unbind_shader_image_counts(ctx, res, false, false);
      unbind_shader_image_counts(ctx, res, true, false);
      res->bindless[1]--;
      unbind_bindless_descriptor(ctx, res);
   }
   ctx->di.bindless_dirty[1] = true;
}

static void
zink_set_stencil_ref(struct pipe_context *pctx,
                     const struct pipe_stencil_ref ref)
{
   struct zink_context *ctx = zink_context(pctx);
   ctx->stencil_ref = ref;
   ctx->stencil_ref_changed = true;
}

static void
zink_set_clip_state(struct pipe_context *pctx,
                    const struct pipe_clip_state *pcs)
{
}

static void
zink_set_tess_state(struct pipe_context *pctx,
                    const float default_outer_level[4],
                    const float default_inner_level[2])
{
   struct zink_context *ctx = zink_context(pctx);
   memcpy(&ctx->default_inner_level, default_inner_level, sizeof(ctx->default_inner_level));
   memcpy(&ctx->default_outer_level, default_outer_level, sizeof(ctx->default_outer_level));
}

static void
zink_set_patch_vertices(struct pipe_context *pctx, uint8_t patch_vertices)
{
   struct zink_context *ctx = zink_context(pctx);
   if (zink_set_tcs_key_patches(ctx, patch_vertices)) {
      ctx->gfx_pipeline_state.dyn_state2.vertices_per_patch = patch_vertices;
      if (zink_screen(ctx->base.screen)->info.dynamic_state2_feats.extendedDynamicState2PatchControlPoints)
         VKCTX(CmdSetPatchControlPointsEXT)(ctx->batch.state->cmdbuf, patch_vertices);
      else
         ctx->gfx_pipeline_state.dirty = true;
      zink_flush_dgc_if_enabled(ctx);
   }
}

void
zink_update_fbfetch(struct zink_context *ctx)
{
   const bool had_fbfetch = ctx->di.fbfetch.imageLayout == VK_IMAGE_LAYOUT_GENERAL;
   if (!ctx->gfx_stages[MESA_SHADER_FRAGMENT] ||
       !ctx->gfx_stages[MESA_SHADER_FRAGMENT]->info.fs.uses_fbfetch_output) {
      if (!had_fbfetch)
         return;
      ctx->rp_changed = true;
      zink_batch_no_rp(ctx);
      ctx->di.fbfetch.imageLayout = VK_IMAGE_LAYOUT_UNDEFINED;
      ctx->di.fbfetch.imageView = zink_screen(ctx->base.screen)->info.rb2_feats.nullDescriptor ?
                                  VK_NULL_HANDLE :
                                  zink_get_dummy_surface(ctx, 0)->image_view;
      ctx->invalidate_descriptor_state(ctx, MESA_SHADER_FRAGMENT, ZINK_DESCRIPTOR_TYPE_UBO, 0, 1);
      return;
   }

   bool changed = !had_fbfetch;
   if (ctx->fb_state.cbufs[0]) {
      VkImageView fbfetch = zink_csurface(ctx->fb_state.cbufs[0])->image_view;
      if (!fbfetch)
         /* swapchain image: retry later */
         return;
      changed |= fbfetch != ctx->di.fbfetch.imageView;
      ctx->di.fbfetch.imageView = zink_csurface(ctx->fb_state.cbufs[0])->image_view;

      bool fbfetch_ms = ctx->fb_state.cbufs[0]->texture->nr_samples > 1;
      if (zink_get_fs_base_key(ctx)->fbfetch_ms != fbfetch_ms)
         zink_set_fs_base_key(ctx)->fbfetch_ms = fbfetch_ms;
   }
   ctx->di.fbfetch.imageLayout = VK_IMAGE_LAYOUT_GENERAL;
   if (changed) {
      ctx->invalidate_descriptor_state(ctx, MESA_SHADER_FRAGMENT, ZINK_DESCRIPTOR_TYPE_UBO, 0, 1);
      if (!had_fbfetch) {
         ctx->rp_changed = true;
         zink_batch_no_rp(ctx);
      }
   }
}

void
zink_update_vk_sample_locations(struct zink_context *ctx)
{
   if (ctx->gfx_pipeline_state.sample_locations_enabled && ctx->sample_locations_changed) {
      unsigned samples = ctx->gfx_pipeline_state.rast_samples + 1;
      unsigned idx = util_logbase2_ceil(MAX2(samples, 1));
      VkExtent2D grid_size = zink_screen(ctx->base.screen)->maxSampleLocationGridSize[idx];
 
      for (unsigned pixel = 0; pixel < grid_size.width * grid_size.height; pixel++) {
         for (unsigned sample = 0; sample < samples; sample++) {
            unsigned pixel_x = pixel % grid_size.width;
            unsigned pixel_y = pixel / grid_size.width;
            unsigned wi = pixel * samples + sample;
            unsigned ri = (pixel_y * grid_size.width + pixel_x % grid_size.width);
            ri = ri * samples + sample;
            ctx->vk_sample_locations[wi].x = (ctx->sample_locations[ri] & 0xf) / 16.0f;
            ctx->vk_sample_locations[wi].y = (16 - (ctx->sample_locations[ri] >> 4)) / 16.0f;
         }
      }
   }
}

static unsigned
find_rp_state(struct zink_context *ctx)
{
   bool found = false;
   /* calc the state idx using the samples to account for msrtss */
   unsigned idx = zink_screen(ctx->base.screen)->info.have_EXT_multisampled_render_to_single_sampled && ctx->transient_attachments ? 
                  util_logbase2_ceil(ctx->gfx_pipeline_state.rast_samples + 1) : 0;
   struct set_entry *he = _mesa_set_search_or_add(&ctx->rendering_state_cache[idx], &ctx->gfx_pipeline_state.rendering_info, &found);
   struct zink_rendering_info *info;
   if (found) {
      info = (void*)he->key;
      return info->id;
   }
   info = ralloc(ctx, struct zink_rendering_info);
   memcpy(info, &ctx->gfx_pipeline_state.rendering_info, sizeof(VkPipelineRenderingCreateInfo));
   info->id = ctx->rendering_state_cache[idx].entries;
   he->key = info;
   return info->id;
}

unsigned
zink_update_rendering_info(struct zink_context *ctx)
{
   for (int i = 0; i < ctx->fb_state.nr_cbufs; i++) {
      struct zink_surface *surf = zink_csurface(ctx->fb_state.cbufs[i]);
      ctx->gfx_pipeline_state.rendering_formats[i] = surf ? surf->info.format[0] : VK_FORMAT_UNDEFINED;
   }
   ctx->gfx_pipeline_state.rendering_info.depthAttachmentFormat = VK_FORMAT_UNDEFINED;
   ctx->gfx_pipeline_state.rendering_info.stencilAttachmentFormat = VK_FORMAT_UNDEFINED;
   if (ctx->fb_state.zsbuf && zink_is_zsbuf_used(ctx)) {
      struct zink_surface *surf = zink_csurface(ctx->fb_state.zsbuf);
      bool has_depth = util_format_has_depth(util_format_description(ctx->fb_state.zsbuf->format));
      bool has_stencil = util_format_has_stencil(util_format_description(ctx->fb_state.zsbuf->format));

      if (has_depth)
         ctx->gfx_pipeline_state.rendering_info.depthAttachmentFormat = surf->info.format[0];
      if (has_stencil)
         ctx->gfx_pipeline_state.rendering_info.stencilAttachmentFormat = surf->info.format[0];
   }
   return find_rp_state(ctx);
}

static unsigned
calc_max_dummy_fbo_size(struct zink_context *ctx)
{
   return MIN2(4096, zink_screen(ctx->base.screen)->info.props.limits.maxImageDimension2D);
}

static unsigned
begin_rendering(struct zink_context *ctx)
{
   unsigned clear_buffers = 0;
   ctx->gfx_pipeline_state.render_pass = NULL;
   zink_update_vk_sample_locations(ctx);
   bool has_swapchain = zink_render_update_swapchain(ctx);
   if (has_swapchain)
      zink_render_fixup_swapchain(ctx);
   bool has_depth = false;
   bool has_stencil = false;
   bool changed_layout = false;
   bool changed_size = false;
   bool zsbuf_used = zink_is_zsbuf_used(ctx);
   bool use_tc_info = !ctx->blitting && ctx->track_renderpasses;
   if (ctx->rp_changed || ctx->rp_layout_changed || (!ctx->batch.in_rp && ctx->rp_loadop_changed)) {
      /* init imageviews, base loadOp, formats */
      for (int i = 0; i < ctx->fb_state.nr_cbufs; i++) {
         struct zink_surface *surf = zink_csurface(ctx->fb_state.cbufs[i]);
         if (!surf)
            continue;

         if (!zink_resource(surf->base.texture)->valid)
            ctx->dynamic_fb.attachments[i].loadOp = VK_ATTACHMENT_LOAD_OP_DONT_CARE;
         else
            ctx->dynamic_fb.attachments[i].loadOp = VK_ATTACHMENT_LOAD_OP_LOAD;
         if (use_tc_info) {
            if (ctx->dynamic_fb.tc_info.cbuf_invalidate & BITFIELD_BIT(i))
               ctx->dynamic_fb.attachments[i].storeOp = VK_ATTACHMENT_STORE_OP_DONT_CARE;
            else
               ctx->dynamic_fb.attachments[i].storeOp = VK_ATTACHMENT_STORE_OP_STORE;
         }
      }

      /* unset depth and stencil info: reset below */
      VkImageLayout zlayout = ctx->dynamic_fb.info.pDepthAttachment ? ctx->dynamic_fb.info.pDepthAttachment->imageLayout : VK_IMAGE_LAYOUT_UNDEFINED;
      VkImageLayout slayout = ctx->dynamic_fb.info.pStencilAttachment ? ctx->dynamic_fb.info.pStencilAttachment->imageLayout : VK_IMAGE_LAYOUT_UNDEFINED;
      ctx->dynamic_fb.info.pDepthAttachment = NULL;
      ctx->dynamic_fb.info.pStencilAttachment = NULL;

      if (ctx->fb_state.zsbuf && zsbuf_used) {
         struct zink_surface *surf = zink_csurface(ctx->fb_state.zsbuf);
         has_depth = util_format_has_depth(util_format_description(ctx->fb_state.zsbuf->format));
         has_stencil = util_format_has_stencil(util_format_description(ctx->fb_state.zsbuf->format));

         /* depth may or may not be used but init it anyway */
         if (zink_resource(surf->base.texture)->valid)
            ctx->dynamic_fb.attachments[PIPE_MAX_COLOR_BUFS].loadOp = VK_ATTACHMENT_LOAD_OP_LOAD;
         else
            ctx->dynamic_fb.attachments[PIPE_MAX_COLOR_BUFS].loadOp = VK_ATTACHMENT_LOAD_OP_DONT_CARE;

         if (use_tc_info) {
            if (ctx->dynamic_fb.tc_info.zsbuf_invalidate)
               ctx->dynamic_fb.attachments[PIPE_MAX_COLOR_BUFS].storeOp = VK_ATTACHMENT_STORE_OP_DONT_CARE;
            else
               ctx->dynamic_fb.attachments[PIPE_MAX_COLOR_BUFS].storeOp = VK_ATTACHMENT_STORE_OP_STORE;
         }

         /* stencil may or may not be used but init it anyway */
         ctx->dynamic_fb.attachments[PIPE_MAX_COLOR_BUFS+1].loadOp = ctx->dynamic_fb.attachments[PIPE_MAX_COLOR_BUFS].loadOp;
         ctx->dynamic_fb.attachments[PIPE_MAX_COLOR_BUFS+1].storeOp = ctx->dynamic_fb.attachments[PIPE_MAX_COLOR_BUFS].storeOp;

         if (has_depth) {
            ctx->dynamic_fb.info.pDepthAttachment = &ctx->dynamic_fb.attachments[PIPE_MAX_COLOR_BUFS];
            /* stencil info only set for clears below */
         }
         if (has_stencil) {
            /* must be stencil-only */
            ctx->dynamic_fb.info.pStencilAttachment = &ctx->dynamic_fb.attachments[PIPE_MAX_COLOR_BUFS + 1];
         }
      } else {
         ctx->dynamic_fb.info.pDepthAttachment = NULL;
      }
      if (zlayout != (ctx->dynamic_fb.info.pDepthAttachment ? ctx->dynamic_fb.info.pDepthAttachment->imageLayout : VK_IMAGE_LAYOUT_UNDEFINED))
         changed_layout = true;
      if (slayout != (ctx->dynamic_fb.info.pStencilAttachment ? ctx->dynamic_fb.info.pStencilAttachment->imageLayout : VK_IMAGE_LAYOUT_UNDEFINED))
         changed_layout = true;

      /* similar to begin_render_pass(), but just filling in VkRenderingInfo */
      for (int i = 0; i < ctx->fb_state.nr_cbufs; i++) {
         /* these are no-ops */
         if (!ctx->fb_state.cbufs[i] || !zink_fb_clear_enabled(ctx, i))
            continue;
         /* these need actual clear calls inside the rp */
         struct zink_framebuffer_clear_data *clear = zink_fb_clear_element(&ctx->fb_clears[i], 0);
         if (zink_fb_clear_needs_explicit(&ctx->fb_clears[i])) {
            clear_buffers |= (PIPE_CLEAR_COLOR0 << i);
            if (zink_fb_clear_count(&ctx->fb_clears[i]) < 2 ||
                zink_fb_clear_element_needs_explicit(clear))
               continue;
         }
         /* we now know there's one clear that can be done here */
         memcpy(&ctx->dynamic_fb.attachments[i].clearValue, &clear->color, sizeof(float) * 4);
         ctx->dynamic_fb.attachments[i].loadOp = VK_ATTACHMENT_LOAD_OP_CLEAR;
      }
      if (ctx->fb_state.zsbuf && zink_fb_clear_enabled(ctx, PIPE_MAX_COLOR_BUFS)) {
         struct zink_framebuffer_clear *fb_clear = &ctx->fb_clears[PIPE_MAX_COLOR_BUFS];
         struct zink_framebuffer_clear_data *clear = zink_fb_clear_element(fb_clear, 0);
         if (!zink_fb_clear_element_needs_explicit(clear)) {
            /* base zs clear info */
            ctx->dynamic_fb.attachments[PIPE_MAX_COLOR_BUFS].clearValue.depthStencil.depth = clear->zs.depth;
            ctx->dynamic_fb.attachments[PIPE_MAX_COLOR_BUFS].clearValue.depthStencil.stencil = clear->zs.stencil;
            /* always init separate stencil attachment */
            ctx->dynamic_fb.attachments[PIPE_MAX_COLOR_BUFS+1].clearValue.depthStencil.stencil = clear->zs.stencil;
            if ((zink_fb_clear_element(fb_clear, 0)->zs.bits & PIPE_CLEAR_DEPTH))
               /* initiate a depth clear */
               ctx->dynamic_fb.attachments[PIPE_MAX_COLOR_BUFS].loadOp = VK_ATTACHMENT_LOAD_OP_CLEAR;
            if ((zink_fb_clear_element(fb_clear, 0)->zs.bits & PIPE_CLEAR_STENCIL)) {
               /* use a stencil clear, also set stencil attachment */
               ctx->dynamic_fb.attachments[PIPE_MAX_COLOR_BUFS+1].loadOp = VK_ATTACHMENT_LOAD_OP_CLEAR;
            }
         }
         if (zink_fb_clear_needs_explicit(fb_clear)) {
            for (int j = !zink_fb_clear_element_needs_explicit(clear);
                 (clear_buffers & PIPE_CLEAR_DEPTHSTENCIL) != PIPE_CLEAR_DEPTHSTENCIL && j < zink_fb_clear_count(fb_clear);
                 j++)
               clear_buffers |= zink_fb_clear_element(fb_clear, j)->zs.bits;
         }
      }
      if (changed_size || changed_layout)
         ctx->rp_changed = true;
      ctx->rp_loadop_changed = false;
      ctx->rp_layout_changed = false;
   }

   if (!ctx->rp_changed && ctx->batch.in_rp)
      return 0;
   ctx->rp_changed = false;

   /* update pipeline info id for compatibility VUs */
   unsigned rp_state = zink_update_rendering_info(ctx);
   /* validate zs VUs: attachment must be null or format must be valid */
   assert(!ctx->dynamic_fb.info.pDepthAttachment || ctx->gfx_pipeline_state.rendering_info.depthAttachmentFormat);
   assert(!ctx->dynamic_fb.info.pStencilAttachment || ctx->gfx_pipeline_state.rendering_info.stencilAttachmentFormat);
   bool rp_changed = ctx->gfx_pipeline_state.rp_state != rp_state;
   if (!rp_changed && ctx->batch.in_rp)
      return 0;

   zink_batch_no_rp(ctx);
   for (int i = 0; i < ctx->fb_state.nr_cbufs; i++) {
      VkImageView iv = VK_NULL_HANDLE;
      struct zink_surface *surf = zink_csurface(ctx->fb_state.cbufs[i]);
      if (surf) {
         iv = zink_prep_fb_attachment(ctx, surf, i);
         if (!iv)
            /* dead swapchain */
            return 0;
      }
      ctx->dynamic_fb.attachments[i].imageView = iv;
   }
   if (has_swapchain) {
      ASSERTED struct zink_resource *res = zink_resource(ctx->fb_state.cbufs[0]->texture);
      zink_render_fixup_swapchain(ctx);
      assert(ctx->dynamic_fb.info.renderArea.extent.width <= res->base.b.width0);
      assert(ctx->dynamic_fb.info.renderArea.extent.height <= res->base.b.height0);
      assert(ctx->fb_state.width <= res->base.b.width0);
      assert(ctx->fb_state.height <= res->base.b.height0);
   }
   if (ctx->fb_state.zsbuf && zsbuf_used) {
      struct zink_surface *surf = zink_csurface(ctx->fb_state.zsbuf);
      VkImageView iv = zink_prep_fb_attachment(ctx, surf, ctx->fb_state.nr_cbufs);
      ctx->dynamic_fb.attachments[PIPE_MAX_COLOR_BUFS].imageView = iv;
      ctx->dynamic_fb.attachments[PIPE_MAX_COLOR_BUFS].imageLayout = zink_resource(surf->base.texture)->layout;
      assert(ctx->dynamic_fb.attachments[PIPE_MAX_COLOR_BUFS].imageLayout != VK_IMAGE_LAYOUT_UNDEFINED);
      ctx->dynamic_fb.attachments[PIPE_MAX_COLOR_BUFS+1].imageView = iv;
      ctx->dynamic_fb.attachments[PIPE_MAX_COLOR_BUFS+1].imageLayout = zink_resource(surf->base.texture)->layout;
      assert(ctx->dynamic_fb.attachments[PIPE_MAX_COLOR_BUFS+1].imageLayout != VK_IMAGE_LAYOUT_UNDEFINED);
      if (ctx->transient_attachments & BITFIELD_BIT(PIPE_MAX_COLOR_BUFS)) {
         ctx->dynamic_fb.attachments[PIPE_MAX_COLOR_BUFS].resolveMode = VK_RESOLVE_MODE_SAMPLE_ZERO_BIT;
         ctx->dynamic_fb.attachments[PIPE_MAX_COLOR_BUFS + 1].resolveMode = VK_RESOLVE_MODE_SAMPLE_ZERO_BIT;
      } else {
         ctx->dynamic_fb.attachments[PIPE_MAX_COLOR_BUFS].resolveMode = 0;
         ctx->dynamic_fb.attachments[PIPE_MAX_COLOR_BUFS + 1].resolveMode = 0;
      }
   }
   ctx->zsbuf_unused = !zsbuf_used;
   assert(ctx->fb_state.width >= ctx->dynamic_fb.info.renderArea.extent.width);
   assert(ctx->fb_state.height >= ctx->dynamic_fb.info.renderArea.extent.height);
   ctx->gfx_pipeline_state.dirty |= rp_changed;
   ctx->gfx_pipeline_state.rp_state = rp_state;

   VkMultisampledRenderToSingleSampledInfoEXT msrtss = {
      VK_STRUCTURE_TYPE_MULTISAMPLED_RENDER_TO_SINGLE_SAMPLED_INFO_EXT,
      NULL,
      VK_TRUE,
      ctx->gfx_pipeline_state.rast_samples + 1,
   };

   if (zink_screen(ctx->base.screen)->info.have_EXT_multisampled_render_to_single_sampled)
      ctx->dynamic_fb.info.pNext = ctx->transient_attachments ? &msrtss : NULL;
   assert(!ctx->transient_attachments || msrtss.rasterizationSamples != VK_SAMPLE_COUNT_1_BIT);
   VKCTX(CmdBeginRendering)(ctx->batch.state->cmdbuf, &ctx->dynamic_fb.info);
   ctx->batch.in_rp = true;
   return clear_buffers;
}

ALWAYS_INLINE static void
update_layered_rendering_state(struct zink_context *ctx)
{
   if (!zink_screen(ctx->base.screen)->driver_workarounds.needs_sanitised_layer)
      return;
   unsigned framebffer_is_layered = zink_framebuffer_get_num_layers(&ctx->fb_state) > 1;
   VKCTX(CmdPushConstants)(
         ctx->batch.state->cmdbuf,
         zink_screen(ctx->base.screen)->gfx_push_constant_layout,
         VK_SHADER_STAGE_ALL_GRAPHICS,
         offsetof(struct zink_gfx_push_constant, framebuffer_is_layered), sizeof(unsigned),
         &framebffer_is_layered);
}

ALWAYS_INLINE static void
batch_ref_fb_surface(struct zink_context *ctx, struct pipe_surface *psurf)
{
   if (!psurf)
      return;
   zink_batch_reference_resource(&ctx->batch, zink_resource(psurf->texture));
   struct zink_surface *transient = zink_transient_surface(psurf);
   if (transient)
      zink_batch_reference_resource(&ctx->batch, zink_resource(transient->base.texture));
}

void
zink_batch_rp(struct zink_context *ctx)
{
   assert(!(ctx->batch.in_rp && ctx->rp_changed));
   if (!ctx->track_renderpasses && !ctx->blitting) {
      if (ctx->rp_tc_info_updated)
         zink_parse_tc_info(ctx);
   }
   if (ctx->batch.in_rp && !ctx->rp_layout_changed)
      return;
   bool in_rp = ctx->batch.in_rp;
   if (!in_rp && ctx->void_clears) {
      union pipe_color_union color;
      color.f[0] = color.f[1] = color.f[2] = 0;
      color.f[3] = 1.0;
      ctx->base.clear(&ctx->base, ctx->void_clears, NULL, &color, 0, 0);
      ctx->void_clears = 0;
   }
   if (!ctx->blitting) {
      if (ctx->rp_tc_info_updated)
         update_tc_info(ctx);
      ctx->rp_tc_info_updated = false;
   }
   bool maybe_has_query_ends = !ctx->track_renderpasses || ctx->dynamic_fb.tc_info.has_query_ends;
   ctx->queries_in_rp = maybe_has_query_ends;
   /* if possible, out-of-renderpass resume any queries that were stopped when previous rp ended */
   if (!ctx->queries_disabled && !maybe_has_query_ends) {
      zink_resume_queries(ctx, &ctx->batch);
      zink_query_update_gs_states(ctx);
   }
   unsigned clear_buffers;
   /* use renderpass for multisample-to-singlesample or fbfetch:
    * - msrtss is TODO
    * - dynamic rendering doesn't have input attachments
    */
   if (!zink_screen(ctx->base.screen)->info.have_KHR_dynamic_rendering ||
       (ctx->transient_attachments && !zink_screen(ctx->base.screen)->info.have_EXT_multisampled_render_to_single_sampled) || ctx->fbfetch_outputs)
      clear_buffers = zink_begin_render_pass(ctx);
   else
      clear_buffers = begin_rendering(ctx);
   assert(!ctx->rp_changed);
   if (!in_rp && ctx->batch.in_rp) {
      /* only hit this for valid swapchain and new renderpass */
      if (ctx->render_condition.query)
         zink_start_conditional_render(ctx);
      zink_clear_framebuffer(ctx, clear_buffers);
      if (ctx->pipeline_changed[0]) {
         for (unsigned i = 0; i < ctx->fb_state.nr_cbufs; i++)
            batch_ref_fb_surface(ctx, ctx->fb_state.cbufs[i]);
         batch_ref_fb_surface(ctx, ctx->fb_state.zsbuf);
      }
   }
   /* unable to previously determine that queries didn't split renderpasses: ensure queries start inside renderpass */
   if (!ctx->queries_disabled && maybe_has_query_ends) {
      zink_resume_queries(ctx, &ctx->batch);
      zink_query_update_gs_states(ctx);
   }
}

void
zink_batch_no_rp_safe(struct zink_context *ctx)
{
   if (!ctx->batch.in_rp)
      return;
   zink_flush_dgc_if_enabled(ctx);
   if (ctx->render_condition.query)
      zink_stop_conditional_render(ctx);
   /* suspend all queries that were started in a renderpass
    * they can then be resumed upon beginning a new renderpass
    */
   if (!ctx->queries_disabled)
      zink_query_renderpass_suspend(ctx);
   if (ctx->gfx_pipeline_state.render_pass)
      zink_end_render_pass(ctx);
   else {
      VKCTX(CmdEndRendering)(ctx->batch.state->cmdbuf);
      ctx->batch.in_rp = false;
   }
   assert(!ctx->batch.in_rp);
}

void
zink_batch_no_rp(struct zink_context *ctx)
{
   if (!ctx->batch.in_rp)
      return;
   if (ctx->track_renderpasses && !ctx->blitting)
      tc_renderpass_info_reset(&ctx->dynamic_fb.tc_info);
   zink_batch_no_rp_safe(ctx);
}

ALWAYS_INLINE static void
update_res_sampler_layouts(struct zink_context *ctx, struct zink_resource *res)
{
   unsigned find = res->sampler_bind_count[0];
   for (unsigned i = 0; find && i < MESA_SHADER_COMPUTE; i++) {
      u_foreach_bit(slot, res->sampler_binds[i]) {
         /* only set layout, skip rest of update */
         if (ctx->di.descriptor_res[ZINK_DESCRIPTOR_TYPE_SAMPLER_VIEW][i][slot] == res)
            ctx->di.textures[i][slot].imageLayout = zink_descriptor_util_image_layout_eval(ctx, res, false);
         find--;
         if (!find) break;
      }
   }
}

VkImageView
zink_prep_fb_attachment(struct zink_context *ctx, struct zink_surface *surf, unsigned i)
{
   struct zink_resource *res;
   if (!surf) {
      surf = zink_get_dummy_surface(ctx, util_logbase2_ceil(ctx->fb_state.samples));
      res = zink_resource(surf->base.texture);
   } else {
      res = zink_resource(surf->base.texture);
      zink_batch_resource_usage_set(&ctx->batch, res, true, false);
   }

   VkAccessFlags access;
   VkPipelineStageFlags pipeline;
   if (zink_is_swapchain(res)) {
      if (!zink_kopper_acquire(ctx, res, UINT64_MAX))
         return VK_NULL_HANDLE;
      zink_surface_swapchain_update(ctx, surf);
      if (!i)
         zink_update_fbfetch(ctx);
   }
   if (ctx->blitting)
      return surf->image_view;
   VkImageLayout layout;
   /* depth attachment is stored as the last attachment, but bitfields always use PIPE_MAX_COLOR_BUFS */
   int idx = i == ctx->fb_state.nr_cbufs ? PIPE_MAX_COLOR_BUFS : i;
   if (ctx->feedback_loops & BITFIELD_BIT(idx)) {
      /* reevaluate feedback loop in case layout change eliminates the loop */
      if (!res->sampler_bind_count[0] || (idx == PIPE_MAX_COLOR_BUFS && !zink_is_zsbuf_write(ctx)))
         update_feedback_loop_state(ctx, i, ctx->feedback_loops & ~BITFIELD_BIT(idx));
   }
   if (ctx->track_renderpasses) {
      layout = zink_tc_renderpass_info_parse(ctx, &ctx->dynamic_fb.tc_info, idx, &pipeline, &access);
      assert(i < ctx->fb_state.nr_cbufs || layout != VK_IMAGE_LAYOUT_DEPTH_STENCIL_READ_ONLY_OPTIMAL || !zink_fb_clear_enabled(ctx, PIPE_MAX_COLOR_BUFS));
      if (i == ctx->fb_state.nr_cbufs && zink_fb_clear_enabled(ctx, PIPE_MAX_COLOR_BUFS))
         assert(ctx->dynamic_fb.tc_info.zsbuf_clear || ctx->dynamic_fb.tc_info.zsbuf_clear_partial || ctx->dynamic_fb.tc_info.zsbuf_load);
   } else {
      if (ctx->gfx_pipeline_state.render_pass) {
         layout = zink_render_pass_attachment_get_barrier_info(&ctx->gfx_pipeline_state.render_pass->state.rts[i],
                                                               i < ctx->fb_state.nr_cbufs, &pipeline, &access);
      } else {
         struct zink_rt_attrib rt;
         if (i < ctx->fb_state.nr_cbufs)
            zink_init_color_attachment(ctx, i, &rt);
         else
            zink_init_zs_attachment(ctx, &rt);
         layout = zink_render_pass_attachment_get_barrier_info(&rt, i < ctx->fb_state.nr_cbufs, &pipeline, &access);
         /* avoid unnecessary read-only layout change */
         if (layout == VK_IMAGE_LAYOUT_DEPTH_STENCIL_READ_ONLY_OPTIMAL &&
             res->layout == VK_IMAGE_LAYOUT_DEPTH_STENCIL_ATTACHMENT_OPTIMAL &&
             !res->bind_count[0])
            layout = VK_IMAGE_LAYOUT_DEPTH_STENCIL_ATTACHMENT_OPTIMAL;
      }
   }
   /*
      The image subresources for a storage image must be in the VK_IMAGE_LAYOUT_SHARED_PRESENT_KHR or
      VK_IMAGE_LAYOUT_GENERAL layout in order to access its data in a shader.
      - 14.1.1. Storage Image
    */
   if (res->image_bind_count[0])
      layout = VK_IMAGE_LAYOUT_GENERAL;
   else if (!zink_screen(ctx->base.screen)->info.have_EXT_attachment_feedback_loop_layout &&
            layout == VK_IMAGE_LAYOUT_ATTACHMENT_FEEDBACK_LOOP_OPTIMAL_EXT)
      layout = VK_IMAGE_LAYOUT_GENERAL;
   if (res->valid || res->layout != layout)
      zink_screen(ctx->base.screen)->image_barrier(ctx, res, layout, access, pipeline);
   if (!(res->aspect & VK_IMAGE_ASPECT_COLOR_BIT))
      ctx->zsbuf_readonly = res->layout == VK_IMAGE_LAYOUT_DEPTH_STENCIL_READ_ONLY_OPTIMAL;
   res->obj->unordered_read = res->obj->unordered_write = false;
   if (i == ctx->fb_state.nr_cbufs && res->sampler_bind_count[0])
      update_res_sampler_layouts(ctx, res);
   return surf->image_view;
}

static uint32_t
hash_rendering_state(const void *key)
{
   const VkPipelineRenderingCreateInfo *info = key;
   uint32_t hash = 0;
   /*
    uint32_t           colorAttachmentCount;
    const VkFormat*    pColorAttachmentFormats;
    VkFormat           depthAttachmentFormat;
    VkFormat           stencilAttachmentFormat;
    * this data is not optimally arranged, so it must be manually hashed
    */
   hash = XXH32(&info->colorAttachmentCount, sizeof(uint32_t), hash);
   hash = XXH32(&info->depthAttachmentFormat, sizeof(uint32_t), hash);
   hash = XXH32(&info->stencilAttachmentFormat, sizeof(VkFormat), hash);
   return XXH32(info->pColorAttachmentFormats, sizeof(VkFormat) * info->colorAttachmentCount, hash);
}

static bool
equals_rendering_state(const void *a, const void *b)
{
   const VkPipelineRenderingCreateInfo *ai = a;
   const VkPipelineRenderingCreateInfo *bi = b;
   return ai->colorAttachmentCount == bi->colorAttachmentCount &&
          ai->depthAttachmentFormat == bi->depthAttachmentFormat &&
          ai->stencilAttachmentFormat == bi->stencilAttachmentFormat &&
          !memcmp(ai->pColorAttachmentFormats, bi->pColorAttachmentFormats, sizeof(VkFormat) * ai->colorAttachmentCount);
}

static uint32_t
hash_framebuffer_imageless(const void *key)
{
   struct zink_framebuffer_state* s = (struct zink_framebuffer_state*)key;
   return _mesa_hash_data(key, offsetof(struct zink_framebuffer_state, infos) + sizeof(s->infos[0]) * s->num_attachments);
}

static bool
equals_framebuffer_imageless(const void *a, const void *b)
{
   struct zink_framebuffer_state *s = (struct zink_framebuffer_state*)a;
   return memcmp(a, b, offsetof(struct zink_framebuffer_state, infos) + sizeof(s->infos[0]) * s->num_attachments) == 0;
}

void
zink_init_vk_sample_locations(struct zink_context *ctx, VkSampleLocationsInfoEXT *loc)
{
   struct zink_screen *screen = zink_screen(ctx->base.screen);
   unsigned idx = util_logbase2_ceil(MAX2(ctx->gfx_pipeline_state.rast_samples + 1, 1));
   loc->sType = VK_STRUCTURE_TYPE_SAMPLE_LOCATIONS_INFO_EXT;
   loc->pNext = NULL;
   loc->sampleLocationsPerPixel = 1 << idx;
   loc->sampleLocationsCount = ctx->gfx_pipeline_state.rast_samples + 1;
   loc->sampleLocationGridSize = screen->maxSampleLocationGridSize[idx];
   loc->pSampleLocations = ctx->vk_sample_locations;
}

static void
zink_evaluate_depth_buffer(struct pipe_context *pctx)
{
   struct zink_context *ctx = zink_context(pctx);

   if (!ctx->fb_state.zsbuf)
      return;

   struct zink_resource *res = zink_resource(ctx->fb_state.zsbuf->texture);
   res->obj->needs_zs_evaluate = true;
   zink_init_vk_sample_locations(ctx, &res->obj->zs_evaluate);
   zink_batch_no_rp(ctx);
}

static void
sync_flush(struct zink_context *ctx, struct zink_batch_state *bs)
{
   if (zink_screen(ctx->base.screen)->threaded_submit)
      util_queue_fence_wait(&bs->flush_completed);
}

static inline VkAccessFlags
get_access_flags_for_binding(struct zink_context *ctx, enum zink_descriptor_type type, gl_shader_stage stage, unsigned idx)
{
   VkAccessFlags flags = 0;
   switch (type) {
   case ZINK_DESCRIPTOR_TYPE_UBO:
      return VK_ACCESS_UNIFORM_READ_BIT;
   case ZINK_DESCRIPTOR_TYPE_SAMPLER_VIEW:
      return VK_ACCESS_SHADER_READ_BIT;
   case ZINK_DESCRIPTOR_TYPE_SSBO: {
      flags = VK_ACCESS_SHADER_READ_BIT;
      if (ctx->writable_ssbos[stage] & (1 << idx))
         flags |= VK_ACCESS_SHADER_WRITE_BIT;
      return flags;
   }
   case ZINK_DESCRIPTOR_TYPE_IMAGE: {
      struct zink_image_view *image_view = &ctx->image_views[stage][idx];
      if (image_view->base.access & PIPE_IMAGE_ACCESS_READ)
         flags |= VK_ACCESS_SHADER_READ_BIT;
      if (image_view->base.access & PIPE_IMAGE_ACCESS_WRITE)
         flags |= VK_ACCESS_SHADER_WRITE_BIT;
      return flags;
   }
   default:
      break;
   }
   unreachable("ACK");
   return 0;
}

static void
update_resource_refs_for_stage(struct zink_context *ctx, gl_shader_stage stage)
{
   struct zink_batch *batch = &ctx->batch;
   unsigned max_slot[] = {
      [ZINK_DESCRIPTOR_TYPE_UBO] = ctx->di.num_ubos[stage],
      [ZINK_DESCRIPTOR_TYPE_SAMPLER_VIEW] = ctx->di.num_samplers[stage],
      [ZINK_DESCRIPTOR_TYPE_SSBO] = ctx->di.num_ssbos[stage],
      [ZINK_DESCRIPTOR_TYPE_IMAGE] = ctx->di.num_images[stage]
   };
   for (unsigned i = 0; i < ZINK_DESCRIPTOR_BASE_TYPES; i++) {
      for (unsigned j = 0; j < max_slot[i]; j++) {
         if (ctx->di.descriptor_res[i][stage][j]) {
            struct zink_resource *res = ctx->di.descriptor_res[i][stage][j];
            if (!res)
               continue;
            bool is_buffer = res->obj->is_buffer;
            bool is_write = zink_resource_access_is_write(get_access_flags_for_binding(ctx, i, stage, j));
            if (zink_is_swapchain(res)) {
               if (!zink_kopper_acquire(ctx, res, UINT64_MAX))
                  /* technically this is a failure condition, but there's no safe way out */
                  continue;
            }
            zink_batch_resource_usage_set(batch, res, is_write, is_buffer);
            if (!ctx->unordered_blitting) {
               if (is_write || !res->obj->is_buffer)
                  res->obj->unordered_read = res->obj->unordered_write = false;
               else
                  res->obj->unordered_read = false;
            }
         }
      }
   }
}

void
zink_update_descriptor_refs(struct zink_context *ctx, bool compute)
{
   struct zink_batch *batch = &ctx->batch;
   if (compute) {
      update_resource_refs_for_stage(ctx, MESA_SHADER_COMPUTE);
      if (ctx->curr_compute)
         zink_batch_reference_program(batch, &ctx->curr_compute->base);
   } else {
      for (unsigned i = 0; i < ZINK_GFX_SHADER_COUNT; i++)
         update_resource_refs_for_stage(ctx, i);
      unsigned vertex_buffers_enabled_mask = ctx->gfx_pipeline_state.vertex_buffers_enabled_mask;
      unsigned last_vbo = util_last_bit(vertex_buffers_enabled_mask);
      for (unsigned i = 0; i < last_vbo + 1; i++) {
         struct zink_resource *res = zink_resource(ctx->vertex_buffers[i].buffer.resource);
         if (res) {
            zink_batch_resource_usage_set(batch, res, false, true);
            if (!ctx->unordered_blitting)
               res->obj->unordered_read = false;
         }
      }
      if (ctx->curr_program)
         zink_batch_reference_program(batch, &ctx->curr_program->base);
   }
   if (ctx->di.bindless_refs_dirty) {
      ctx->di.bindless_refs_dirty = false;
      for (unsigned i = 0; i < 2; i++) {
         util_dynarray_foreach(&ctx->di.bindless[i].resident, struct zink_bindless_descriptor*, bd) {
            struct zink_resource *res = zink_descriptor_surface_resource(&(*bd)->ds);
            zink_batch_resource_usage_set(&ctx->batch, res, (*bd)->access & PIPE_IMAGE_ACCESS_WRITE, res->obj->is_buffer);
            if (!ctx->unordered_blitting) {
               if ((*bd)->access & PIPE_IMAGE_ACCESS_WRITE || !res->obj->is_buffer)
                  res->obj->unordered_read = res->obj->unordered_write = false;
               else
                  res->obj->unordered_read = false;
            }
         }
      }
   }
}

static void
reapply_color_write(struct zink_context *ctx)
{
   struct zink_screen *screen = zink_screen(ctx->base.screen);
   assert(screen->info.have_EXT_color_write_enable);
   const VkBool32 enables[PIPE_MAX_COLOR_BUFS] = {1, 1, 1, 1, 1, 1, 1, 1};
   const VkBool32 disables[PIPE_MAX_COLOR_BUFS] = {0};
   const unsigned max_att = MIN2(PIPE_MAX_COLOR_BUFS, screen->info.props.limits.maxColorAttachments);
   VKCTX(CmdSetColorWriteEnableEXT)(ctx->batch.state->cmdbuf, max_att, ctx->disable_color_writes ? disables : enables);
   VKCTX(CmdSetColorWriteEnableEXT)(ctx->batch.state->barrier_cmdbuf, max_att, enables);
   assert(screen->info.have_EXT_extended_dynamic_state);
   if (ctx->dsa_state)
      VKCTX(CmdSetDepthWriteEnableEXT)(ctx->batch.state->cmdbuf, ctx->disable_color_writes ? VK_FALSE : ctx->dsa_state->hw_state.depth_write);
}

static void
stall(struct zink_context *ctx)
{
   struct zink_screen *screen = zink_screen(ctx->base.screen);
   sync_flush(ctx, zink_batch_state(ctx->last_fence));
<<<<<<< HEAD
   //zink_screen_timeline_wait(screen, ctx->last_fence->batch_id, PIPE_TIMEOUT_INFINITE);
   if (ctx->have_timelines)
      zink_screen_timeline_wait(screen, ctx->last_fence->batch_id, PIPE_TIMEOUT_INFINITE);
   else   
      zink_vkfence_wait(screen, ctx->last_fence, PIPE_TIMEOUT_INFINITE);

=======
   zink_screen_timeline_wait(screen, ctx->last_fence->batch_id, OS_TIMEOUT_INFINITE);
>>>>>>> 60dd34b0
   zink_batch_reset_all(ctx);
}

void
zink_reset_ds3_states(struct zink_context *ctx)
{
   struct zink_screen *screen = zink_screen(ctx->base.screen);
   if (!screen->info.have_EXT_extended_dynamic_state3)
      return;
   if (screen->have_full_ds3)
      ctx->ds3_states = UINT32_MAX;
   else
      ctx->ds3_states = BITFIELD_MASK(ZINK_DS3_BLEND_A2C);
   if (!screen->info.dynamic_state3_feats.extendedDynamicState3AlphaToOneEnable)
      ctx->ds3_states &= ~BITFIELD_BIT(ZINK_DS3_BLEND_A21);
   if (!screen->info.dynamic_state3_feats.extendedDynamicState3LineStippleEnable)
      ctx->ds3_states &= ~BITFIELD_BIT(ZINK_DS3_RAST_STIPPLE_ON);
   if (screen->driver_workarounds.no_linestipple)
      ctx->ds3_states &= ~BITFIELD_BIT(ZINK_DS3_RAST_STIPPLE);
}

static void
flush_batch(struct zink_context *ctx, bool sync)
{
   struct zink_batch *batch = &ctx->batch;
   assert(!ctx->unordered_blitting);
   if (ctx->clears_enabled)
      /* start rp to do all the clears */
      zink_batch_rp(ctx);
   zink_batch_no_rp_safe(ctx);
   zink_end_batch(ctx, batch);
   ctx->deferred_fence = NULL;

   if (sync)
      sync_flush(ctx, ctx->batch.state);

   if (ctx->batch.state->is_device_lost) {
      check_device_lost(ctx);
   } else {
      struct zink_screen *screen = zink_screen(ctx->base.screen);
      zink_start_batch(ctx, batch);
      if (screen->info.have_EXT_transform_feedback && ctx->num_so_targets)
         ctx->dirty_so_targets = true;
      ctx->pipeline_changed[0] = ctx->pipeline_changed[1] = true;
      zink_select_draw_vbo(ctx);
      zink_select_launch_grid(ctx);

      if (ctx->oom_stall)
         stall(ctx);
      zink_reset_ds3_states(ctx);

      ctx->oom_flush = false;
      ctx->oom_stall = false;
      ctx->dd.bindless_bound = false;
      ctx->di.bindless_refs_dirty = true;
      ctx->sample_locations_changed = ctx->gfx_pipeline_state.sample_locations_enabled;
      if (zink_screen(ctx->base.screen)->info.dynamic_state2_feats.extendedDynamicState2PatchControlPoints) {
         VKCTX(CmdSetPatchControlPointsEXT)(ctx->batch.state->cmdbuf, ctx->gfx_pipeline_state.dyn_state2.vertices_per_patch);
         VKCTX(CmdSetPatchControlPointsEXT)(ctx->batch.state->barrier_cmdbuf, 1);
      }
      update_feedback_loop_dynamic_state(ctx);
      if (screen->info.have_EXT_color_write_enable)
         reapply_color_write(ctx);
      update_layered_rendering_state(ctx);
      tc_renderpass_info_reset(&ctx->dynamic_fb.tc_info);
      ctx->rp_tc_info_updated = true;
   }
}

void
zink_flush_queue(struct zink_context *ctx)
{
   flush_batch(ctx, true);
}

static bool
rebind_fb_surface(struct zink_context *ctx, struct pipe_surface **surf, struct zink_resource *match_res)
{
   if (!*surf)
      return false;
   struct zink_resource *surf_res = zink_resource((*surf)->texture);
   if ((match_res == surf_res) || surf_res->obj != zink_csurface(*surf)->obj)
      return zink_rebind_ctx_surface(ctx, surf);
   return false;
}

static bool
rebind_fb_state(struct zink_context *ctx, struct zink_resource *match_res, bool from_set_fb)
{
   bool rebind = false;
   for (int i = 0; i < ctx->fb_state.nr_cbufs; i++)
      rebind |= rebind_fb_surface(ctx, &ctx->fb_state.cbufs[i], match_res);
   rebind |= rebind_fb_surface(ctx, &ctx->fb_state.zsbuf, match_res);
   return rebind;
}

static void
unbind_fb_surface(struct zink_context *ctx, struct pipe_surface *surf, unsigned idx, bool changed)
{
   ctx->dynamic_fb.attachments[idx].imageView = VK_NULL_HANDLE;
   if (!surf)
      return;
   struct zink_resource *res = zink_resource(surf->texture);
   if (changed) {
      ctx->rp_changed = true;
   }
   res->fb_bind_count--;
   if (!res->fb_bind_count && !res->bind_count[0])
      _mesa_set_remove_key(ctx->need_barriers[0], res);
   unsigned feedback_loops = ctx->feedback_loops;
   if (ctx->feedback_loops & BITFIELD_BIT(idx)) {
      ctx->dynamic_fb.attachments[idx].imageLayout = VK_IMAGE_LAYOUT_COLOR_ATTACHMENT_OPTIMAL;
      ctx->rp_layout_changed = true;
   }
   ctx->feedback_loops &= ~BITFIELD_BIT(idx);
   if (feedback_loops != ctx->feedback_loops) {
      if (idx == PIPE_MAX_COLOR_BUFS && !zink_screen(ctx->base.screen)->driver_workarounds.always_feedback_loop_zs) {
         if (ctx->gfx_pipeline_state.feedback_loop_zs)
            ctx->gfx_pipeline_state.dirty = true;
         ctx->gfx_pipeline_state.feedback_loop_zs = false;
      } else if (idx < PIPE_MAX_COLOR_BUFS && !zink_screen(ctx->base.screen)->driver_workarounds.always_feedback_loop) {
         if (ctx->gfx_pipeline_state.feedback_loop)
            ctx->gfx_pipeline_state.dirty = true;
         ctx->gfx_pipeline_state.feedback_loop = false;
      }
   }
   res->fb_binds &= ~BITFIELD_BIT(idx);
   /* this is called just before the resource loses a reference, so a refcount==1 means the resource will be destroyed */
   if (!res->fb_bind_count && res->base.b.reference.count > 1) {
      if (ctx->track_renderpasses && !ctx->blitting) {
         if (!(res->base.b.bind & PIPE_BIND_DISPLAY_TARGET) && util_format_is_depth_or_stencil(surf->format))
            /* assume that all depth buffers which are not swapchain images will be used for sampling to avoid splitting renderpasses */
            zink_screen(ctx->base.screen)->image_barrier(ctx, res, VK_IMAGE_LAYOUT_DEPTH_STENCIL_READ_ONLY_OPTIMAL, VK_ACCESS_SHADER_READ_BIT, VK_PIPELINE_STAGE_FRAGMENT_SHADER_BIT);
         if (!zink_is_swapchain(res) && !util_format_is_depth_or_stencil(surf->format))
            /* assume that all color buffers which are not swapchain images will be used for sampling to avoid splitting renderpasses */
            zink_screen(ctx->base.screen)->image_barrier(ctx, res, VK_IMAGE_LAYOUT_SHADER_READ_ONLY_OPTIMAL, VK_ACCESS_SHADER_READ_BIT, VK_PIPELINE_STAGE_FRAGMENT_SHADER_BIT);
      }
      if (res->sampler_bind_count[0]) {
         update_res_sampler_layouts(ctx, res);
         if (res->layout != VK_IMAGE_LAYOUT_SHADER_READ_ONLY_OPTIMAL && !ctx->blitting)
            _mesa_set_add(ctx->need_barriers[0], res);
      }
   }
}

void
zink_set_null_fs(struct zink_context *ctx)
{
   struct zink_screen *screen = zink_screen(ctx->base.screen);
   bool prev_disable_fs = ctx->disable_fs;
   ctx->disable_fs = ctx->rast_state && ctx->rast_state->base.rasterizer_discard &&
                     (ctx->primitives_generated_active || (!ctx->queries_disabled && ctx->primitives_generated_suspended));
   struct zink_shader *zs = ctx->gfx_stages[MESA_SHADER_FRAGMENT];
   unsigned compact = screen->compact_descriptors ? ZINK_DESCRIPTOR_COMPACT : 0;
   /* can't use CWE if side effects */
   bool no_cwe = (zs && (zs->ssbos_used || zs->bindless || zs->num_bindings[ZINK_DESCRIPTOR_TYPE_IMAGE - compact])) ||
                 ctx->fs_query_active || ctx->occlusion_query_active || !screen->info.have_EXT_color_write_enable;
   bool prev_disable_color_writes = ctx->disable_color_writes;
   ctx->disable_color_writes = ctx->disable_fs && !no_cwe;

   if (ctx->disable_fs == prev_disable_fs) {
      /* if this is a true no-op then return */
      if (!ctx->disable_fs || ctx->disable_color_writes == !no_cwe)
         return;
      /* else changing disable modes */
   }

   /* either of these cases requires removing the previous mode */
   if (!ctx->disable_fs || (prev_disable_fs && prev_disable_color_writes != !no_cwe)) {
      if (prev_disable_color_writes)
         reapply_color_write(ctx);
      else
         ctx->base.bind_fs_state(&ctx->base, ctx->saved_fs);
      ctx->saved_fs = NULL;
      /* fs/CWE reenabled, fs active, done */
      if (!ctx->disable_fs)
         return;
   }

   /* always use CWE when possible */
   if (!no_cwe) {
      reapply_color_write(ctx);
      return;
   }
   /* otherwise need to bind a null fs */
   if (!ctx->null_fs) {
      nir_shader *nir = nir_builder_init_simple_shader(MESA_SHADER_FRAGMENT, &screen->nir_options, "null_fs").shader;
      nir->info.separate_shader = true;
      struct pipe_shader_state shstate = {
         .type = PIPE_SHADER_IR_NIR,
         .tokens = NULL,
         .ir.nir = nir
      };
      ctx->null_fs = ctx->base.create_fs_state(&ctx->base, &shstate);
   }
   ctx->saved_fs = ctx->gfx_stages[MESA_SHADER_FRAGMENT];
   ctx->base.bind_fs_state(&ctx->base, ctx->null_fs);
}

static void
check_framebuffer_surface_mutable(struct pipe_context *pctx, struct pipe_surface *psurf)
{
   struct zink_context *ctx = zink_context(pctx);
   struct zink_ctx_surface *csurf = (struct zink_ctx_surface *)psurf;
   if (!csurf->needs_mutable)
      return;
   zink_resource_object_init_mutable(ctx, zink_resource(psurf->texture));
   struct pipe_surface *psurf2 = pctx->create_surface(pctx, psurf->texture, psurf);
   pipe_resource_reference(&psurf2->texture, NULL);
   struct zink_ctx_surface *csurf2 = (struct zink_ctx_surface *)psurf2;
   zink_surface_reference(zink_screen(pctx->screen), &csurf->surf, csurf2->surf);
   pctx->surface_destroy(pctx, psurf2);
   csurf->needs_mutable = false;
}

static void
zink_set_framebuffer_state(struct pipe_context *pctx,
                           const struct pipe_framebuffer_state *state)
{
   struct zink_context *ctx = zink_context(pctx);
   struct zink_screen *screen = zink_screen(pctx->screen);
   unsigned samples = state->nr_cbufs || state->zsbuf ? 0 : state->samples;
   unsigned w = ctx->fb_state.width;
   unsigned h = ctx->fb_state.height;
   unsigned layers = MAX2(zink_framebuffer_get_num_layers(state), 1);

   bool flush_clears = ctx->clears_enabled &&
                       (ctx->dynamic_fb.info.layerCount != layers ||
                        state->width != w || state->height != h);
   if (ctx->clears_enabled && !flush_clears) {
      for (int i = 0; i < ctx->fb_state.nr_cbufs; i++) {
         if (i >= state->nr_cbufs || !ctx->fb_state.cbufs[i] || !state->cbufs[i])
            flush_clears |= zink_fb_clear_enabled(ctx, i);
         else if (zink_fb_clear_enabled(ctx, i) && ctx->fb_state.cbufs[i] != state->cbufs[i]) {
            struct zink_surface *a = zink_csurface(ctx->fb_state.cbufs[i]);
            struct zink_surface *b = zink_csurface(state->cbufs[i]);
            if (a == b)
               continue;
            if (!a || !b || memcmp(&a->base.u.tex, &b->base.u.tex, sizeof(b->base.u.tex)) ||
                a->base.texture != b->base.texture)
               flush_clears = true;
            else if (a->base.format != b->base.format)
               zink_fb_clear_rewrite(ctx, i, a->base.format, b->base.format);
         }
      }
   }
   if (ctx->fb_state.zsbuf != state->zsbuf)
      flush_clears |= zink_fb_clear_enabled(ctx, PIPE_MAX_COLOR_BUFS);
   if (flush_clears) {
      bool queries_disabled = ctx->queries_disabled;
      ctx->queries_disabled = true;
      zink_batch_rp(ctx);
      ctx->queries_disabled = queries_disabled;
   }
   /* need to ensure we start a new rp on next draw */
   zink_batch_no_rp_safe(ctx);
   for (int i = 0; i < ctx->fb_state.nr_cbufs; i++) {
      struct pipe_surface *psurf = ctx->fb_state.cbufs[i];
      if (i < state->nr_cbufs)
         ctx->rp_changed |= !!zink_transient_surface(psurf) != !!zink_transient_surface(state->cbufs[i]);
      unbind_fb_surface(ctx, psurf, i, i >= state->nr_cbufs || psurf != state->cbufs[i]);
      if (psurf && ctx->needs_present == zink_resource(psurf->texture))
         ctx->needs_present = NULL;
   }
   if (ctx->fb_state.zsbuf) {
      struct pipe_surface *psurf = ctx->fb_state.zsbuf;
      struct zink_resource *res = zink_resource(psurf->texture);
      bool changed = psurf != state->zsbuf;
      unbind_fb_surface(ctx, psurf, PIPE_MAX_COLOR_BUFS, changed);
      if (!changed)
         ctx->rp_changed |= !!zink_transient_surface(psurf) != !!zink_transient_surface(state->zsbuf);
      if (changed && unlikely(res->obj->needs_zs_evaluate))
         /* have to flush zs eval while the sample location data still exists,
          * so just throw some random barrier */
         zink_screen(ctx->base.screen)->image_barrier(ctx, res, VK_IMAGE_LAYOUT_SHADER_READ_ONLY_OPTIMAL,
                                     VK_ACCESS_SHADER_READ_BIT, VK_PIPELINE_STAGE_FRAGMENT_SHADER_BIT);
   }
   /* renderpass changes if the number or types of attachments change */
   ctx->rp_changed |= ctx->fb_state.nr_cbufs != state->nr_cbufs;
   ctx->rp_changed |= !!ctx->fb_state.zsbuf != !!state->zsbuf;
   if (ctx->fb_state.nr_cbufs != state->nr_cbufs) {
      ctx->blend_state_changed |= screen->have_full_ds3;
      if (state->nr_cbufs && screen->have_full_ds3)
         ctx->ds3_states |= BITFIELD_BIT(ZINK_DS3_BLEND_ON) | BITFIELD_BIT(ZINK_DS3_BLEND_WRITE) | BITFIELD_BIT(ZINK_DS3_BLEND_EQ);
   }

   util_copy_framebuffer_state(&ctx->fb_state, state);
   zink_update_fbfetch(ctx);
   ctx->transient_attachments = 0;
   ctx->fb_layer_mismatch = 0;

   ctx->dynamic_fb.info.renderArea.offset.x = 0;
   ctx->dynamic_fb.info.renderArea.offset.y = 0;
   ctx->dynamic_fb.info.renderArea.extent.width = state->width;
   ctx->dynamic_fb.info.renderArea.extent.height = state->height;
   ctx->dynamic_fb.info.colorAttachmentCount = ctx->fb_state.nr_cbufs;
   ctx->rp_changed |= ctx->dynamic_fb.info.layerCount != layers;
   ctx->dynamic_fb.info.layerCount = layers;
   ctx->gfx_pipeline_state.rendering_info.colorAttachmentCount = ctx->fb_state.nr_cbufs;

   ctx->void_clears = 0;
   for (int i = 0; i < ctx->fb_state.nr_cbufs; i++) {
      struct pipe_surface *psurf = ctx->fb_state.cbufs[i];
      if (psurf) {
         struct zink_surface *transient = zink_transient_surface(psurf);
         if (transient || psurf->nr_samples)
            ctx->transient_attachments |= BITFIELD_BIT(i);
         if (!samples)
            samples = MAX3(transient ? transient->base.nr_samples : 1, psurf->texture->nr_samples, psurf->nr_samples ? psurf->nr_samples : 1);
         struct zink_resource *res = zink_resource(psurf->texture);
         check_framebuffer_surface_mutable(pctx, psurf);
         if (zink_csurface(psurf)->info.layerCount > layers)
            ctx->fb_layer_mismatch |= BITFIELD_BIT(i);
         if (res->modifiers) {
            assert(!ctx->needs_present || ctx->needs_present == res);
            ctx->needs_present = res;
         }
         if (res->obj->dt) {
            /* #6274 */
            if (!zink_screen(ctx->base.screen)->info.have_KHR_swapchain_mutable_format &&
                psurf->format != res->base.b.format) {
               static bool warned = false;
               if (!warned) {
                  mesa_loge("zink: SRGB framebuffer unsupported without KHR_swapchain_mutable_format");
                  warned = true;
               }
            }
         }
         res->fb_bind_count++;
         res->fb_binds |= BITFIELD_BIT(i);
         batch_ref_fb_surface(ctx, ctx->fb_state.cbufs[i]);
         if (util_format_has_alpha1(psurf->format)) {
            if (!res->valid && !zink_fb_clear_full_exists(ctx, i))
               ctx->void_clears |= (PIPE_CLEAR_COLOR0 << i);
         }
      }
   }
   unsigned depth_bias_scale_factor = ctx->depth_bias_scale_factor;
   if (ctx->fb_state.zsbuf) {
      struct pipe_surface *psurf = ctx->fb_state.zsbuf;
      struct zink_surface *transient = zink_transient_surface(psurf);
      check_framebuffer_surface_mutable(pctx, psurf);
      batch_ref_fb_surface(ctx, ctx->fb_state.zsbuf);
      if (transient || psurf->nr_samples)
         ctx->transient_attachments |= BITFIELD_BIT(PIPE_MAX_COLOR_BUFS);
      if (!samples)
         samples = MAX3(transient ? transient->base.nr_samples : 1, psurf->texture->nr_samples, psurf->nr_samples ? psurf->nr_samples : 1);
      if (zink_csurface(psurf)->info.layerCount > layers)
         ctx->fb_layer_mismatch |= BITFIELD_BIT(PIPE_MAX_COLOR_BUFS);
      zink_resource(psurf->texture)->fb_bind_count++;
      zink_resource(psurf->texture)->fb_binds |= BITFIELD_BIT(PIPE_MAX_COLOR_BUFS);
      switch (psurf->format) {
      case PIPE_FORMAT_Z16_UNORM:
      case PIPE_FORMAT_Z16_UNORM_S8_UINT:
         ctx->depth_bias_scale_factor = zink_screen(ctx->base.screen)->driver_workarounds.z16_unscaled_bias;
         break;
      case PIPE_FORMAT_Z24X8_UNORM:
      case PIPE_FORMAT_Z24_UNORM_S8_UINT:
      case PIPE_FORMAT_X24S8_UINT:
      case PIPE_FORMAT_X8Z24_UNORM:
         ctx->depth_bias_scale_factor = zink_screen(ctx->base.screen)->driver_workarounds.z24_unscaled_bias;
         break;
      case PIPE_FORMAT_Z32_FLOAT:
      case PIPE_FORMAT_Z32_FLOAT_S8X24_UINT:
      case PIPE_FORMAT_Z32_UNORM:
         ctx->depth_bias_scale_factor = 1<<23;
         break;
      default:
         ctx->depth_bias_scale_factor = 0;
      }
   } else {
      ctx->depth_bias_scale_factor = 0;
   }
   if (depth_bias_scale_factor != ctx->depth_bias_scale_factor &&
       ctx->rast_state && ctx->rast_state->base.offset_units_unscaled)
      ctx->rast_state_changed = true;
   rebind_fb_state(ctx, NULL, true);
   ctx->fb_state.samples = MAX2(samples, 1);
   zink_update_framebuffer_state(ctx);
   if (ctx->fb_state.width != w || ctx->fb_state.height != h)
      ctx->scissor_changed = true;

   uint8_t rast_samples = ctx->fb_state.samples - 1;
   if (rast_samples != ctx->gfx_pipeline_state.rast_samples)
      zink_update_fs_key_samples(ctx);
   if (ctx->gfx_pipeline_state.rast_samples != rast_samples) {
      ctx->sample_locations_changed |= ctx->gfx_pipeline_state.sample_locations_enabled;
      zink_flush_dgc_if_enabled(ctx);
      if (screen->have_full_ds3)
         ctx->sample_mask_changed = true;
      else
         ctx->gfx_pipeline_state.dirty = true;
   }
   ctx->gfx_pipeline_state.rast_samples = rast_samples;

   /* this is an ideal time to oom flush since it won't split a renderpass */
   if (ctx->oom_flush && !ctx->unordered_blitting)
      flush_batch(ctx, false);
   else
      update_layered_rendering_state(ctx);

   ctx->rp_tc_info_updated = !ctx->blitting;
}

static void
zink_set_blend_color(struct pipe_context *pctx,
                     const struct pipe_blend_color *color)
{
   struct zink_context *ctx = zink_context(pctx);
   memcpy(ctx->blend_constants, color->color, sizeof(float) * 4);
   zink_flush_dgc_if_enabled(ctx);
}

static void
zink_set_sample_mask(struct pipe_context *pctx, unsigned sample_mask)
{
   struct zink_context *ctx = zink_context(pctx);
   if (ctx->gfx_pipeline_state.sample_mask == sample_mask)
      return;
   ctx->gfx_pipeline_state.sample_mask = sample_mask;
   zink_flush_dgc_if_enabled(ctx);
   if (zink_screen(pctx->screen)->have_full_ds3)
      ctx->sample_mask_changed = true;
   else
      ctx->gfx_pipeline_state.dirty = true;
}

static void
zink_set_min_samples(struct pipe_context *pctx, unsigned min_samples)
{
   struct zink_context *ctx = zink_context(pctx);
   ctx->gfx_pipeline_state.min_samples = min_samples - 1;
   ctx->gfx_pipeline_state.dirty = true;
   zink_flush_dgc_if_enabled(ctx);
}

static void
zink_set_sample_locations(struct pipe_context *pctx, size_t size, const uint8_t *locations)
{
   struct zink_context *ctx = zink_context(pctx);

   ctx->gfx_pipeline_state.sample_locations_enabled = size && locations;
   ctx->sample_locations_changed = ctx->gfx_pipeline_state.sample_locations_enabled;
   if (size > sizeof(ctx->sample_locations))
      size = sizeof(ctx->sample_locations);

   if (locations)
      memcpy(ctx->sample_locations, locations, size);
   zink_flush_dgc_if_enabled(ctx);
}

static void
zink_flush(struct pipe_context *pctx,
           struct pipe_fence_handle **pfence,
           unsigned flags)
{
   struct zink_context *ctx = zink_context(pctx);
   bool deferred = flags & PIPE_FLUSH_DEFERRED;
   bool deferred_fence = false;
   struct zink_batch *batch = &ctx->batch;
   struct zink_fence *fence = NULL;
   struct zink_screen *screen = zink_screen(ctx->base.screen);
   unsigned submit_count = 0;
   VkSemaphore export_sem = VK_NULL_HANDLE;

   /* triggering clears will force has_work */
   if (!deferred && ctx->clears_enabled) {
      /* if fbfetch outputs are active, disable them when flushing clears */
      unsigned fbfetch_outputs = ctx->fbfetch_outputs;
      if (fbfetch_outputs) {
         ctx->fbfetch_outputs = 0;
         ctx->rp_changed = true;
      }
      if (ctx->fb_state.zsbuf)
         zink_blit_barriers(ctx, NULL, zink_resource(ctx->fb_state.zsbuf->texture), false);

      for (unsigned i = 0; i < ctx->fb_state.nr_cbufs; i++) {
         if (ctx->fb_state.cbufs[i])
            zink_blit_barriers(ctx, NULL, zink_resource(ctx->fb_state.cbufs[i]->texture), false);
      }
      ctx->blitting = true;
      /* start rp to do all the clears */
      zink_batch_rp(ctx);
      ctx->blitting = false;
      ctx->fbfetch_outputs = fbfetch_outputs;
      ctx->rp_changed |= fbfetch_outputs > 0;
   }

   if (flags & PIPE_FLUSH_END_OF_FRAME) {
#ifdef HAVE_RENDERDOC_APP_H
      p_atomic_inc(&screen->renderdoc_frame);
#endif
      if (ctx->needs_present && ctx->needs_present->obj->image)
         zink_screen(ctx->base.screen)->image_barrier(ctx, ctx->needs_present, VK_IMAGE_LAYOUT_PRESENT_SRC_KHR, 0, VK_PIPELINE_STAGE_BOTTOM_OF_PIPE_BIT);
      ctx->needs_present = NULL;
   }

   if (flags & PIPE_FLUSH_FENCE_FD) {
      assert(!deferred && pfence);
      const VkExportSemaphoreCreateInfo esci = {
         .sType = VK_STRUCTURE_TYPE_EXPORT_SEMAPHORE_CREATE_INFO,
         .handleTypes = VK_EXTERNAL_SEMAPHORE_HANDLE_TYPE_SYNC_FD_BIT,
      };
      const VkSemaphoreCreateInfo sci = {
         .sType = VK_STRUCTURE_TYPE_SEMAPHORE_CREATE_INFO,
         .pNext = &esci,
      };
      VkResult result = VKSCR(CreateSemaphore)(screen->dev, &sci, NULL, &export_sem);
      if (zink_screen_handle_vkresult(screen, result)) {
         assert(!batch->state->signal_semaphore);
         batch->state->signal_semaphore = export_sem;
         batch->has_work = true;
      } else {
         mesa_loge("ZINK: vkCreateSemaphore failed (%s)", vk_Result_to_str(result));

         /* let flush proceed and ensure a null sem for fence_get_fd to return -1 */
         export_sem = VK_NULL_HANDLE;
      }
   }

   if (!batch->has_work) {
       if (pfence) {
          /* reuse last fence */
          fence = ctx->last_fence;
       }
       if (!deferred) {
          struct zink_batch_state *last = zink_batch_state(ctx->last_fence);
          if (last) {
             sync_flush(ctx, last);
             if (last->is_device_lost)
                check_device_lost(ctx);
          }
       }
       if (ctx->tc && !ctx->track_renderpasses)
         tc_driver_internal_flush_notify(ctx->tc);
   } else {
      fence = &batch->state->fence;
      submit_count = batch->state->usage.submit_count;
      if (deferred && !(flags & PIPE_FLUSH_FENCE_FD) && pfence)
         deferred_fence = true;
      else
         flush_batch(ctx, true);
   }

   if (pfence) {
      struct zink_tc_fence *mfence;

      if (flags & TC_FLUSH_ASYNC) {
         mfence = zink_tc_fence(*pfence);
         assert(mfence);
      } else {
         mfence = zink_create_tc_fence();

         screen->base.fence_reference(&screen->base, pfence, NULL);
         *pfence = (struct pipe_fence_handle *)mfence;
      }

      assert(!mfence->fence);
      mfence->fence = fence;
      mfence->sem = export_sem;
      if (fence) {
         mfence->submit_count = submit_count;
         util_dynarray_append(&fence->mfences, struct zink_tc_fence *, mfence);
      }

      if (deferred_fence) {
         assert(fence);
         mfence->deferred_ctx = pctx;
         assert(!ctx->deferred_fence || ctx->deferred_fence == fence);
         ctx->deferred_fence = fence;
      }

      if (!fence || flags & TC_FLUSH_ASYNC) {
         if (!util_queue_fence_is_signalled(&mfence->ready))
            util_queue_fence_signal(&mfence->ready);
      }
   }
   if (fence) {
      if (!(flags & (PIPE_FLUSH_DEFERRED | PIPE_FLUSH_ASYNC)))
         sync_flush(ctx, zink_batch_state(fence));

      if (flags & PIPE_FLUSH_END_OF_FRAME && !(flags & TC_FLUSH_ASYNC) && !deferred) {
         /* if the first frame has not yet occurred, we need an explicit fence here
         * in some cases in order to correctly draw the first frame, though it's
         * unknown at this time why this is the case
         */
         if (screen->info.have_KHR_timeline_semaphore)
            zink_screen_timeline_wait(screen, fence->batch_id, PIPE_TIMEOUT_INFINITE);
         else
            zink_vkfence_wait(screen, fence, PIPE_TIMEOUT_INFINITE);
		
         ctx->first_frame_done = true;
      }	 
   }
}

void
zink_fence_wait(struct pipe_context *pctx)
{
   struct zink_context *ctx = zink_context(pctx);

   if (ctx->batch.has_work)
      pctx->flush(pctx, NULL, PIPE_FLUSH_HINT_FINISH);
   if (ctx->last_fence)
      stall(ctx);
}

void
zink_wait_on_batch(struct zink_context *ctx, uint64_t batch_id)
{
   struct zink_batch_state *bs;
   if (!batch_id) {
      /* not submitted yet */
      flush_batch(ctx, true);
      bs = zink_batch_state(ctx->last_fence);
      assert(bs);
      batch_id = bs->fence.batch_id;
   }
   assert(batch_id);

   //if (!zink_screen_timeline_wait(zink_screen(ctx->base.screen), batch_id, UINT64_MAX))
      //check_device_lost(ctx);
   if (ctx->have_timelines) {
      if (!zink_screen_timeline_wait(zink_screen(ctx->base.screen), batch_id, UINT64_MAX))
         check_device_lost(ctx);
      return;
   }
   simple_mtx_lock(&ctx->batch_mtx);
   struct zink_fence *fence;

   assert(ctx->last_fence);
   if (batch_id == zink_batch_state(ctx->last_fence)->fence.batch_id)
      fence = ctx->last_fence;
   else {
      for (bs = ctx->batch_states; bs; bs = bs->next) {
         if (bs->fence.batch_id < batch_id)
            continue;
         if (!bs->fence.batch_id || bs->fence.batch_id > batch_id)
            break;
      }
      if (!bs || bs->fence.batch_id != batch_id) {
         simple_mtx_unlock(&ctx->batch_mtx);
         /* if we can't find it, it either must have finished already or is on a different context */
         if (!zink_screen_check_last_finished(zink_screen(ctx->base.screen), batch_id)) {
            /* if it hasn't finished, it's on another context, so force a flush so there's something to wait on */
            ctx->batch.has_work = true;
            zink_fence_wait(&ctx->base);
         }
         return;
      }
      fence = &bs->fence;
   }
   simple_mtx_unlock(&ctx->batch_mtx);
   assert(fence);
   sync_flush(ctx, zink_batch_state(fence));
   zink_vkfence_wait(zink_screen(ctx->base.screen), fence, PIPE_TIMEOUT_INFINITE);  
}

bool
zink_check_batch_completion(struct zink_context *ctx, uint64_t batch_id, bool have_lock)
//zink_check_batch_completion(struct zink_context *ctx, uint64_t batch_id)
{
   assert(ctx->batch.state);
   if (!batch_id)
      /* not submitted yet */
      return false;

   if (zink_screen_check_last_finished(zink_screen(ctx->base.screen), batch_id))
      return true;

   /*bool success = zink_screen_timeline_wait(zink_screen(ctx->base.screen), batch_id, 0);
   if (!success)
      check_device_lost(ctx);
   return success;*/
   
   if (ctx->have_timelines) {
      bool success = zink_screen_timeline_wait(zink_screen(ctx->base.screen), batch_id, 0);
      if (!success)
         check_device_lost(ctx);
      return success;
   }
   struct zink_fence *fence;
///
   if (!have_lock)
      simple_mtx_lock(&ctx->batch_mtx);
///
   if (ctx->last_fence && batch_id == zink_batch_state(ctx->last_fence)->fence.batch_id)
      fence = ctx->last_fence;
   else {
      struct zink_batch_state *bs;
      for (bs = ctx->batch_states; bs; bs = bs->next) {
         if (bs->fence.batch_id < batch_id)
            continue;
         if (!bs->fence.batch_id || bs->fence.batch_id > batch_id)
            break;
      }
      if (!bs || bs->fence.batch_id != batch_id) {
///      
         if (!have_lock)
            simple_mtx_unlock(&ctx->batch_mtx);
///            
         /* return compare against last_finished, since this has info from all contexts */
         return zink_screen_check_last_finished(zink_screen(ctx->base.screen), batch_id);
      }
      fence = &bs->fence;
   }
///   
   if (!have_lock)
      simple_mtx_unlock(&ctx->batch_mtx);
///      
   assert(fence);
   if (zink_screen(ctx->base.screen)->threaded &&
       !util_queue_fence_is_signalled(&zink_batch_state(fence)->flush_completed))
      return false;
   return zink_vkfence_wait(zink_screen(ctx->base.screen), fence, 0);
}

static void
zink_texture_barrier(struct pipe_context *pctx, unsigned flags)
{
   struct zink_context *ctx = zink_context(pctx);
   VkAccessFlags dst = flags == PIPE_TEXTURE_BARRIER_FRAMEBUFFER ?
                       VK_ACCESS_INPUT_ATTACHMENT_READ_BIT :
                       VK_ACCESS_SHADER_READ_BIT;

   if (!ctx->framebuffer || !ctx->framebuffer->state.num_attachments)
      return;

   /* if this is a fb barrier, flush all pending clears */
   if (ctx->rp_clears_enabled && dst == VK_ACCESS_INPUT_ATTACHMENT_READ_BIT)
      zink_batch_rp(ctx);

   /* this is not an in-renderpass barrier */
   if (!ctx->fbfetch_outputs)
      zink_batch_no_rp(ctx);

   if (zink_screen(ctx->base.screen)->info.have_KHR_synchronization2) {
      VkDependencyInfo dep = {0};
      dep.sType = VK_STRUCTURE_TYPE_DEPENDENCY_INFO;
      dep.dependencyFlags = VK_DEPENDENCY_BY_REGION_BIT;
      dep.memoryBarrierCount = 1;

      VkMemoryBarrier2 dmb = {0};
      dmb.sType = VK_STRUCTURE_TYPE_MEMORY_BARRIER_2;
      dmb.pNext = NULL;
      dmb.srcAccessMask = VK_ACCESS_COLOR_ATTACHMENT_WRITE_BIT;
      dmb.dstAccessMask = dst;
      dmb.srcStageMask = VK_PIPELINE_STAGE_COLOR_ATTACHMENT_OUTPUT_BIT;
      dmb.dstStageMask = VK_PIPELINE_STAGE_2_FRAGMENT_SHADER_BIT;
      dep.pMemoryBarriers = &dmb;

      /* if zs fbfetch is a thing?
      if (ctx->fb_state.zsbuf) {
         const VkPipelineStageFlagBits2 depth_flags = VK_PIPELINE_STAGE_2_EARLY_FRAGMENT_TESTS_BIT | VK_PIPELINE_STAGE_2_LATE_FRAGMENT_TESTS_BIT;
         dmb.dstAccessMask |= VK_ACCESS_2_DEPTH_STENCIL_ATTACHMENT_READ_BIT;
         dmb.srcStageMask |= depth_flags;
         dmb.dstStageMask |= depth_flags;
      }
      */
      VKCTX(CmdPipelineBarrier2)(ctx->batch.state->cmdbuf, &dep);
   } else {
      VkMemoryBarrier bmb = {0};
      bmb.sType = VK_STRUCTURE_TYPE_MEMORY_BARRIER;
      bmb.srcAccessMask = VK_ACCESS_COLOR_ATTACHMENT_WRITE_BIT;
      bmb.dstAccessMask = dst;
      VKCTX(CmdPipelineBarrier)(
         ctx->batch.state->cmdbuf,
         VK_PIPELINE_STAGE_COLOR_ATTACHMENT_OUTPUT_BIT,
         VK_PIPELINE_STAGE_FRAGMENT_SHADER_BIT,
         0,
         1, &bmb,
         0, NULL,
         0, NULL
      );
   }
}

static inline void
mem_barrier(struct zink_context *ctx, VkPipelineStageFlags src_stage, VkPipelineStageFlags dst_stage, VkAccessFlags src, VkAccessFlags dst)
{
   struct zink_batch *batch = &ctx->batch;
   VkMemoryBarrier mb;
   mb.sType = VK_STRUCTURE_TYPE_MEMORY_BARRIER;
   mb.pNext = NULL;
   mb.srcAccessMask = src;
   mb.dstAccessMask = dst;
   zink_batch_no_rp(ctx);
   VKCTX(CmdPipelineBarrier)(batch->state->cmdbuf, src_stage, dst_stage, 0, 1, &mb, 0, NULL, 0, NULL);
}

void
zink_flush_memory_barrier(struct zink_context *ctx, bool is_compute)
{
   const VkPipelineStageFlags gfx_flags = VK_PIPELINE_STAGE_VERTEX_SHADER_BIT |
                                          VK_PIPELINE_STAGE_TESSELLATION_CONTROL_SHADER_BIT |
                                          VK_PIPELINE_STAGE_TESSELLATION_EVALUATION_SHADER_BIT |
                                          VK_PIPELINE_STAGE_GEOMETRY_SHADER_BIT |
                                          VK_PIPELINE_STAGE_FRAGMENT_SHADER_BIT;
   const VkPipelineStageFlags cs_flags = VK_PIPELINE_STAGE_COMPUTE_SHADER_BIT;
   VkPipelineStageFlags src = ctx->batch.last_was_compute ? cs_flags : gfx_flags;
   VkPipelineStageFlags dst = is_compute ? cs_flags : gfx_flags;

   if (ctx->memory_barrier & (PIPE_BARRIER_TEXTURE | PIPE_BARRIER_SHADER_BUFFER | PIPE_BARRIER_IMAGE))
      mem_barrier(ctx, src, dst, VK_ACCESS_SHADER_WRITE_BIT, VK_ACCESS_SHADER_READ_BIT);

   if (ctx->memory_barrier & PIPE_BARRIER_CONSTANT_BUFFER)
      mem_barrier(ctx, src, dst,
                  VK_ACCESS_SHADER_WRITE_BIT,
                  VK_ACCESS_UNIFORM_READ_BIT);

   if (ctx->memory_barrier & PIPE_BARRIER_INDIRECT_BUFFER)
      mem_barrier(ctx, src, VK_PIPELINE_STAGE_DRAW_INDIRECT_BIT,
                  VK_ACCESS_SHADER_WRITE_BIT,
                  VK_ACCESS_INDIRECT_COMMAND_READ_BIT);
   if (!is_compute) {
      if (ctx->memory_barrier & PIPE_BARRIER_VERTEX_BUFFER)
         mem_barrier(ctx, gfx_flags, VK_PIPELINE_STAGE_VERTEX_INPUT_BIT,
                     VK_ACCESS_SHADER_WRITE_BIT,
                     VK_ACCESS_VERTEX_ATTRIBUTE_READ_BIT);

      if (ctx->memory_barrier & PIPE_BARRIER_INDEX_BUFFER)
         mem_barrier(ctx, gfx_flags, VK_PIPELINE_STAGE_VERTEX_INPUT_BIT,
                     VK_ACCESS_SHADER_WRITE_BIT,
                     VK_ACCESS_INDEX_READ_BIT);
      if (ctx->memory_barrier & PIPE_BARRIER_FRAMEBUFFER)
         zink_texture_barrier(&ctx->base, 0);
      if (ctx->memory_barrier & PIPE_BARRIER_STREAMOUT_BUFFER)
         mem_barrier(ctx, VK_PIPELINE_STAGE_VERTEX_SHADER_BIT |
                            VK_PIPELINE_STAGE_TESSELLATION_EVALUATION_SHADER_BIT |
                            VK_PIPELINE_STAGE_GEOMETRY_SHADER_BIT,
                     VK_PIPELINE_STAGE_TRANSFORM_FEEDBACK_BIT_EXT,
                     VK_ACCESS_SHADER_READ_BIT,
                     VK_ACCESS_TRANSFORM_FEEDBACK_WRITE_BIT_EXT |
                     VK_ACCESS_TRANSFORM_FEEDBACK_COUNTER_WRITE_BIT_EXT);
   }
   ctx->memory_barrier = 0;
}

static void
zink_memory_barrier(struct pipe_context *pctx, unsigned flags)
{
   struct zink_context *ctx = zink_context(pctx);

   flags &= ~PIPE_BARRIER_UPDATE;
   if (!flags)
      return;

   if (flags & PIPE_BARRIER_MAPPED_BUFFER) {
      /* TODO: this should flush all persistent buffers in use as I think */
      flags &= ~PIPE_BARRIER_MAPPED_BUFFER;
   }
   ctx->memory_barrier = flags;
}

static void
zink_flush_resource(struct pipe_context *pctx,
                    struct pipe_resource *pres)
{
   struct zink_context *ctx = zink_context(pctx);
   struct zink_resource *res = zink_resource(pres);
   if (res->obj->dt) {
      if (zink_kopper_acquired(res->obj->dt, res->obj->dt_idx)) {
         zink_batch_no_rp_safe(ctx);
         zink_screen(ctx->base.screen)->image_barrier(ctx, res, VK_IMAGE_LAYOUT_PRESENT_SRC_KHR, 0, VK_PIPELINE_STAGE_BOTTOM_OF_PIPE_BIT);
         zink_batch_reference_resource_rw(&ctx->batch, res, true);
      } else {
         ctx->needs_present = res;
      }
      ctx->batch.swapchain = res;
   } else if (res->dmabuf)
      res->queue = VK_QUEUE_FAMILY_FOREIGN_EXT;
}

static struct pipe_stream_output_target *
zink_create_stream_output_target(struct pipe_context *pctx,
                                 struct pipe_resource *pres,
                                 unsigned buffer_offset,
                                 unsigned buffer_size)
{
   struct zink_so_target *t;
   t = CALLOC_STRUCT(zink_so_target);
   if (!t)
      return NULL;

   t->counter_buffer = pipe_buffer_create(pctx->screen, PIPE_BIND_STREAM_OUTPUT, PIPE_USAGE_DEFAULT, 4);
   if (!t->counter_buffer) {
      FREE(t);
      return NULL;
   }

   t->base.reference.count = 1;
   t->base.context = pctx;
   pipe_resource_reference(&t->base.buffer, pres);
   t->base.buffer_offset = buffer_offset;
   t->base.buffer_size = buffer_size;

   zink_resource(t->base.buffer)->so_valid = true;

   return &t->base;
}

static void
zink_stream_output_target_destroy(struct pipe_context *pctx,
                                  struct pipe_stream_output_target *psot)
{
   struct zink_so_target *t = (struct zink_so_target *)psot;
   pipe_resource_reference(&t->counter_buffer, NULL);
   pipe_resource_reference(&t->base.buffer, NULL);
   FREE(t);
}

static void
zink_set_stream_output_targets(struct pipe_context *pctx,
                               unsigned num_targets,
                               struct pipe_stream_output_target **targets,
                               const unsigned *offsets)
{
   struct zink_context *ctx = zink_context(pctx);

   /* always set counter_buffer_valid=false on unbind:
    * - on resume (indicated by offset==-1), set counter_buffer_valid=true
    * - otherwise the counter buffer is invalidated
    */

   if (num_targets == 0) {
      for (unsigned i = 0; i < ctx->num_so_targets; i++) {
         if (ctx->so_targets[i]) {
            struct zink_resource *so = zink_resource(ctx->so_targets[i]->buffer);
            if (so) {
               so->so_bind_count--;
               update_res_bind_count(ctx, so, false, true);
            }
         }
         pipe_so_target_reference(&ctx->so_targets[i], NULL);
      }
      ctx->num_so_targets = 0;
   } else {
      for (unsigned i = 0; i < num_targets; i++) {
         struct zink_so_target *t = zink_so_target(targets[i]);
         pipe_so_target_reference(&ctx->so_targets[i], targets[i]);
         if (!t)
            continue;
         if (offsets[0] != (unsigned)-1)
            t->counter_buffer_valid = false;
         struct zink_resource *so = zink_resource(ctx->so_targets[i]->buffer);
         if (so) {
            so->so_bind_count++;
            update_res_bind_count(ctx, so, false, false);
         }
      }
      for (unsigned i = num_targets; i < ctx->num_so_targets; i++) {
         if (ctx->so_targets[i]) {
            struct zink_resource *so = zink_resource(ctx->so_targets[i]->buffer);
            if (so) {
               so->so_bind_count--;
               update_res_bind_count(ctx, so, false, true);
            }
         }
         pipe_so_target_reference(&ctx->so_targets[i], NULL);
      }
      ctx->num_so_targets = num_targets;

      /* TODO: possibly avoid rebinding on resume if resuming from same buffers? */
      ctx->dirty_so_targets = true;
   }
   zink_flush_dgc_if_enabled(ctx);
}

void
zink_rebind_framebuffer(struct zink_context *ctx, struct zink_resource *res)
{
   if (!ctx->framebuffer)
      return;
   bool did_rebind = false;
   if (res->aspect & VK_IMAGE_ASPECT_COLOR_BIT) {
      for (unsigned i = 0; i < ctx->fb_state.nr_cbufs; i++) {
         if (!ctx->fb_state.cbufs[i] ||
             zink_resource(ctx->fb_state.cbufs[i]->texture) != res)
            continue;
         zink_rebind_ctx_surface(ctx, &ctx->fb_state.cbufs[i]);
         did_rebind = true;
      }
   } else {
      if (ctx->fb_state.zsbuf && zink_resource(ctx->fb_state.zsbuf->texture) != res) {
         zink_rebind_ctx_surface(ctx, &ctx->fb_state.zsbuf);
         did_rebind = true;
      }
   }

   did_rebind |= rebind_fb_state(ctx, res, false);

   if (!did_rebind)
      return;

   zink_batch_no_rp(ctx);

   /*struct zink_framebuffer *fb = zink_get_framebuffer(ctx);
   ctx->fb_changed |= ctx->framebuffer != fb;
   ctx->framebuffer = fb;*/
   if (zink_screen(ctx->base.screen)->info.have_KHR_imageless_framebuffer) {
      struct zink_framebuffer *fb = ctx->get_framebuffer(ctx);
      ctx->fb_changed |= ctx->framebuffer != fb;
      ctx->framebuffer = fb;
   }
}

ALWAYS_INLINE static struct zink_resource *
rebind_ubo(struct zink_context *ctx, gl_shader_stage shader, unsigned slot)
{
   struct zink_resource *res = update_descriptor_state_ubo(ctx, shader, slot,
                                                           ctx->di.descriptor_res[ZINK_DESCRIPTOR_TYPE_UBO][shader][slot]);
   if (res) {
      res->obj->unordered_read = false;
      res->obj->access |= VK_ACCESS_SHADER_READ_BIT;
   }
   ctx->invalidate_descriptor_state(ctx, shader, ZINK_DESCRIPTOR_TYPE_UBO, slot, 1);
   return res;
}

ALWAYS_INLINE static struct zink_resource *
rebind_ssbo(struct zink_context *ctx, gl_shader_stage shader, unsigned slot)
{
   const struct pipe_shader_buffer *ssbo = &ctx->ssbos[shader][slot];
   struct zink_resource *res = zink_resource(ssbo->buffer);
   if (!res)
      return NULL;
   util_range_add(&res->base.b, &res->valid_buffer_range, ssbo->buffer_offset,
                  ssbo->buffer_offset + ssbo->buffer_size);
   update_descriptor_state_ssbo(ctx, shader, slot, res);
   if (res) {
      res->obj->unordered_read = false;
      res->obj->access |= VK_ACCESS_SHADER_READ_BIT;
      if (ctx->writable_ssbos[shader] & BITFIELD_BIT(slot)) {
         res->obj->unordered_write = false;
         res->obj->access |= VK_ACCESS_SHADER_WRITE_BIT;
      }
   }
   ctx->invalidate_descriptor_state(ctx, shader, ZINK_DESCRIPTOR_TYPE_SSBO, slot, 1);
   return res;
}

ALWAYS_INLINE static struct zink_resource *
rebind_tbo(struct zink_context *ctx, gl_shader_stage shader, unsigned slot)
{
   struct zink_sampler_view *sampler_view = zink_sampler_view(ctx->sampler_views[shader][slot]);
   if (!sampler_view || sampler_view->base.texture->target != PIPE_BUFFER)
      return NULL;
   struct zink_resource *res = zink_resource(sampler_view->base.texture);
   if (zink_descriptor_mode != ZINK_DESCRIPTOR_MODE_DB) {
      VkBufferViewCreateInfo bvci = sampler_view->buffer_view->bvci;
      bvci.buffer = res->obj->buffer;
      zink_buffer_view_reference(zink_screen(ctx->base.screen), &sampler_view->buffer_view, NULL);
      sampler_view->buffer_view = get_buffer_view(ctx, res, &bvci);
   }
   update_descriptor_state_sampler(ctx, shader, slot, res);
   if (res) {
      res->obj->unordered_read = false;
      res->obj->access |= VK_ACCESS_SHADER_READ_BIT;
   }
   ctx->invalidate_descriptor_state(ctx, shader, ZINK_DESCRIPTOR_TYPE_SAMPLER_VIEW, slot, 1);
   return res;
}

ALWAYS_INLINE static struct zink_resource *
rebind_ibo(struct zink_context *ctx, gl_shader_stage shader, unsigned slot)
{
   struct zink_image_view *image_view = &ctx->image_views[shader][slot];
   struct zink_resource *res = zink_resource(image_view->base.resource);
   if (!res || res->base.b.target != PIPE_BUFFER)
      return NULL;
   VkBufferViewCreateInfo bvci;
   if (zink_descriptor_mode != ZINK_DESCRIPTOR_MODE_DB) {
      bvci = image_view->buffer_view->bvci;
      bvci.buffer = res->obj->buffer;
      zink_buffer_view_reference(zink_screen(ctx->base.screen), &image_view->buffer_view, NULL);
   }
   if (!zink_resource_object_init_storage(ctx, res)) {
      debug_printf("couldn't create storage image!");
      return NULL;
   }
   if (zink_descriptor_mode != ZINK_DESCRIPTOR_MODE_DB) {
      image_view->buffer_view = get_buffer_view(ctx, res, &bvci);
      assert(image_view->buffer_view);
   }
   if (res) {
      res->obj->unordered_read = false;
      res->obj->access |= VK_ACCESS_SHADER_READ_BIT;
      if (image_view->base.access & PIPE_IMAGE_ACCESS_WRITE) {
         res->obj->unordered_write = false;
         res->obj->access |= VK_ACCESS_SHADER_WRITE_BIT;
      }
   }
   util_range_add(&res->base.b, &res->valid_buffer_range, image_view->base.u.buf.offset,
                  image_view->base.u.buf.offset + image_view->base.u.buf.size);
   update_descriptor_state_image(ctx, shader, slot, res);
   ctx->invalidate_descriptor_state(ctx, shader, ZINK_DESCRIPTOR_TYPE_IMAGE, slot, 1);
   return res;
}

static unsigned
rebind_buffer(struct zink_context *ctx, struct zink_resource *res, uint32_t rebind_mask, const unsigned expected_num_rebinds)
{
   unsigned num_rebinds = 0;
   bool has_write = false;

   if (!zink_resource_has_binds(res))
      return 0;

   assert(!res->bindless[1]); //TODO
   if ((rebind_mask & BITFIELD_BIT(TC_BINDING_STREAMOUT_BUFFER)) || (!rebind_mask && res->so_bind_count && ctx->num_so_targets)) {
      for (unsigned i = 0; i < ctx->num_so_targets; i++) {
         if (ctx->so_targets[i]) {
            struct zink_resource *so = zink_resource(ctx->so_targets[i]->buffer);
            if (so && so == res) {
               ctx->dirty_so_targets = true;
               num_rebinds++;
            }
         }
      }
      rebind_mask &= ~BITFIELD_BIT(TC_BINDING_STREAMOUT_BUFFER);
   }
   if (num_rebinds && expected_num_rebinds >= num_rebinds && !rebind_mask)
      goto end;

   if ((rebind_mask & BITFIELD_BIT(TC_BINDING_VERTEX_BUFFER)) || (!rebind_mask && res->vbo_bind_mask)) {
      u_foreach_bit(slot, res->vbo_bind_mask) {
         if (ctx->vertex_buffers[slot].buffer.resource != &res->base.b) //wrong context
            goto end;
         res->obj->access |= VK_ACCESS_VERTEX_ATTRIBUTE_READ_BIT;
         res->obj->access_stage |= VK_PIPELINE_STAGE_VERTEX_INPUT_BIT;
         res->obj->unordered_read = false;
         num_rebinds++;
      }
      rebind_mask &= ~BITFIELD_BIT(TC_BINDING_VERTEX_BUFFER);
      ctx->vertex_buffers_dirty = true;
   }
   if (num_rebinds && expected_num_rebinds >= num_rebinds && !rebind_mask)
      goto end;

   const uint32_t ubo_mask = rebind_mask ?
                             rebind_mask & BITFIELD_RANGE(TC_BINDING_UBO_VS, MESA_SHADER_STAGES) :
                             ((res->ubo_bind_count[0] ? BITFIELD_RANGE(TC_BINDING_UBO_VS, (MESA_SHADER_STAGES - 1)) : 0) |
                              (res->ubo_bind_count[1] ? BITFIELD_BIT(TC_BINDING_UBO_CS) : 0));
   u_foreach_bit(shader, ubo_mask >> TC_BINDING_UBO_VS) {
      u_foreach_bit(slot, res->ubo_bind_mask[shader]) {
         if (&res->base.b != ctx->ubos[shader][slot].buffer) //wrong context
            goto end;
         rebind_ubo(ctx, shader, slot);
         num_rebinds++;
      }
   }
   rebind_mask &= ~BITFIELD_RANGE(TC_BINDING_UBO_VS, MESA_SHADER_STAGES);
   if (num_rebinds && expected_num_rebinds >= num_rebinds && !rebind_mask)
      goto end;

   const unsigned ssbo_mask = rebind_mask ?
                              rebind_mask & BITFIELD_RANGE(TC_BINDING_SSBO_VS, MESA_SHADER_STAGES) :
                              BITFIELD_RANGE(TC_BINDING_SSBO_VS, MESA_SHADER_STAGES);
   u_foreach_bit(shader, ssbo_mask >> TC_BINDING_SSBO_VS) {
      u_foreach_bit(slot, res->ssbo_bind_mask[shader]) {
         struct pipe_shader_buffer *ssbo = &ctx->ssbos[shader][slot];
         if (&res->base.b != ssbo->buffer) //wrong context
            goto end;
         rebind_ssbo(ctx, shader, slot);
         has_write |= (ctx->writable_ssbos[shader] & BITFIELD64_BIT(slot)) != 0;
         num_rebinds++;
      }
   }
   rebind_mask &= ~BITFIELD_RANGE(TC_BINDING_SSBO_VS, MESA_SHADER_STAGES);
   if (num_rebinds && expected_num_rebinds >= num_rebinds && !rebind_mask)
      goto end;
   const unsigned sampler_mask = rebind_mask ?
                                 rebind_mask & BITFIELD_RANGE(TC_BINDING_SAMPLERVIEW_VS, MESA_SHADER_STAGES) :
                                 BITFIELD_RANGE(TC_BINDING_SAMPLERVIEW_VS, MESA_SHADER_STAGES);
   u_foreach_bit(shader, sampler_mask >> TC_BINDING_SAMPLERVIEW_VS) {
      u_foreach_bit(slot, res->sampler_binds[shader]) {
         struct zink_sampler_view *sampler_view = zink_sampler_view(ctx->sampler_views[shader][slot]);
         if (&res->base.b != sampler_view->base.texture) //wrong context
            goto end;
         rebind_tbo(ctx, shader, slot);
         num_rebinds++;
      }
   }
   rebind_mask &= ~BITFIELD_RANGE(TC_BINDING_SAMPLERVIEW_VS, MESA_SHADER_STAGES);
   if (num_rebinds && expected_num_rebinds >= num_rebinds && !rebind_mask)
      goto end;

   const unsigned image_mask = rebind_mask ?
                               rebind_mask & BITFIELD_RANGE(TC_BINDING_IMAGE_VS, MESA_SHADER_STAGES) :
                               BITFIELD_RANGE(TC_BINDING_IMAGE_VS, MESA_SHADER_STAGES);
   unsigned num_image_rebinds_remaining = rebind_mask ? expected_num_rebinds - num_rebinds : res->image_bind_count[0] + res->image_bind_count[1];
   u_foreach_bit(shader, image_mask >> TC_BINDING_IMAGE_VS) {
      for (unsigned slot = 0; num_image_rebinds_remaining && slot < ctx->di.num_images[shader]; slot++) {
         struct zink_resource *cres = ctx->di.descriptor_res[ZINK_DESCRIPTOR_TYPE_IMAGE][shader][slot];
         if (res != cres)
            continue;

         rebind_ibo(ctx, shader, slot);
         const struct zink_image_view *image_view = &ctx->image_views[shader][slot];
         has_write |= (image_view->base.access & PIPE_IMAGE_ACCESS_WRITE) != 0;
         num_image_rebinds_remaining--;
         num_rebinds++;
      }
   }
end:
   if (num_rebinds)
      zink_batch_resource_usage_set(&ctx->batch, res, has_write, true);
   return num_rebinds;
}

void
zink_copy_buffer(struct zink_context *ctx, struct zink_resource *dst, struct zink_resource *src,
                 unsigned dst_offset, unsigned src_offset, unsigned size)
{
   VkBufferCopy region;
   region.srcOffset = src_offset;
   region.dstOffset = dst_offset;
   region.size = size;

   struct zink_batch *batch = &ctx->batch;

   struct pipe_box box = {(int)src_offset, 0, 0, (int)size, 0, 0};
   /* must barrier if something wrote the valid buffer range */
   bool valid_write = zink_check_valid_buffer_src_access(ctx, src, src_offset, size);
   bool unordered_src = !valid_write && !zink_check_unordered_transfer_access(src, 0, &box);
   zink_screen(ctx->base.screen)->buffer_barrier(ctx, src, VK_ACCESS_TRANSFER_READ_BIT, 0);
   bool unordered_dst = zink_resource_buffer_transfer_dst_barrier(ctx, dst, dst_offset, size);
   bool can_unorder = unordered_dst && unordered_src && !(zink_debug & ZINK_DEBUG_NOREORDER);
   VkCommandBuffer cmdbuf = can_unorder ? ctx->batch.state->barrier_cmdbuf : zink_get_cmdbuf(ctx, src, dst);
   ctx->batch.state->has_barriers |= can_unorder;
   zink_batch_reference_resource_rw(batch, src, false);
   zink_batch_reference_resource_rw(batch, dst, true);
   if (unlikely(zink_debug & ZINK_DEBUG_SYNC)) {
      VkMemoryBarrier mb;
      mb.sType = VK_STRUCTURE_TYPE_MEMORY_BARRIER;
      mb.pNext = NULL;
      mb.srcAccessMask = VK_ACCESS_MEMORY_WRITE_BIT;
      mb.dstAccessMask = VK_ACCESS_MEMORY_READ_BIT;
      VKCTX(CmdPipelineBarrier)(cmdbuf,
                                VK_PIPELINE_STAGE_ALL_COMMANDS_BIT,
                                VK_PIPELINE_STAGE_ALL_COMMANDS_BIT,
                                0, 1, &mb, 0, NULL, 0, NULL);
   }
   bool marker = zink_cmd_debug_marker_begin(ctx, cmdbuf, "copy_buffer(%d)", size);
   VKCTX(CmdCopyBuffer)(cmdbuf, src->obj->buffer, dst->obj->buffer, 1, &region);
   zink_cmd_debug_marker_end(ctx, cmdbuf, marker);
}

void
zink_copy_image_buffer(struct zink_context *ctx, struct zink_resource *dst, struct zink_resource *src,
                       unsigned dst_level, unsigned dstx, unsigned dsty, unsigned dstz,
                       unsigned src_level, const struct pipe_box *src_box, enum pipe_map_flags map_flags)
{
   struct zink_resource *img = dst->base.b.target == PIPE_BUFFER ? src : dst;
   struct zink_resource *buf = dst->base.b.target == PIPE_BUFFER ? dst : src;
   struct zink_batch *batch = &ctx->batch;
   bool needs_present_readback = false;

   bool buf2img = buf == src;

   if (buf2img) {
      if (zink_is_swapchain(img)) {
         if (!zink_kopper_acquire(ctx, img, UINT64_MAX))
            return;
      }
      struct pipe_box box = *src_box;
      box.x = dstx;
      box.y = dsty;
      box.z = dstz;
      zink_resource_image_transfer_dst_barrier(ctx, img, dst_level, &box);
      zink_screen(ctx->base.screen)->buffer_barrier(ctx, buf, VK_ACCESS_TRANSFER_READ_BIT, VK_PIPELINE_STAGE_TRANSFER_BIT);
   } else {
      if (zink_is_swapchain(img))
         needs_present_readback = zink_kopper_acquire_readback(ctx, img);
      zink_screen(ctx->base.screen)->image_barrier(ctx, img, VK_IMAGE_LAYOUT_TRANSFER_SRC_OPTIMAL, 0, 0);
      zink_resource_buffer_transfer_dst_barrier(ctx, buf, dstx, src_box->width);
   }

   VkBufferImageCopy region = {0};
   region.bufferOffset = buf2img ? src_box->x : dstx;
   region.bufferRowLength = 0;
   region.bufferImageHeight = 0;
   region.imageSubresource.mipLevel = buf2img ? dst_level : src_level;
   enum pipe_texture_target img_target = img->base.b.target;
   if (img->need_2D)
      img_target = img_target == PIPE_TEXTURE_1D ? PIPE_TEXTURE_2D : PIPE_TEXTURE_2D_ARRAY;
   switch (img_target) {
   case PIPE_TEXTURE_CUBE:
   case PIPE_TEXTURE_CUBE_ARRAY:
   case PIPE_TEXTURE_2D_ARRAY:
   case PIPE_TEXTURE_1D_ARRAY:
      /* these use layer */
      region.imageSubresource.baseArrayLayer = buf2img ? dstz : src_box->z;
      region.imageSubresource.layerCount = src_box->depth;
      region.imageOffset.z = 0;
      region.imageExtent.depth = 1;
      break;
   case PIPE_TEXTURE_3D:
      /* this uses depth */
      region.imageSubresource.baseArrayLayer = 0;
      region.imageSubresource.layerCount = 1;
      region.imageOffset.z = buf2img ? dstz : src_box->z;
      region.imageExtent.depth = src_box->depth;
      break;
   default:
      /* these must only copy one layer */
      region.imageSubresource.baseArrayLayer = 0;
      region.imageSubresource.layerCount = 1;
      region.imageOffset.z = 0;
      region.imageExtent.depth = 1;
   }
   region.imageOffset.x = buf2img ? dstx : src_box->x;
   region.imageOffset.y = buf2img ? dsty : src_box->y;

   region.imageExtent.width = src_box->width;
   region.imageExtent.height = src_box->height;

   /* never promote to unordered if swapchain was acquired */
   VkCommandBuffer cmdbuf = needs_present_readback ?
                            ctx->batch.state->cmdbuf :
                            buf2img ? zink_get_cmdbuf(ctx, buf, img) : zink_get_cmdbuf(ctx, img, buf);
   zink_batch_reference_resource_rw(batch, img, buf2img);
   zink_batch_reference_resource_rw(batch, buf, !buf2img);

   /* we're using u_transfer_helper_deinterleave, which means we'll be getting PIPE_MAP_* usage
    * to indicate whether to copy either the depth or stencil aspects
    */
   unsigned aspects = 0;
   if (map_flags) {
      assert((map_flags & (PIPE_MAP_DEPTH_ONLY | PIPE_MAP_STENCIL_ONLY)) !=
             (PIPE_MAP_DEPTH_ONLY | PIPE_MAP_STENCIL_ONLY));
      if (map_flags & PIPE_MAP_DEPTH_ONLY)
         aspects = VK_IMAGE_ASPECT_DEPTH_BIT;
      else if (map_flags & PIPE_MAP_STENCIL_ONLY)
         aspects = VK_IMAGE_ASPECT_STENCIL_BIT;
   }
   if (!aspects)
      aspects = img->aspect;
   if (unlikely(zink_debug & ZINK_DEBUG_SYNC)) {
      VkMemoryBarrier mb;
      mb.sType = VK_STRUCTURE_TYPE_MEMORY_BARRIER;
      mb.pNext = NULL;
      mb.srcAccessMask = VK_ACCESS_MEMORY_WRITE_BIT;
      mb.dstAccessMask = VK_ACCESS_MEMORY_READ_BIT;
      VKCTX(CmdPipelineBarrier)(cmdbuf,
                                VK_PIPELINE_STAGE_ALL_COMMANDS_BIT,
                                VK_PIPELINE_STAGE_ALL_COMMANDS_BIT,
                                0, 1, &mb, 0, NULL, 0, NULL);
   }
   while (aspects) {
      int aspect = 1 << u_bit_scan(&aspects);
      region.imageSubresource.aspectMask = aspect;

      /* MSAA transfers should have already been handled by U_TRANSFER_HELPER_MSAA_MAP, since
       * there's no way to resolve using this interface:
       *
       * srcImage must have a sample count equal to VK_SAMPLE_COUNT_1_BIT
       * - vkCmdCopyImageToBuffer spec
       *
       * dstImage must have a sample count equal to VK_SAMPLE_COUNT_1_BIT
       * - vkCmdCopyBufferToImage spec
       */
      assert(img->base.b.nr_samples <= 1);
      bool marker;
      if (buf2img) {
         marker = zink_cmd_debug_marker_begin(ctx, cmdbuf, "copy_buffer2image(%s, %dx%dx%d)",
                                                   util_format_short_name(dst->base.b.format),
                                                   region.imageExtent.width,
                                                   region.imageExtent.height,
                                                   MAX2(region.imageSubresource.layerCount, region.imageExtent.depth));
         VKCTX(CmdCopyBufferToImage)(cmdbuf, buf->obj->buffer, img->obj->image, img->layout, 1, &region);
      } else {
         marker = zink_cmd_debug_marker_begin(ctx, cmdbuf, "copy_image2buffer(%s, %dx%dx%d)",
                                                   util_format_short_name(src->base.b.format),
                                                   region.imageExtent.width,
                                                   region.imageExtent.height,
                                                   MAX2(region.imageSubresource.layerCount, region.imageExtent.depth));
         VKCTX(CmdCopyImageToBuffer)(cmdbuf, img->obj->image, img->layout, buf->obj->buffer, 1, &region);
      }
      zink_cmd_debug_marker_end(ctx, cmdbuf, marker);
   }
   if (needs_present_readback) {
      if (buf2img) {
         img->obj->unordered_write = false;
         buf->obj->unordered_read = false;
      } else {
         img->obj->unordered_read = false;
         buf->obj->unordered_write = false;
      }
      zink_kopper_present_readback(ctx, img);
   }

   if (ctx->oom_flush && !ctx->batch.in_rp && !ctx->unordered_blitting)
      flush_batch(ctx, false);
}

static void
zink_resource_copy_region(struct pipe_context *pctx,
                          struct pipe_resource *pdst,
                          unsigned dst_level, unsigned dstx, unsigned dsty, unsigned dstz,
                          struct pipe_resource *psrc,
                          unsigned src_level, const struct pipe_box *src_box)
{
   struct zink_resource *dst = zink_resource(pdst);
   struct zink_resource *src = zink_resource(psrc);
   struct zink_context *ctx = zink_context(pctx);
   if (dst->base.b.target != PIPE_BUFFER && src->base.b.target != PIPE_BUFFER) {
      VkImageCopy region;
      /* fill struct holes */
      memset(&region, 0, sizeof(region));
      if (util_format_get_num_planes(src->base.b.format) == 1 &&
          util_format_get_num_planes(dst->base.b.format) == 1) {
      /* If neither the calling command’s srcImage nor the calling command’s dstImage
       * has a multi-planar image format then the aspectMask member of srcSubresource
       * and dstSubresource must match
       *
       * -VkImageCopy spec
       */
         assert(src->aspect == dst->aspect);
      } else
         unreachable("planar formats not yet handled");


      region.srcSubresource.aspectMask = src->aspect;
      region.srcSubresource.mipLevel = src_level;
      enum pipe_texture_target src_target = src->base.b.target;
      if (src->need_2D)
         src_target = src_target == PIPE_TEXTURE_1D ? PIPE_TEXTURE_2D : PIPE_TEXTURE_2D_ARRAY;
      switch (src_target) {
      case PIPE_TEXTURE_CUBE:
      case PIPE_TEXTURE_CUBE_ARRAY:
      case PIPE_TEXTURE_2D_ARRAY:
      case PIPE_TEXTURE_1D_ARRAY:
         /* these use layer */
         region.srcSubresource.baseArrayLayer = src_box->z;
         region.srcSubresource.layerCount = src_box->depth;
         region.srcOffset.z = 0;
         region.extent.depth = 1;
         break;
      case PIPE_TEXTURE_3D:
         /* this uses depth */
         region.srcSubresource.baseArrayLayer = 0;
         region.srcSubresource.layerCount = 1;
         region.srcOffset.z = src_box->z;
         region.extent.depth = src_box->depth;
         break;
      default:
         /* these must only copy one layer */
         region.srcSubresource.baseArrayLayer = 0;
         region.srcSubresource.layerCount = 1;
         region.srcOffset.z = 0;
         region.extent.depth = 1;
      }

      region.srcOffset.x = src_box->x;
      region.srcOffset.y = src_box->y;

      region.dstSubresource.aspectMask = dst->aspect;
      region.dstSubresource.mipLevel = dst_level;
      enum pipe_texture_target dst_target = dst->base.b.target;
      if (dst->need_2D)
         dst_target = dst_target == PIPE_TEXTURE_1D ? PIPE_TEXTURE_2D : PIPE_TEXTURE_2D_ARRAY;
      switch (dst_target) {
      case PIPE_TEXTURE_CUBE:
      case PIPE_TEXTURE_CUBE_ARRAY:
      case PIPE_TEXTURE_2D_ARRAY:
      case PIPE_TEXTURE_1D_ARRAY:
         /* these use layer */
         region.dstSubresource.baseArrayLayer = dstz;
         region.dstSubresource.layerCount = src_box->depth;
         region.dstOffset.z = 0;
         break;
      case PIPE_TEXTURE_3D:
         /* this uses depth */
         region.dstSubresource.baseArrayLayer = 0;
         region.dstSubresource.layerCount = 1;
         region.dstOffset.z = dstz;
         break;
      default:
         /* these must only copy one layer */
         region.dstSubresource.baseArrayLayer = 0;
         region.dstSubresource.layerCount = 1;
         region.dstOffset.z = 0;
      }

      region.dstOffset.x = dstx;
      region.dstOffset.y = dsty;
      region.extent.width = src_box->width;
      region.extent.height = src_box->height;

      /* ignore no-op copies */
      if (src == dst &&
          !memcmp(&region.dstOffset, &region.srcOffset, sizeof(region.srcOffset)) &&
          !memcmp(&region.dstSubresource, &region.srcSubresource, sizeof(region.srcSubresource)))
         return;

      zink_fb_clears_apply_or_discard(ctx, pdst, (struct u_rect){dstx, dstx + src_box->width, dsty, dsty + src_box->height}, false);
      zink_fb_clears_apply_region(ctx, psrc, zink_rect_from_box(src_box));

      struct zink_batch *batch = &ctx->batch;
      zink_resource_setup_transfer_layouts(ctx, src, dst);
      VkCommandBuffer cmdbuf = zink_get_cmdbuf(ctx, src, dst);
      zink_batch_reference_resource_rw(batch, src, false);
      zink_batch_reference_resource_rw(batch, dst, true);

      if (unlikely(zink_debug & ZINK_DEBUG_SYNC)) {
         VkMemoryBarrier mb;
         mb.sType = VK_STRUCTURE_TYPE_MEMORY_BARRIER;
         mb.pNext = NULL;
         mb.srcAccessMask = VK_ACCESS_MEMORY_WRITE_BIT;
         mb.dstAccessMask = VK_ACCESS_MEMORY_READ_BIT;
         VKCTX(CmdPipelineBarrier)(cmdbuf,
                                   VK_PIPELINE_STAGE_ALL_COMMANDS_BIT,
                                   VK_PIPELINE_STAGE_ALL_COMMANDS_BIT,
                                   0, 1, &mb, 0, NULL, 0, NULL);
      }
      bool marker = zink_cmd_debug_marker_begin(ctx, cmdbuf, "copy_image(%s->%s, %dx%dx%d)",
                                                util_format_short_name(psrc->format),
                                                util_format_short_name(pdst->format),
                                                region.extent.width,
                                                region.extent.height,
                                                MAX2(region.srcSubresource.layerCount, region.extent.depth));
      VKCTX(CmdCopyImage)(cmdbuf, src->obj->image, src->layout,
                     dst->obj->image, dst->layout,
                     1, &region);
      zink_cmd_debug_marker_end(ctx, cmdbuf, marker);
   } else if (dst->base.b.target == PIPE_BUFFER &&
              src->base.b.target == PIPE_BUFFER) {
      zink_copy_buffer(ctx, dst, src, dstx, src_box->x, src_box->width);
   } else
      zink_copy_image_buffer(ctx, dst, src, dst_level, dstx, dsty, dstz, src_level, src_box, 0);
   if (ctx->oom_flush && !ctx->batch.in_rp && !ctx->unordered_blitting)
      flush_batch(ctx, false);
}

static bool
zink_resource_commit(struct pipe_context *pctx, struct pipe_resource *pres, unsigned level, struct pipe_box *box, bool commit)
{
   struct zink_context *ctx = zink_context(pctx);
   struct zink_resource *res = zink_resource(pres);
   struct zink_screen *screen = zink_screen(pctx->screen);

   /* if any current usage exists, flush the queue */
   if (zink_resource_has_unflushed_usage(res))
      zink_flush_queue(ctx);

   VkSemaphore sem = VK_NULL_HANDLE;
   bool ret = zink_bo_commit(screen, res, level, box, commit, &sem);
   if (ret) {
      if (sem)
         zink_batch_add_wait_semaphore(&ctx->batch, sem);
   } else {
      check_device_lost(ctx);
   }

   return ret;
}

static void
rebind_image(struct zink_context *ctx, struct zink_resource *res)
{
   assert(!ctx->blitting);
   if (res->fb_binds)
      zink_rebind_framebuffer(ctx, res);
   if (!zink_resource_has_binds(res))
      return;
   for (unsigned i = 0; i < MESA_SHADER_STAGES; i++) {
      if (res->sampler_binds[i]) {
         for (unsigned j = 0; j < ctx->di.num_sampler_views[i]; j++) {
            struct zink_sampler_view *sv = zink_sampler_view(ctx->sampler_views[i][j]);
            if (sv && sv->base.texture == &res->base.b) {
               struct pipe_surface *psurf = &sv->image_view->base;
               zink_rebind_surface(ctx, &psurf);
               sv->image_view = zink_surface(psurf);
               ctx->invalidate_descriptor_state(ctx, i, ZINK_DESCRIPTOR_TYPE_SAMPLER_VIEW, j, 1);
               update_descriptor_state_sampler(ctx, i, j, res);
            }
         }
      }
      if (!res->image_bind_count[i == MESA_SHADER_COMPUTE])
         continue;
      for (unsigned j = 0; j < ctx->di.num_images[i]; j++) {
         if (zink_resource(ctx->image_views[i][j].base.resource) == res) {
            ctx->invalidate_descriptor_state(ctx, i, ZINK_DESCRIPTOR_TYPE_IMAGE, j, 1);
            update_descriptor_state_image(ctx, i, j, res);
            _mesa_set_add(ctx->need_barriers[i == MESA_SHADER_COMPUTE], res);
         }
      }
   }
}

bool
zink_resource_rebind(struct zink_context *ctx, struct zink_resource *res)
{
   if (res->base.b.target == PIPE_BUFFER) {
      /* force counter buffer reset */
      res->so_valid = false;
      return rebind_buffer(ctx, res, 0, 0) == res->bind_count[0] + res->bind_count[1];
   }
   rebind_image(ctx, res);
   return false;
}

void
zink_rebind_all_buffers(struct zink_context *ctx)
{
   struct zink_batch *batch = &ctx->batch;
   ctx->vertex_buffers_dirty = ctx->gfx_pipeline_state.vertex_buffers_enabled_mask > 0;
   ctx->dirty_so_targets = ctx->num_so_targets > 0;
   if (ctx->num_so_targets)
      zink_screen(ctx->base.screen)->buffer_barrier(ctx, zink_resource(ctx->dummy_xfb_buffer),
                                   VK_ACCESS_TRANSFORM_FEEDBACK_WRITE_BIT_EXT, VK_PIPELINE_STAGE_TRANSFORM_FEEDBACK_BIT_EXT);
   for (unsigned shader = MESA_SHADER_VERTEX; shader < MESA_SHADER_STAGES; shader++) {
      for (unsigned slot = 0; slot < ctx->di.num_ubos[shader]; slot++) {
         struct zink_resource *res = rebind_ubo(ctx, shader, slot);
         if (res)
            zink_batch_resource_usage_set(batch, res, false, true);
      }
      for (unsigned slot = 0; slot < ctx->di.num_sampler_views[shader]; slot++) {
         struct zink_resource *res = rebind_tbo(ctx, shader, slot);
         if (res)
            zink_batch_resource_usage_set(batch, res, false, true);
      }
      for (unsigned slot = 0; slot < ctx->di.num_ssbos[shader]; slot++) {
         struct zink_resource *res = rebind_ssbo(ctx, shader, slot);
         if (res)
            zink_batch_resource_usage_set(batch, res, (ctx->writable_ssbos[shader] & BITFIELD64_BIT(slot)) != 0, true);
      }
      for (unsigned slot = 0; slot < ctx->di.num_images[shader]; slot++) {
         struct zink_resource *res = rebind_ibo(ctx, shader, slot);
         if (res)
            zink_batch_resource_usage_set(batch, res, (ctx->image_views[shader][slot].base.access & PIPE_IMAGE_ACCESS_WRITE) != 0, true);
      }
   }
}

void
zink_rebind_all_images(struct zink_context *ctx)
{
   assert(!ctx->blitting);
   rebind_fb_state(ctx, NULL, false);
    for (unsigned i = 0; i < MESA_SHADER_STAGES; i++) {
      for (unsigned j = 0; j < ctx->di.num_sampler_views[i]; j++) {
         struct zink_sampler_view *sv = zink_sampler_view(ctx->sampler_views[i][j]);
         if (!sv)
            continue;
         struct zink_resource *res = zink_resource(sv->image_view->base.texture);
         if (res->obj != sv->image_view->obj) {
             struct pipe_surface *psurf = &sv->image_view->base;
             zink_rebind_surface(ctx, &psurf);
             sv->image_view = zink_surface(psurf);
             ctx->invalidate_descriptor_state(ctx, i, ZINK_DESCRIPTOR_TYPE_SAMPLER_VIEW, j, 1);
             update_descriptor_state_sampler(ctx, i, j, res);
         }
      }
      for (unsigned j = 0; j < ctx->di.num_images[i]; j++) {
         struct zink_image_view *image_view = &ctx->image_views[i][j];
         struct zink_resource *res = zink_resource(image_view->base.resource);
         if (!res)
            continue;
         if (ctx->image_views[i][j].surface->obj != res->obj) {
            zink_surface_reference(zink_screen(ctx->base.screen), &image_view->surface, NULL);
            image_view->surface = create_image_surface(ctx, &image_view->base, i == MESA_SHADER_COMPUTE);
            ctx->invalidate_descriptor_state(ctx, i, ZINK_DESCRIPTOR_TYPE_IMAGE, j, 1);
            update_descriptor_state_image(ctx, i, j, res);
            _mesa_set_add(ctx->need_barriers[i == MESA_SHADER_COMPUTE], res);
         }
      }
   }
}

static void
zink_context_replace_buffer_storage(struct pipe_context *pctx, struct pipe_resource *dst,
                                    struct pipe_resource *src, unsigned num_rebinds,
                                    uint32_t rebind_mask, uint32_t delete_buffer_id)
{
   struct zink_resource *d = zink_resource(dst);
   struct zink_resource *s = zink_resource(src);
   struct zink_context *ctx = zink_context(pctx);
   struct zink_screen *screen = zink_screen(pctx->screen);

   assert(d->internal_format == s->internal_format);
   assert(d->obj);
   assert(s->obj);
   util_idalloc_mt_free(&screen->buffer_ids, delete_buffer_id);
   zink_batch_reference_resource(&ctx->batch, d);
   /* don't be too creative */
   zink_resource_object_reference(screen, &d->obj, s->obj);
   d->valid_buffer_range = s->valid_buffer_range;
   zink_resource_copies_reset(d);
   /* force counter buffer reset */
   d->so_valid = false;
   if (num_rebinds && rebind_buffer(ctx, d, rebind_mask, num_rebinds) < num_rebinds)
      ctx->buffer_rebind_counter = p_atomic_inc_return(&screen->buffer_rebind_counter);
}

static bool
zink_context_is_resource_busy(struct pipe_screen *pscreen, struct pipe_resource *pres, unsigned usage)
{
   struct zink_screen *screen = zink_screen(pscreen);
   struct zink_resource *res = zink_resource(pres);
   uint32_t check_usage = 0;
   if (usage & PIPE_MAP_READ)
      check_usage |= ZINK_RESOURCE_ACCESS_WRITE;
   if (usage & PIPE_MAP_WRITE)
      check_usage |= ZINK_RESOURCE_ACCESS_RW;
   return !zink_resource_usage_check_completion(screen, res, check_usage);
}

static void
zink_emit_string_marker(struct pipe_context *pctx,
                        const char *string, int len)
{
   struct zink_screen *screen = zink_screen(pctx->screen);
   struct zink_batch *batch = &zink_context(pctx)->batch;

   /* make sure string is nul-terminated */
   char buf[512], *temp = NULL;
   if (len < ARRAY_SIZE(buf)) {
      memcpy(buf, string, len);
      buf[len] = '\0';
      string = buf;
   } else
      string = temp = strndup(string, len);

   VkDebugUtilsLabelEXT label = {
      VK_STRUCTURE_TYPE_DEBUG_UTILS_LABEL_EXT, NULL,
      string,
      { 0 }
   };
   screen->vk.CmdInsertDebugUtilsLabelEXT(batch->state->cmdbuf, &label);
   free(temp);
}

VkIndirectCommandsLayoutTokenNV *
zink_dgc_add_token(struct zink_context *ctx, VkIndirectCommandsTokenTypeNV type, void **mem)
{
   size_t size = 0;
   struct zink_screen *screen = zink_screen(ctx->base.screen);
   VkIndirectCommandsLayoutTokenNV *ret = util_dynarray_grow(&ctx->dgc.tokens, VkIndirectCommandsLayoutTokenNV, 1);
   ret->sType = VK_STRUCTURE_TYPE_INDIRECT_COMMANDS_LAYOUT_TOKEN_NV;
   ret->pNext = NULL;
   ret->tokenType = type;
   ret->vertexDynamicStride = ctx->gfx_pipeline_state.uses_dynamic_stride;
   ret->indirectStateFlags = 0;
   ret->indexTypeCount = 0;
   switch (type) {
   case VK_INDIRECT_COMMANDS_TOKEN_TYPE_VERTEX_BUFFER_NV:
      ret->stream = ZINK_DGC_VBO;
      size = sizeof(VkBindVertexBufferIndirectCommandNV);
      break;
   case VK_INDIRECT_COMMANDS_TOKEN_TYPE_INDEX_BUFFER_NV:
      ret->stream = ZINK_DGC_IB;
      size = sizeof(VkBindIndexBufferIndirectCommandNV);
      break;
   case VK_INDIRECT_COMMANDS_TOKEN_TYPE_SHADER_GROUP_NV:
      ret->stream = ZINK_DGC_PSO;
      size = sizeof(VkBindShaderGroupIndirectCommandNV);
      break;
   case VK_INDIRECT_COMMANDS_TOKEN_TYPE_PUSH_CONSTANT_NV:
      ret->stream = ZINK_DGC_PUSH;
      ret->pushconstantPipelineLayout = ctx->dgc.last_prog->base.layout;
      ret->pushconstantShaderStageFlags = VK_SHADER_STAGE_ALL_GRAPHICS;
      size = sizeof(float) * 6; //size for full tess level upload every time
      break;
   case VK_INDIRECT_COMMANDS_TOKEN_TYPE_DRAW_NV:
      ret->stream = ZINK_DGC_DRAW;
      size = sizeof(VkDrawIndirectCommand);
      break;
   case VK_INDIRECT_COMMANDS_TOKEN_TYPE_DRAW_INDEXED_NV:
      ret->stream = ZINK_DGC_DRAW;
      size = sizeof(VkDrawIndexedIndirectCommand);
      break;
   default:
      unreachable("ack");
   }
   struct zink_resource *old = NULL;
   unsigned stream_count = screen->info.nv_dgc_props.maxIndirectCommandsStreamCount >= ZINK_DGC_MAX ? ZINK_DGC_MAX : 1;
   if (stream_count == 1)
      ret->stream = 0;
   unsigned stream = ret->stream;
   bool max_exceeded = !ctx->dgc.max_size[stream];
   ret->offset = ctx->dgc.cur_offsets[stream];
   if (ctx->dgc.buffers[stream]) {
      /* detect end of buffer */
      if (ctx->dgc.bind_offsets[stream] + ctx->dgc.cur_offsets[stream] + size > ctx->dgc.buffers[stream]->base.b.width0) {
         old = ctx->dgc.buffers[stream];
         ctx->dgc.buffers[stream] = NULL;
         max_exceeded = true;
      }
   }
   if (!ctx->dgc.buffers[stream]) {
      if (max_exceeded)
         ctx->dgc.max_size[stream] += size * 5;
      uint8_t *ptr;
      unsigned offset;
      u_upload_alloc(ctx->dgc.upload[stream], 0, ctx->dgc.max_size[stream],
                     screen->info.props.limits.minMemoryMapAlignment, &offset,
                     (struct pipe_resource **)&ctx->dgc.buffers[stream], (void **)&ptr);
      size_t cur_size = old ? (ctx->dgc.cur_offsets[stream] - ctx->dgc.bind_offsets[stream]) : 0;
      if (old) {
         struct pipe_resource *pold = &old->base.b;
         /* copy and delete old buffer */
         zink_batch_reference_resource_rw(&ctx->batch, old, true);
         memcpy(ptr + offset, ctx->dgc.maps[stream] + ctx->dgc.bind_offsets[stream], cur_size);
         pipe_resource_reference(&pold, NULL);
      }
      ctx->dgc.maps[stream] = ptr;
      ctx->dgc.bind_offsets[stream] = offset;
      ctx->dgc.cur_offsets[stream] = cur_size;
   }
   *mem = ctx->dgc.maps[stream] + ctx->dgc.cur_offsets[stream];
   ctx->dgc.cur_offsets[stream] += size;
   return ret;
}

void
zink_flush_dgc(struct zink_context *ctx)
{
   struct zink_screen *screen = zink_screen(ctx->base.screen);
   struct zink_batch_state *bs = ctx->batch.state;
   if (!ctx->dgc.valid)
      return;

   /* tokens should be created as they are used */
   unsigned num_cmds = util_dynarray_num_elements(&ctx->dgc.tokens, VkIndirectCommandsLayoutTokenNV);
   assert(num_cmds);
   VkIndirectCommandsLayoutTokenNV *cmds = ctx->dgc.tokens.data;
   uint32_t strides[ZINK_DGC_MAX] = {0};

   unsigned stream_count = screen->info.nv_dgc_props.maxIndirectCommandsStreamCount >= ZINK_DGC_MAX ? ZINK_DGC_MAX : 1;
   VkIndirectCommandsStreamNV streams[ZINK_DGC_MAX];
   for (unsigned i = 0; i < stream_count; i++) {
      if (ctx->dgc.buffers[i]) {
         streams[i].buffer = ctx->dgc.buffers[i]->obj->buffer;
         streams[i].offset = ctx->dgc.bind_offsets[i];
      } else {
         streams[i].buffer = zink_resource(ctx->dummy_vertex_buffer)->obj->buffer;
         streams[i].offset = 0;
      }
   }
   /* this is a stupid pipeline that will never actually be used as anything but a container */
   VkPipeline pipeline = VK_NULL_HANDLE;
   if (screen->info.nv_dgc_props.maxGraphicsShaderGroupCount == 1) {
      /* RADV doesn't support shader pipeline binds, so use this hacky path */
      pipeline = ctx->gfx_pipeline_state.pipeline;
   } else {
      VkPrimitiveTopology vkmode = zink_primitive_topology(ctx->gfx_pipeline_state.gfx_prim_mode);
      pipeline = zink_create_gfx_pipeline(screen, ctx->dgc.last_prog, ctx->dgc.last_prog->objs, &ctx->gfx_pipeline_state, ctx->gfx_pipeline_state.element_state->binding_map, vkmode, false, &ctx->dgc.pipelines);
      assert(pipeline);
      util_dynarray_append(&bs->dgc.pipelines, VkPipeline, pipeline);
      VKCTX(CmdBindPipelineShaderGroupNV)(bs->cmdbuf, VK_PIPELINE_BIND_POINT_GRAPHICS, pipeline, 0);
   }
   unsigned remaining = num_cmds;
   for (unsigned i = 0; i < num_cmds; i += screen->info.nv_dgc_props.maxIndirectCommandsTokenCount, remaining -= screen->info.nv_dgc_props.maxIndirectCommandsTokenCount) {
      VkIndirectCommandsLayoutCreateInfoNV lci = {
         VK_STRUCTURE_TYPE_INDIRECT_COMMANDS_LAYOUT_CREATE_INFO_NV,
         NULL,
         0,
         VK_PIPELINE_BIND_POINT_GRAPHICS,
         MIN2(remaining, screen->info.nv_dgc_props.maxIndirectCommandsTokenCount),
         cmds + i,
         stream_count,
         strides
      };
      VkIndirectCommandsLayoutNV iclayout;
      VkResult res = VKSCR(CreateIndirectCommandsLayoutNV)(screen->dev, &lci, NULL, &iclayout);
      assert(res == VK_SUCCESS);
      util_dynarray_append(&bs->dgc.layouts, VkIndirectCommandsLayoutNV, iclayout);

      /* a lot of hacks to set up a preprocess buffer */
      VkGeneratedCommandsMemoryRequirementsInfoNV info = {
         VK_STRUCTURE_TYPE_GENERATED_COMMANDS_MEMORY_REQUIREMENTS_INFO_NV,
         NULL,
         VK_PIPELINE_BIND_POINT_GRAPHICS,
         pipeline,
         iclayout,
         1
      };
      VkMemoryRequirements2 reqs = {
         VK_STRUCTURE_TYPE_MEMORY_REQUIREMENTS_2
      };
      VKSCR(GetGeneratedCommandsMemoryRequirementsNV)(screen->dev, &info, &reqs);
      struct pipe_resource templ = {0};
      templ.target = PIPE_BUFFER;
      templ.format = PIPE_FORMAT_R8_UNORM;
      templ.bind = 0;
      templ.usage = PIPE_USAGE_IMMUTABLE;
      templ.flags = 0;
      templ.width0 = reqs.memoryRequirements.size;
      templ.height0 = 1;
      templ.depth0 = 1;
      templ.array_size = 1;
      uint64_t params[] = {reqs.memoryRequirements.size, reqs.memoryRequirements.alignment, reqs.memoryRequirements.memoryTypeBits};
      struct pipe_resource *pres = screen->base.resource_create_with_modifiers(&screen->base, &templ, params, 3);
      assert(pres);
      zink_batch_reference_resource_rw(&ctx->batch, zink_resource(pres), true);

      VkGeneratedCommandsInfoNV gen = {
         VK_STRUCTURE_TYPE_GENERATED_COMMANDS_INFO_NV,
         NULL,
         VK_PIPELINE_BIND_POINT_GRAPHICS,
         pipeline,
         iclayout,
         stream_count,
         streams,
         1,
         zink_resource(pres)->obj->buffer,
         0,
         pres->width0,
         VK_NULL_HANDLE,
         0,
         VK_NULL_HANDLE,
         0
      };
      VKCTX(CmdExecuteGeneratedCommandsNV)(ctx->batch.state->cmdbuf, VK_FALSE, &gen);

      pipe_resource_reference(&pres, NULL);
   }
   util_dynarray_clear(&ctx->dgc.pipelines);
   util_dynarray_clear(&ctx->dgc.tokens);
   ctx->dgc.valid = false;
   ctx->pipeline_changed[0] = true;
   zink_select_draw_vbo(ctx);
}

struct pipe_surface *
zink_get_dummy_pipe_surface(struct zink_context *ctx, int samples_index)
{
   if (!ctx->dummy_surface[samples_index]) {
      unsigned size = calc_max_dummy_fbo_size(ctx);
      ctx->dummy_surface[samples_index] = zink_surface_create_null(ctx, PIPE_TEXTURE_2D, size, size, BITFIELD_BIT(samples_index));
      /* This is possibly used with imageLoad which according to GL spec must return 0 */
      if (!samples_index) {
         union pipe_color_union color = {0};
         struct pipe_box box;
         u_box_2d(0, 0, size, size, &box);
         ctx->base.clear_texture(&ctx->base, ctx->dummy_surface[samples_index]->texture, 0, &box, &color);
      }
   }
   return ctx->dummy_surface[samples_index];
}

struct zink_surface *
zink_get_dummy_surface(struct zink_context *ctx, int samples_index)
{
   return zink_csurface(zink_get_dummy_pipe_surface(ctx, samples_index));

}

static void
zink_tc_parse_dsa(void *state, struct tc_renderpass_info *info)
{
   struct zink_depth_stencil_alpha_state *cso = state;
   info->zsbuf_write_dsa |= (cso->hw_state.depth_write || cso->hw_state.stencil_test);
   info->zsbuf_read_dsa |= (cso->hw_state.depth_test || cso->hw_state.stencil_test);
   /* TODO: if zsbuf fbfetch is ever supported */
}

static void
zink_tc_parse_fs(void *state, struct tc_renderpass_info *info)
{
   struct zink_shader *zs = state;
   info->zsbuf_write_fs |= zs->info.outputs_written & (BITFIELD64_BIT(FRAG_RESULT_DEPTH) | BITFIELD64_BIT(FRAG_RESULT_STENCIL));
   /* TODO: if >1 fbfetch attachment is ever supported */
   info->cbuf_fbfetch |= zs->info.fs.uses_fbfetch_output ? BITFIELD_BIT(0) : 0;
}

void
zink_parse_tc_info(struct zink_context *ctx)
{
   struct tc_renderpass_info *info = &ctx->dynamic_fb.tc_info;
   /* reset cso info first */
   info->data16[2] = 0;
   if (ctx->gfx_stages[MESA_SHADER_FRAGMENT])
      zink_tc_parse_fs(ctx->gfx_stages[MESA_SHADER_FRAGMENT], info);
   if (ctx->dsa_state)
      zink_tc_parse_dsa(ctx->dsa_state, info);
   if (ctx->zsbuf_unused == zink_is_zsbuf_used(ctx))
      ctx->rp_layout_changed = true;
}

struct pipe_context *
zink_context_create(struct pipe_screen *pscreen, void *priv, unsigned flags)
{
   struct zink_screen *screen = zink_screen(pscreen);
   struct zink_context *ctx = rzalloc(NULL, struct zink_context);
   bool is_copy_only = (flags & ZINK_CONTEXT_COPY_ONLY) > 0;
   bool is_compute_only = (flags & PIPE_CONTEXT_COMPUTE_ONLY) > 0;
   bool is_robust = (flags & PIPE_CONTEXT_ROBUST_BUFFER_ACCESS) > 0;
   if (!ctx)
      goto fail;

   ctx->have_timelines = screen->info.have_KHR_timeline_semaphore;

   ctx->flags = flags;
   ctx->pipeline_changed[0] = ctx->pipeline_changed[1] = true;
   ctx->gfx_pipeline_state.dirty = true;
   ctx->gfx_pipeline_state.dyn_state2.vertices_per_patch = 1;
   ctx->gfx_pipeline_state.uses_dynamic_stride = screen->info.have_EXT_extended_dynamic_state ||
                                                 screen->info.have_EXT_vertex_input_dynamic_state;
   ctx->compute_pipeline_state.dirty = true;
   ctx->fb_changed = ctx->rp_changed = true;
   ctx->sample_mask_changed = true;
   ctx->gfx_pipeline_state.gfx_prim_mode = MESA_PRIM_COUNT;

   zink_init_draw_functions(ctx, screen);
   zink_init_grid_functions(ctx);

   ctx->base.screen = pscreen;
   ctx->base.priv = priv;

   if (screen->info.have_KHR_imageless_framebuffer) {
      ctx->get_framebuffer = zink_get_framebuffer_imageless;
      ctx->init_framebuffer = zink_init_framebuffer_imageless;
   } else {
      ctx->get_framebuffer = zink_get_framebuffer;
      ctx->init_framebuffer = zink_init_framebuffer;
   }

   ctx->base.destroy = zink_context_destroy;
   ctx->base.set_debug_callback = zink_set_debug_callback;
   ctx->base.get_device_reset_status = zink_get_device_reset_status;
   ctx->base.set_device_reset_callback = zink_set_device_reset_callback;

   zink_context_state_init(&ctx->base);

   ctx->base.create_sampler_state = zink_create_sampler_state;
   ctx->base.bind_sampler_states = screen->info.have_EXT_non_seamless_cube_map ? zink_bind_sampler_states : zink_bind_sampler_states_nonseamless;
   ctx->base.delete_sampler_state = zink_delete_sampler_state;

   ctx->base.create_sampler_view = zink_create_sampler_view;
   ctx->base.set_sampler_views = zink_set_sampler_views;
   ctx->base.sampler_view_destroy = zink_sampler_view_destroy;
   ctx->base.get_sample_position = zink_get_sample_position;
   ctx->base.set_sample_locations = zink_set_sample_locations;

   zink_program_init(ctx);

   ctx->base.set_polygon_stipple = zink_set_polygon_stipple;
   ctx->base.set_vertex_buffers = zink_set_vertex_buffers;
   ctx->base.set_viewport_states = zink_set_viewport_states;
   ctx->base.set_scissor_states = zink_set_scissor_states;
   ctx->base.set_inlinable_constants = zink_set_inlinable_constants;
   ctx->base.set_constant_buffer = zink_set_constant_buffer;
   ctx->base.set_shader_buffers = zink_set_shader_buffers;
   ctx->base.set_shader_images = zink_set_shader_images;
   ctx->base.set_framebuffer_state = zink_set_framebuffer_state;
   ctx->base.set_stencil_ref = zink_set_stencil_ref;
   ctx->base.set_clip_state = zink_set_clip_state;
   ctx->base.set_blend_color = zink_set_blend_color;
   ctx->base.set_tess_state = zink_set_tess_state;
   ctx->base.set_patch_vertices = zink_set_patch_vertices;

   ctx->base.set_min_samples = zink_set_min_samples;
   ctx->gfx_pipeline_state.min_samples = 0;
   ctx->base.set_sample_mask = zink_set_sample_mask;
   ctx->gfx_pipeline_state.sample_mask = UINT32_MAX;

   ctx->base.clear = zink_clear;
   ctx->base.clear_texture = screen->info.have_KHR_dynamic_rendering ? zink_clear_texture_dynamic : zink_clear_texture;
   ctx->base.clear_buffer = zink_clear_buffer;
   ctx->base.clear_render_target = zink_clear_render_target;
   ctx->base.clear_depth_stencil = zink_clear_depth_stencil;

   ctx->base.create_fence_fd = zink_create_fence_fd;
   ctx->base.fence_server_sync = zink_fence_server_sync;
   ctx->base.fence_server_signal = zink_fence_server_signal;
   ctx->base.flush = zink_flush;
   ctx->base.memory_barrier = zink_memory_barrier;
   ctx->base.texture_barrier = zink_texture_barrier;
   ctx->base.evaluate_depth_buffer = zink_evaluate_depth_buffer;

   ctx->base.resource_commit = zink_resource_commit;
   ctx->base.resource_copy_region = zink_resource_copy_region;
   ctx->base.blit = zink_blit;
   ctx->base.create_stream_output_target = zink_create_stream_output_target;
   ctx->base.stream_output_target_destroy = zink_stream_output_target_destroy;

   ctx->base.set_stream_output_targets = zink_set_stream_output_targets;
   ctx->base.flush_resource = zink_flush_resource;

   ctx->base.emit_string_marker = zink_emit_string_marker;

   zink_context_surface_init(&ctx->base);
   zink_context_resource_init(&ctx->base);
   zink_context_query_init(&ctx->base);

   list_inithead(&ctx->query_pools);
   _mesa_set_init(&ctx->update_barriers[0][0], ctx, _mesa_hash_pointer, _mesa_key_pointer_equal);
   _mesa_set_init(&ctx->update_barriers[1][0], ctx, _mesa_hash_pointer, _mesa_key_pointer_equal);
   _mesa_set_init(&ctx->update_barriers[0][1], ctx, _mesa_hash_pointer, _mesa_key_pointer_equal);
   _mesa_set_init(&ctx->update_barriers[1][1], ctx, _mesa_hash_pointer, _mesa_key_pointer_equal);
   ctx->need_barriers[0] = &ctx->update_barriers[0][0];
   ctx->need_barriers[1] = &ctx->update_barriers[1][0];

   slab_create_child(&ctx->transfer_pool, &screen->transfer_pool);
   slab_create_child(&ctx->transfer_pool_unsync, &screen->transfer_pool);

   ctx->base.stream_uploader = u_upload_create_default(&ctx->base);
   ctx->base.const_uploader = u_upload_create_default(&ctx->base);
   for (int i = 0; i < ARRAY_SIZE(ctx->fb_clears); i++)
      util_dynarray_init(&ctx->fb_clears[i].clears, ctx);

   if (zink_debug & ZINK_DEBUG_DGC) {
      util_dynarray_init(&ctx->dgc.pipelines, ctx);
      util_dynarray_init(&ctx->dgc.tokens, ctx);
      for (unsigned i = 0; i < ARRAY_SIZE(ctx->dgc.upload); i++)
         ctx->dgc.upload[i] = u_upload_create_default(&ctx->base);
   }

   if (!is_copy_only) {
      ctx->blitter = util_blitter_create(&ctx->base);
      if (!ctx->blitter)
         goto fail;
   }

   zink_set_last_vertex_key(ctx)->last_vertex_stage = true;
   ctx->gfx_pipeline_state.shader_keys.last_vertex.key.vs_base.last_vertex_stage = true;
   zink_set_tcs_key_patches(ctx, 1);
   if (!screen->optimal_keys) {
      ctx->gfx_pipeline_state.shader_keys.key[MESA_SHADER_VERTEX].size = sizeof(struct zink_vs_key_base);
      ctx->gfx_pipeline_state.shader_keys.key[MESA_SHADER_TESS_EVAL].size = sizeof(struct zink_vs_key_base);
      ctx->gfx_pipeline_state.shader_keys.key[MESA_SHADER_TESS_CTRL].size = sizeof(struct zink_tcs_key);
      ctx->gfx_pipeline_state.shader_keys.key[MESA_SHADER_GEOMETRY].size = sizeof(struct zink_gs_key);
      ctx->gfx_pipeline_state.shader_keys.key[MESA_SHADER_FRAGMENT].size = sizeof(struct zink_fs_key);

      /* this condition must be updated if new fields are added to zink_cs_key */
      if (screen->driver_workarounds.lower_robustImageAccess2)
    	  ctx->compute_pipeline_state.key.size = sizeof(struct zink_cs_key);

      if (is_robust && screen->driver_workarounds.lower_robustImageAccess2) {
         ctx->compute_pipeline_state.key.key.cs.robust_access = true;
         for (gl_shader_stage pstage = MESA_SHADER_VERTEX; pstage < MESA_SHADER_FRAGMENT; pstage++)
            ctx->gfx_pipeline_state.shader_keys.key[pstage].key.vs_base.robust_access = true;
         ctx->gfx_pipeline_state.shader_keys.key[MESA_SHADER_FRAGMENT].key.fs.robust_access = true;
      }
   }
   _mesa_hash_table_init(&ctx->framebuffer_cache, ctx, hash_framebuffer_imageless, equals_framebuffer_imageless);
   if (!zink_init_render_pass(ctx))
      goto fail;
   for (unsigned i = 0; i < ARRAY_SIZE(ctx->rendering_state_cache); i++)
      _mesa_set_init(&ctx->rendering_state_cache[i], ctx, hash_rendering_state, equals_rendering_state);
   ctx->dynamic_fb.info.pColorAttachments = ctx->dynamic_fb.attachments;
   ctx->dynamic_fb.info.sType = VK_STRUCTURE_TYPE_RENDERING_INFO;
   for (unsigned i = 0; i < ARRAY_SIZE(ctx->dynamic_fb.attachments); i++) {
      VkRenderingAttachmentInfo *att = &ctx->dynamic_fb.attachments[i];
      att->sType = VK_STRUCTURE_TYPE_RENDERING_ATTACHMENT_INFO;
      att->imageLayout = VK_IMAGE_LAYOUT_COLOR_ATTACHMENT_OPTIMAL;
      att->storeOp = VK_ATTACHMENT_STORE_OP_STORE;
   }
   ctx->gfx_pipeline_state.rendering_info.sType = VK_STRUCTURE_TYPE_PIPELINE_RENDERING_CREATE_INFO;
   ctx->gfx_pipeline_state.rendering_info.pColorAttachmentFormats = ctx->gfx_pipeline_state.rendering_formats;
   ctx->gfx_pipeline_state.feedback_loop = screen->driver_workarounds.always_feedback_loop;
   ctx->gfx_pipeline_state.feedback_loop_zs = screen->driver_workarounds.always_feedback_loop_zs;

   const uint32_t data[] = {0};
   if (!is_copy_only) {
      ctx->dummy_vertex_buffer = pipe_buffer_create(&screen->base,
         PIPE_BIND_VERTEX_BUFFER | PIPE_BIND_SHADER_IMAGE, PIPE_USAGE_IMMUTABLE, sizeof(data));
      if (!ctx->dummy_vertex_buffer)
         goto fail;
      ctx->dummy_xfb_buffer = pipe_buffer_create(&screen->base,
         PIPE_BIND_STREAM_OUTPUT, PIPE_USAGE_IMMUTABLE, sizeof(data));
      if (!ctx->dummy_xfb_buffer)
         goto fail;
   }
   if (!is_copy_only) {
      VkBufferViewCreateInfo bvci = create_bvci(ctx, zink_resource(ctx->dummy_vertex_buffer), PIPE_FORMAT_R8G8B8A8_UNORM, 0, sizeof(data));
      ctx->dummy_bufferview = get_buffer_view(ctx, zink_resource(ctx->dummy_vertex_buffer), &bvci);
      if (!ctx->dummy_bufferview)
         goto fail;

      if (!zink_descriptors_init(ctx))
         goto fail;
   }

   if (!is_copy_only && !is_compute_only) {
      ctx->base.create_texture_handle = zink_create_texture_handle;
      ctx->base.delete_texture_handle = zink_delete_texture_handle;
      ctx->base.make_texture_handle_resident = zink_make_texture_handle_resident;
      ctx->base.create_image_handle = zink_create_image_handle;
      ctx->base.delete_image_handle = zink_delete_image_handle;
      ctx->base.make_image_handle_resident = zink_make_image_handle_resident;
      for (unsigned i = 0; i < 2; i++) {
         _mesa_hash_table_init(&ctx->di.bindless[i].img_handles, ctx, _mesa_hash_pointer, _mesa_key_pointer_equal);
         _mesa_hash_table_init(&ctx->di.bindless[i].tex_handles, ctx, _mesa_hash_pointer, _mesa_key_pointer_equal);

         /* allocate 1024 slots and reserve slot 0 */
         util_idalloc_init(&ctx->di.bindless[i].tex_slots, ZINK_MAX_BINDLESS_HANDLES);
         util_idalloc_alloc(&ctx->di.bindless[i].tex_slots);
         util_idalloc_init(&ctx->di.bindless[i].img_slots, ZINK_MAX_BINDLESS_HANDLES);
         util_idalloc_alloc(&ctx->di.bindless[i].img_slots);
         if (zink_descriptor_mode == ZINK_DESCRIPTOR_MODE_DB) {
            ctx->di.bindless[i].db.buffer_infos = malloc(sizeof(VkDescriptorAddressInfoEXT) * ZINK_MAX_BINDLESS_HANDLES);
            if (!ctx->di.bindless[i].db.buffer_infos) {
               mesa_loge("ZINK: failed to allocate ctx->di.bindless[%d].db.buffer_infos!",i);
               goto fail;
            }
            for (unsigned j = 0; j < ZINK_MAX_BINDLESS_HANDLES; j++) {
               ctx->di.bindless[i].db.buffer_infos[j].sType = VK_STRUCTURE_TYPE_DESCRIPTOR_ADDRESS_INFO_EXT;
               ctx->di.bindless[i].db.buffer_infos[j].pNext = NULL;
            }
         } else {
            ctx->di.bindless[i].t.buffer_infos = malloc(sizeof(VkBufferView) * ZINK_MAX_BINDLESS_HANDLES);
            if (!ctx->di.bindless[i].t.buffer_infos) {
               mesa_loge("ZINK: failed to allocate ctx->di.bindless[%d].t.buffer_infos!",i);
               goto fail;
            }
         }
         ctx->di.bindless[i].img_infos = malloc(sizeof(VkDescriptorImageInfo) * ZINK_MAX_BINDLESS_HANDLES);
         if (!ctx->di.bindless[i].img_infos) {
            mesa_loge("ZINK: failed to allocate ctx->di.bindless[%d].img_infos!",i);
            goto fail;
         }
         util_dynarray_init(&ctx->di.bindless[i].updates, NULL);
         util_dynarray_init(&ctx->di.bindless[i].resident, NULL);
      }
   }
 
   ctx->have_timelines = screen->info.have_KHR_timeline_semaphore;
   simple_mtx_init(&ctx->batch_mtx, mtx_plain);

   zink_start_batch(ctx, &ctx->batch);
   if (!ctx->batch.state)
      goto fail;

   if (screen->compact_descriptors)
      ctx->invalidate_descriptor_state = zink_context_invalidate_descriptor_state_compact;
   else
      ctx->invalidate_descriptor_state = zink_context_invalidate_descriptor_state;
   if (!is_copy_only && !is_compute_only) {
      pipe_buffer_write_nooverlap(&ctx->base, ctx->dummy_vertex_buffer, 0, sizeof(data), data);
      pipe_buffer_write_nooverlap(&ctx->base, ctx->dummy_xfb_buffer, 0, sizeof(data), data);
      reapply_color_write(ctx);

      /* set on startup just to avoid validation errors if a draw comes through without
      * a tess shader later
      */
      if (screen->info.dynamic_state2_feats.extendedDynamicState2PatchControlPoints) {
         VKCTX(CmdSetPatchControlPointsEXT)(ctx->batch.state->cmdbuf, 1);
         VKCTX(CmdSetPatchControlPointsEXT)(ctx->batch.state->barrier_cmdbuf, 1);
      }
   }
   if (!is_copy_only) {
      for (unsigned i = 0; i < MESA_SHADER_STAGES; i++) {
         /* need to update these based on screen config for null descriptors */
         for (unsigned j = 0; j < ARRAY_SIZE(ctx->di.t.ubos[i]); j++) {
            update_descriptor_state_ubo(ctx, i, j, NULL);
            if (zink_descriptor_mode == ZINK_DESCRIPTOR_MODE_DB)
               ctx->di.db.ubos[i][j].sType = VK_STRUCTURE_TYPE_DESCRIPTOR_ADDRESS_INFO_EXT;
         }
         for (unsigned j = 0; j < ARRAY_SIZE(ctx->di.textures[i]); j++) {
            update_descriptor_state_sampler(ctx, i, j, NULL);
            if (zink_descriptor_mode == ZINK_DESCRIPTOR_MODE_DB)
               ctx->di.db.tbos[i][j].sType = VK_STRUCTURE_TYPE_DESCRIPTOR_ADDRESS_INFO_EXT;
         }
         for (unsigned j = 0; j < ARRAY_SIZE(ctx->di.t.ssbos[i]); j++) {
            update_descriptor_state_ssbo(ctx, i, j, NULL);
            if (zink_descriptor_mode == ZINK_DESCRIPTOR_MODE_DB)
               ctx->di.db.ssbos[i][j].sType = VK_STRUCTURE_TYPE_DESCRIPTOR_ADDRESS_INFO_EXT;
         }
         for (unsigned j = 0; j < ARRAY_SIZE(ctx->di.images[i]); j++) {
            update_descriptor_state_image(ctx, i, j, NULL);
            if (zink_descriptor_mode == ZINK_DESCRIPTOR_MODE_DB)
               ctx->di.db.texel_images[i][j].sType = VK_STRUCTURE_TYPE_DESCRIPTOR_ADDRESS_INFO_EXT;
         }
      }
      if (zink_descriptor_mode == ZINK_DESCRIPTOR_MODE_DB) {
         /* cache null fbfetch descriptor info */
         ctx->di.fbfetch.imageView = zink_get_dummy_surface(ctx, 0)->image_view;
         ctx->di.fbfetch.imageLayout = VK_IMAGE_LAYOUT_GENERAL;
         VkDescriptorGetInfoEXT info;
         info.sType = VK_STRUCTURE_TYPE_DESCRIPTOR_GET_INFO_EXT;
         info.pNext = NULL;
         info.type = VK_DESCRIPTOR_TYPE_INPUT_ATTACHMENT;
         info.data.pInputAttachmentImage = &ctx->di.fbfetch;
         if (screen->info.db_props.inputAttachmentDescriptorSize)
            VKSCR(GetDescriptorEXT)(screen->dev, &info, screen->info.db_props.inputAttachmentDescriptorSize, ctx->di.fbfetch_db);
         memset(&ctx->di.fbfetch, 0, sizeof(ctx->di.fbfetch));
      }
      if (!screen->info.rb2_feats.nullDescriptor)
         ctx->di.fbfetch.imageView = zink_get_dummy_surface(ctx, 0)->image_view;

      p_atomic_inc(&screen->base.num_contexts);
   }

   zink_select_draw_vbo(ctx);
   zink_select_launch_grid(ctx);

   /* ZINK_CONTEXT_MODE 
    * Options:
    * threaded - force threaded context selection (default option)
    * base - force base context selection
    * auto - automatically select base or threaded context
    */
   const char *zink_context_string = getenv("ZINK_CONTEXT_MODE");
   enum zink_context_modes context_mode;

   if (!zink_context_string) {
      mesa_logi("force threaded context selection");
      context_mode = ZINK_CONTEXT_THREADED;
   } else {
      if (!strcmp(zink_context_string, "base")) {
         context_mode = ZINK_CONTEXT_BASE;
         mesa_logi("force base context selection");
      }
      else if (!strcmp(zink_context_string, "auto")) {
         context_mode = ZINK_CONTEXT_AUTO;
         mesa_logi("automatically select base or threaded context");
      }
      else {
         mesa_logi("force threaded context selection");
         context_mode = ZINK_CONTEXT_THREADED;
      }
   }

   if (!(flags & PIPE_CONTEXT_PREFER_THREADED) || flags & PIPE_CONTEXT_COMPUTE_ONLY) {
      if (context_mode == ZINK_CONTEXT_BASE || context_mode == ZINK_CONTEXT_AUTO) {
         zink_xlib_context = &ctx->base;
         mesa_logi("base context %u created", (unsigned)zink_xlib_context);
      }
      return &ctx->base;
   }

   if (!is_copy_only && zink_debug & ZINK_DEBUG_SHADERDB) {
      if (!screen->info.have_EXT_vertex_input_dynamic_state) {
         struct pipe_vertex_element velems[32] = {0};
         for (unsigned i = 0; i < ARRAY_SIZE(velems); i++)
            velems[i].src_format = PIPE_FORMAT_R8G8B8_UNORM;
         void *state = ctx->base.create_vertex_elements_state(&ctx->base, ARRAY_SIZE(velems), velems);
         ctx->base.bind_vertex_elements_state(&ctx->base, state);
      }
      ctx->gfx_pipeline_state.sample_mask = BITFIELD_MASK(32);
      struct pipe_framebuffer_state fb = {0};
      fb.cbufs[0] = zink_get_dummy_pipe_surface(ctx, 0);
      fb.nr_cbufs = 1;
      fb.width = fb.height = 256;
      ctx->base.set_framebuffer_state(&ctx->base, &fb);
      ctx->disable_fs = true;
      struct pipe_depth_stencil_alpha_state dsa = {0};
      void *state = ctx->base.create_depth_stencil_alpha_state(&ctx->base, &dsa);
      ctx->base.bind_depth_stencil_alpha_state(&ctx->base, state);

      struct pipe_blend_state blend = {
         .rt[0].colormask = 0xF
      };

      void *blend_state = ctx->base.create_blend_state(&ctx->base, &blend);
      ctx->base.bind_blend_state(&ctx->base, blend_state);

      zink_batch_rp(ctx);
   }

   struct threaded_context *tc = (struct threaded_context*)threaded_context_create(&ctx->base, &screen->transfer_pool,
                                                     zink_context_replace_buffer_storage,
                                                     &(struct threaded_context_options){
                                                        .create_fence = zink_create_tc_fence_for_tc,
                                                        .is_resource_busy = zink_context_is_resource_busy,
                                                        .driver_calls_flush_notify = !screen->driver_workarounds.track_renderpasses,
                                                        .unsynchronized_get_device_reset_status = true,
                                                        .parse_renderpass_info = screen->driver_workarounds.track_renderpasses,
                                                        .dsa_parse = zink_tc_parse_dsa,
                                                        .fs_parse = zink_tc_parse_fs,
                                                     },
                                                     &ctx->tc);

   if (tc && (struct zink_context*)tc != ctx) {
      ctx->track_renderpasses = screen->driver_workarounds.track_renderpasses;
      threaded_context_init_bytes_mapped_limit(tc, 4);
      ctx->base.set_context_param = zink_set_context_param;
   }
   
   if (context_mode == ZINK_CONTEXT_THREADED || context_mode == ZINK_CONTEXT_AUTO) {
      mesa_logi("threaded context %u created", (unsigned)zink_xlib_context);
      zink_xlib_context = (struct pipe_context*)tc; 
   }

   return (struct pipe_context*)tc;

fail:
   if (ctx)
      zink_context_destroy(&ctx->base);
   return NULL;
}

struct zink_context *
zink_tc_context_unwrap(struct pipe_context *pctx, bool threaded)
{
   /* need to get the actual zink_context, not the threaded context */
   if (threaded)
      pctx = threaded_context_unwrap_sync(pctx);
   pctx = trace_get_possibly_threaded_context(pctx);
   return zink_context(pctx);
}


static bool
add_implicit_feedback_loop(struct zink_context *ctx, struct zink_resource *res)
{
   /* can only feedback loop with fb+sampler bind; image bind must be GENERAL */
   if (!res->fb_bind_count || !res->sampler_bind_count[0] || res->image_bind_count[0])
      return false;
   if (!(res->aspect & VK_IMAGE_ASPECT_COLOR_BIT) && !zink_is_zsbuf_write(ctx))
      /* if zsbuf isn't used then it effectively has no fb binds */
      /* if zsbuf isn't written to then it'll be fine with read-only access */
      return false;
   bool is_feedback = false;
   /* avoid false positives when a texture is bound but not used */
   u_foreach_bit(vkstage, res->gfx_barrier) {
      VkPipelineStageFlags vkstagebit = BITFIELD_BIT(vkstage);
      if (vkstagebit < VK_PIPELINE_STAGE_VERTEX_SHADER_BIT || vkstagebit > VK_PIPELINE_STAGE_FRAGMENT_SHADER_BIT)
         continue;
      /* in-range VkPipelineStageFlagBits can be converted to VkShaderStageFlags with a bitshift */
      gl_shader_stage stage = vk_to_mesa_shader_stage((VkShaderStageFlagBits)(vkstagebit >> 3));
      /* check shader texture usage against resource's sampler binds */
      if ((ctx->gfx_stages[stage] && (res->sampler_binds[stage] & ctx->gfx_stages[stage]->info.textures_used[0])))
         is_feedback = true;
   }
   if (!is_feedback)
      return false;
   if (ctx->feedback_loops & res->fb_binds)
      /* already added */
      return true;
   /* new feedback loop detected */
   if (res->aspect == VK_IMAGE_ASPECT_COLOR_BIT) {
      if (!ctx->gfx_pipeline_state.feedback_loop)
         ctx->gfx_pipeline_state.dirty = true;
      ctx->gfx_pipeline_state.feedback_loop = true;
   } else {
      if (!ctx->gfx_pipeline_state.feedback_loop_zs)
         ctx->gfx_pipeline_state.dirty = true;
      ctx->gfx_pipeline_state.feedback_loop_zs = true;
   }
   ctx->rp_layout_changed = true;
   ctx->feedback_loops |= res->fb_binds;
   u_foreach_bit(idx, res->fb_binds) {
      if (zink_screen(ctx->base.screen)->info.have_EXT_attachment_feedback_loop_layout)
         ctx->dynamic_fb.attachments[idx].imageLayout = VK_IMAGE_LAYOUT_ATTACHMENT_FEEDBACK_LOOP_OPTIMAL_EXT;
      else
         ctx->dynamic_fb.attachments[idx].imageLayout = VK_IMAGE_LAYOUT_GENERAL;
   }
   update_feedback_loop_dynamic_state(ctx);
   return true;
}

void
zink_update_barriers(struct zink_context *ctx, bool is_compute,
                     struct pipe_resource *index, struct pipe_resource *indirect, struct pipe_resource *indirect_draw_count)
{
   assert(!ctx->blitting);
   if (!ctx->need_barriers[is_compute]->entries)
      return;
   struct set *need_barriers = ctx->need_barriers[is_compute];
   ctx->barrier_set_idx[is_compute] = !ctx->barrier_set_idx[is_compute];
   ctx->need_barriers[is_compute] = &ctx->update_barriers[is_compute][ctx->barrier_set_idx[is_compute]];
   ASSERTED bool check_rp = ctx->batch.in_rp && ctx->dynamic_fb.tc_info.zsbuf_invalidate;
   set_foreach(need_barriers, he) {
      struct zink_resource *res = (struct zink_resource *)he->key;
      if (res->bind_count[is_compute]) {
         VkPipelineStageFlagBits pipeline = is_compute ? VK_PIPELINE_STAGE_COMPUTE_SHADER_BIT : res->gfx_barrier;
         if (res->base.b.target == PIPE_BUFFER)
            zink_screen(ctx->base.screen)->buffer_barrier(ctx, res, res->barrier_access[is_compute], pipeline);
         else {
            bool is_feedback = is_compute ? false : add_implicit_feedback_loop(ctx, res);
            VkImageLayout layout = zink_descriptor_util_image_layout_eval(ctx, res, is_compute);
            /* GENERAL is only used for feedback loops and storage image binds */
            if (is_feedback || layout != VK_IMAGE_LAYOUT_GENERAL || res->image_bind_count[is_compute])
               zink_screen(ctx->base.screen)->image_barrier(ctx, res, layout, res->barrier_access[is_compute], pipeline);
            assert(!check_rp || check_rp == ctx->batch.in_rp);
            if (is_feedback)
               update_res_sampler_layouts(ctx, res);
         }
         if (zink_resource_access_is_write(res->barrier_access[is_compute]) ||
             // TODO: figure out a way to link up layouts between unordered and main cmdbuf
             res->base.b.target != PIPE_BUFFER)
            res->obj->unordered_write = false;
         res->obj->unordered_read = false;
         /* always barrier on draw if this resource has either multiple image write binds or
          * image write binds and image read binds
          */
         if (res->write_bind_count[is_compute] && res->bind_count[is_compute] > 1)
            _mesa_set_add_pre_hashed(ctx->need_barriers[is_compute], he->hash, res);
      }
      _mesa_set_remove(need_barriers, he);
      if (!need_barriers->entries)
         break;
   }
}

/**
 * Emits a debug marker in the cmd stream to be captured by perfetto during
 * execution on the GPU.
 */
bool
zink_cmd_debug_marker_begin(struct zink_context *ctx, VkCommandBuffer cmdbuf, const char *fmt, ...)
{
   if (!zink_tracing)
      return false;

   char *name;
   va_list va;
   va_start(va, fmt);
   int ret = vasprintf(&name, fmt, va);
   va_end(va);

   if (ret == -1)
      return false;

   VkDebugUtilsLabelEXT info = { 0 };
   info.sType = VK_STRUCTURE_TYPE_DEBUG_UTILS_LABEL_EXT;
   info.pLabelName = name;

   VKCTX(CmdBeginDebugUtilsLabelEXT)(cmdbuf ? cmdbuf : ctx->batch.state->cmdbuf, &info);

   free(name);
   return true;
}

void
zink_cmd_debug_marker_end(struct zink_context *ctx, VkCommandBuffer cmdbuf, bool emitted)
{
   if (emitted)
      VKCTX(CmdEndDebugUtilsLabelEXT)(cmdbuf);
}<|MERGE_RESOLUTION|>--- conflicted
+++ resolved
@@ -188,7 +188,9 @@
       util_dynarray_fini(&ctx->di.bindless[i].resident);
    }
 
-<<<<<<< HEAD
+   if (ctx->null_fs)
+      pctx->delete_fs_state(pctx, ctx->null_fs);
+   
    /*hash_table_foreach(&ctx->framebuffer_cache, he)
       zink_destroy_framebuffer(screen, he->data);*/
 	  
@@ -202,13 +204,6 @@
          _mesa_hash_table_remove(&screen->framebuffer_cache, entry);
       simple_mtx_unlock(&screen->framebuffer_mtx);
    }	  
-=======
-   if (ctx->null_fs)
-      pctx->delete_fs_state(pctx, ctx->null_fs);
-
-   hash_table_foreach(&ctx->framebuffer_cache, he)
-      zink_destroy_framebuffer(screen, he->data);
->>>>>>> 60dd34b0
 
    hash_table_foreach(ctx->render_pass_cache, he)
       zink_destroy_render_pass(screen, he->data);
@@ -3245,16 +3240,13 @@
 {
    struct zink_screen *screen = zink_screen(ctx->base.screen);
    sync_flush(ctx, zink_batch_state(ctx->last_fence));
-<<<<<<< HEAD
+
    //zink_screen_timeline_wait(screen, ctx->last_fence->batch_id, PIPE_TIMEOUT_INFINITE);
    if (ctx->have_timelines)
-      zink_screen_timeline_wait(screen, ctx->last_fence->batch_id, PIPE_TIMEOUT_INFINITE);
+      zink_screen_timeline_wait(screen, ctx->last_fence->batch_id, OS_TIMEOUT_INFINITE);
    else   
-      zink_vkfence_wait(screen, ctx->last_fence, PIPE_TIMEOUT_INFINITE);
-
-=======
-   zink_screen_timeline_wait(screen, ctx->last_fence->batch_id, OS_TIMEOUT_INFINITE);
->>>>>>> 60dd34b0
+      zink_vkfence_wait(screen, ctx->last_fence, OS_TIMEOUT_INFINITE);
+
    zink_batch_reset_all(ctx);
 }
 
@@ -3842,9 +3834,9 @@
          * unknown at this time why this is the case
          */
          if (screen->info.have_KHR_timeline_semaphore)
-            zink_screen_timeline_wait(screen, fence->batch_id, PIPE_TIMEOUT_INFINITE);
+            zink_screen_timeline_wait(screen, fence->batch_id, OS_TIMEOUT_INFINITE);
          else
-            zink_vkfence_wait(screen, fence, PIPE_TIMEOUT_INFINITE);
+            zink_vkfence_wait(screen, fence, OS_TIMEOUT_INFINITE);
 		
          ctx->first_frame_done = true;
       }	 
@@ -3910,7 +3902,7 @@
    simple_mtx_unlock(&ctx->batch_mtx);
    assert(fence);
    sync_flush(ctx, zink_batch_state(fence));
-   zink_vkfence_wait(zink_screen(ctx->base.screen), fence, PIPE_TIMEOUT_INFINITE);  
+   zink_vkfence_wait(zink_screen(ctx->base.screen), fence, OS_TIMEOUT_INFINITE);  
 }
 
 bool
