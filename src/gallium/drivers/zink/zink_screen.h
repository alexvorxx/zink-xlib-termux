--- conflicted
+++ resolved
@@ -34,13 +34,9 @@
 extern uint32_t zink_debug;
 struct util_dl_library;
 
-<<<<<<< HEAD
-=======
 void
 zink_init_screen_pipeline_libs(struct zink_screen *screen);
 
-
->>>>>>> 4c978d54
 /* update last_finished to account for batch_id wrapping */
 static inline void
 zink_screen_update_last_finished(struct zink_screen *screen, uint64_t batch_id)
