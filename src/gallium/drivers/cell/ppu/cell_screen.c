/**************************************************************************
 * 
 * Copyright 2008 Tungsten Graphics, Inc., Cedar Park, Texas.
 * All Rights Reserved.
 * 
 * Permission is hereby granted, free of charge, to any person obtaining a
 * copy of this software and associated documentation files (the
 * "Software"), to deal in the Software without restriction, including
 * without limitation the rights to use, copy, modify, merge, publish,
 * distribute, sub license, and/or sell copies of the Software, and to
 * permit persons to whom the Software is furnished to do so, subject to
 * the following conditions:
 * 
 * The above copyright notice and this permission notice (including the
 * next paragraph) shall be included in all copies or substantial portions
 * of the Software.
 * 
 * THE SOFTWARE IS PROVIDED "AS IS", WITHOUT WARRANTY OF ANY KIND, EXPRESS
 * OR IMPLIED, INCLUDING BUT NOT LIMITED TO THE WARRANTIES OF
 * MERCHANTABILITY, FITNESS FOR A PARTICULAR PURPOSE AND NON-INFRINGEMENT.
 * IN NO EVENT SHALL TUNGSTEN GRAPHICS AND/OR ITS SUPPLIERS BE LIABLE FOR
 * ANY CLAIM, DAMAGES OR OTHER LIABILITY, WHETHER IN AN ACTION OF CONTRACT,
 * TORT OR OTHERWISE, ARISING FROM, OUT OF OR IN CONNECTION WITH THE
 * SOFTWARE OR THE USE OR OTHER DEALINGS IN THE SOFTWARE.
 * 
 **************************************************************************/


#include "util/u_memory.h"
#include "util/u_simple_screen.h"
#include "pipe/p_defines.h"
#include "pipe/p_screen.h"

#include "cell/common.h"
#include "cell_context.h"
#include "cell_screen.h"
#include "cell_texture.h"
#include "cell_buffer.h"
#include "cell_public.h"

#include "state_tracker/sw_winsys.h"


static const char *
cell_get_vendor(struct pipe_screen *screen)
{
   return "VMware, Inc.";
}


static const char *
cell_get_name(struct pipe_screen *screen)
{
   return "Cell";
}


static int
cell_get_param(struct pipe_screen *screen, int param)
{
   switch (param) {
   case PIPE_CAP_MAX_TEXTURE_IMAGE_UNITS:
      return CELL_MAX_SAMPLERS;
   case PIPE_CAP_MAX_COMBINED_SAMPLERS:
      return CELL_MAX_SAMPLERS;
   case PIPE_CAP_NPOT_TEXTURES:
      return 1;
   case PIPE_CAP_TWO_SIDED_STENCIL:
      return 1;
   case PIPE_CAP_GLSL:
      return 1;
   case PIPE_CAP_ANISOTROPIC_FILTER:
      return 0;
   case PIPE_CAP_POINT_SPRITE:
      return 1;
   case PIPE_CAP_MAX_RENDER_TARGETS:
      return 1;
   case PIPE_CAP_OCCLUSION_QUERY:
      return 1;
   case PIPE_CAP_TEXTURE_SHADOW_MAP:
      return 10;
   case PIPE_CAP_MAX_TEXTURE_2D_LEVELS:
      return CELL_MAX_TEXTURE_LEVELS;
   case PIPE_CAP_MAX_TEXTURE_3D_LEVELS:
      return 8;  /* max 128x128x128 */
   case PIPE_CAP_MAX_TEXTURE_CUBE_LEVELS:
      return CELL_MAX_TEXTURE_LEVELS;
   case PIPE_CAP_TEXTURE_MIRROR_REPEAT:
      return 1; /* XXX not really true */
   case PIPE_CAP_TEXTURE_MIRROR_CLAMP:
      return 0; /* XXX to do */
   case PIPE_CAP_TGSI_CONT_SUPPORTED:
      return 1;
   case PIPE_CAP_TGSI_FS_COORD_ORIGIN_UPPER_LEFT:
   case PIPE_CAP_TGSI_FS_COORD_PIXEL_CENTER_HALF_INTEGER:
      return 1;
   case PIPE_CAP_TGSI_FS_COORD_ORIGIN_LOWER_LEFT:
   case PIPE_CAP_TGSI_FS_COORD_PIXEL_CENTER_INTEGER:
      return 0;
   case PIPE_CAP_BLEND_EQUATION_SEPARATE:
      return 1;
   default:
      return 0;
   }
}


static float
cell_get_paramf(struct pipe_screen *screen, int param)
{
   switch (param) {
   case PIPE_CAP_MAX_LINE_WIDTH:
      /* fall-through */
   case PIPE_CAP_MAX_LINE_WIDTH_AA:
      return 255.0; /* arbitrary */

   case PIPE_CAP_MAX_POINT_WIDTH:
      /* fall-through */
   case PIPE_CAP_MAX_POINT_WIDTH_AA:
      return 255.0; /* arbitrary */

   case PIPE_CAP_MAX_TEXTURE_ANISOTROPY:
      return 0.0;

   case PIPE_CAP_MAX_TEXTURE_LOD_BIAS:
      return 16.0; /* arbitrary */

   default:
      return 0;
   }
}


static boolean
cell_is_format_supported( struct pipe_screen *screen,
                          enum pipe_format format, 
                          enum pipe_texture_target target,
                          unsigned tex_usage, 
                          unsigned geom_flags )
{
<<<<<<< HEAD
   struct sw_winsys *winsys = cell_screen(screen)->winsys;

   if (format == PIPE_FORMAT_DXT5_RGBA ||
       format == PIPE_FORMAT_A8B8G8R8_SRGB)
      return FALSE;

   if (tex_usage & (PIPE_TEXTURE_USAGE_DISPLAY_TARGET |
                    PIPE_TEXTURE_USAGE_SCANOUT |
                    PIPE_TEXTURE_USAGE_SHARED)) {
      if (!winsys->is_displaytarget_format_supported(winsys, tex_usage, format))
         return FALSE;
   }

   /* This is often a lie.  Pull in logic from llvmpipe to fix.
    */
   return TRUE;
=======
   /* only a few formats are known to work at this time */
   switch (format) {
   case PIPE_FORMAT_Z24S8_UNORM:
   case PIPE_FORMAT_Z24X8_UNORM:
   case PIPE_FORMAT_B8G8R8A8_UNORM:
   case PIPE_FORMAT_I8_UNORM:
      return TRUE;
   default:
      return FALSE;
   }
>>>>>>> ca97f8b9
}


static void
cell_destroy_screen( struct pipe_screen *screen )
{
   struct cell_screen *sp_screen = cell_screen(screen);
   struct sw_winsys *winsys = sp_screen->winsys;

   if(winsys->destroy)
      winsys->destroy(winsys);

   FREE(screen);
}



/**
 * Create a new pipe_screen object
 * Note: we're not presently subclassing pipe_screen (no cell_screen) but
 * that would be the place to put SPU thread/context info...
 */
struct pipe_screen *
cell_create_screen(struct sw_winsys *winsys)
{
   struct cell_screen *screen = CALLOC_STRUCT(cell_screen);

   if (!screen)
      return NULL;

   screen->winsys = winsys;
   screen->base.winsys = NULL;

   screen->base.destroy = cell_destroy_screen;

   screen->base.get_name = cell_get_name;
   screen->base.get_vendor = cell_get_vendor;
   screen->base.get_param = cell_get_param;
   screen->base.get_paramf = cell_get_paramf;
   screen->base.is_format_supported = cell_is_format_supported;
   screen->base.context_create = cell_create_context;

   cell_init_screen_texture_funcs(&screen->base);
   cell_init_screen_buffer_funcs(&screen->base);

   return &screen->base;
}<|MERGE_RESOLUTION|>--- conflicted
+++ resolved
@@ -138,13 +138,6 @@
                           unsigned tex_usage, 
                           unsigned geom_flags )
 {
-<<<<<<< HEAD
-   struct sw_winsys *winsys = cell_screen(screen)->winsys;
-
-   if (format == PIPE_FORMAT_DXT5_RGBA ||
-       format == PIPE_FORMAT_A8B8G8R8_SRGB)
-      return FALSE;
-
    if (tex_usage & (PIPE_TEXTURE_USAGE_DISPLAY_TARGET |
                     PIPE_TEXTURE_USAGE_SCANOUT |
                     PIPE_TEXTURE_USAGE_SHARED)) {
@@ -152,10 +145,6 @@
          return FALSE;
    }
 
-   /* This is often a lie.  Pull in logic from llvmpipe to fix.
-    */
-   return TRUE;
-=======
    /* only a few formats are known to work at this time */
    switch (format) {
    case PIPE_FORMAT_Z24S8_UNORM:
@@ -166,7 +155,6 @@
    default:
       return FALSE;
    }
->>>>>>> ca97f8b9
 }
 
 
