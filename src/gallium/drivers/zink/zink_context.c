/*
 * Copyright 2018 Collabora Ltd.
 *
 * Permission is hereby granted, free of charge, to any person obtaining a
 * copy of this software and associated documentation files (the "Software"),
 * to deal in the Software without restriction, including without limitation
 * on the rights to use, copy, modify, merge, publish, distribute, sub
 * license, and/or sell copies of the Software, and to permit persons to whom
 * the Software is furnished to do so, subject to the following conditions:
 *
 * The above copyright notice and this permission notice (including the next
 * paragraph) shall be included in all copies or substantial portions of the
 * Software.
 *
 * THE SOFTWARE IS PROVIDED "AS IS", WITHOUT WARRANTY OF ANY KIND, EXPRESS OR
 * IMPLIED, INCLUDING BUT NOT LIMITED TO THE WARRANTIES OF MERCHANTABILITY,
 * FITNESS FOR A PARTICULAR PURPOSE AND NON-INFRINGEMENT. IN NO EVENT SHALL
 * THE AUTHOR(S) AND/OR THEIR SUPPLIERS BE LIABLE FOR ANY CLAIM,
 * DAMAGES OR OTHER LIABILITY, WHETHER IN AN ACTION OF CONTRACT, TORT OR
 * OTHERWISE, ARISING FROM, OUT OF OR IN CONNECTION WITH THE SOFTWARE OR THE
 * USE OR OTHER DEALINGS IN THE SOFTWARE.
 */

#include "zink_clear.h"
#include "zink_context.h"
#include "zink_descriptors.h"
#include "zink_fence.h"
#include "zink_format.h"
#include "zink_framebuffer.h"
#include "zink_helpers.h"
#include "zink_inlines.h"
#include "zink_kopper.h"
#include "zink_program.h"
#include "zink_query.h"
#include "zink_render_pass.h"
#include "zink_resource.h"
#include "zink_screen.h"
#include "zink_state.h"
#include "zink_surface.h"


#include "util/u_blitter.h"
#include "util/u_debug.h"
#include "util/format_srgb.h"
#include "util/format/u_format.h"
#include "util/u_helpers.h"
#include "util/u_inlines.h"
#include "util/u_thread.h"
#include "util/u_cpu_detect.h"
#include "util/strndup.h"
#include "nir.h"

#include "driver_trace/tr_context.h"

#include "util/u_memory.h"
#include "util/u_upload_mgr.h"

#define XXH_INLINE_ALL
#include "util/xxhash.h"

struct pipe_context* zink_xlib_context;

void
debug_describe_zink_buffer_view(char *buf, const struct zink_buffer_view *ptr)
{
   sprintf(buf, "zink_buffer_view");
}

ALWAYS_INLINE static void
check_resource_for_batch_ref(struct zink_context *ctx, struct zink_resource *res)
{
   if (!zink_resource_has_binds(res)) {
      /* avoid desync between usage and tracking:
       * - if usage exists, it must be removed before the context is destroyed
       * - having usage does not imply having tracking
       * - if tracking will be added here, also reapply usage to avoid dangling usage once tracking is removed
       * TODO: somehow fix this for perf because it's an extra hash lookup
       */
      if (!res->obj->dt && (res->obj->bo->reads || res->obj->bo->writes))
         zink_batch_reference_resource_rw(&ctx->batch, res, !!res->obj->bo->writes);
      else
         zink_batch_reference_resource(&ctx->batch, res);
   }
}

static void
zink_context_destroy(struct pipe_context *pctx)
{
   struct zink_context *ctx = zink_context(pctx);
   struct zink_screen *screen = zink_screen(pctx->screen);

   if (util_queue_is_initialized(&screen->flush_queue))
      util_queue_finish(&screen->flush_queue);
   if (ctx->batch.state && !screen->device_lost) {
      VkResult result = VKSCR(QueueWaitIdle)(screen->queue);

      if (result != VK_SUCCESS)
         mesa_loge("ZINK: vkQueueWaitIdle failed (%s)", vk_Result_to_str(result));
   }

   for (unsigned i = 0; i < ARRAY_SIZE(ctx->program_cache); i++) {
      simple_mtx_lock((&ctx->program_lock[i]));
      hash_table_foreach(&ctx->program_cache[i], entry) {
         struct zink_program *pg = entry->data;
         pg->removed = true;
      }
      simple_mtx_unlock((&ctx->program_lock[i]));
   }

   if (ctx->blitter)
      util_blitter_destroy(ctx->blitter);
   for (unsigned i = 0; i < ctx->fb_state.nr_cbufs; i++)
      pipe_surface_release(&ctx->base, &ctx->fb_state.cbufs[i]);
   pipe_surface_release(&ctx->base, &ctx->fb_state.zsbuf);

   pipe_resource_reference(&ctx->dummy_vertex_buffer, NULL);
   pipe_resource_reference(&ctx->dummy_xfb_buffer, NULL);

   for (unsigned i = 0; i < ARRAY_SIZE(ctx->dummy_surface); i++)
      pipe_surface_release(&ctx->base, &ctx->dummy_surface[i]);
   zink_buffer_view_reference(screen, &ctx->dummy_bufferview, NULL);

   zink_descriptors_deinit_bindless(ctx);

   simple_mtx_destroy(&ctx->batch_mtx);

   if (ctx->batch.state) {
      zink_clear_batch_state(ctx, ctx->batch.state);
      zink_batch_state_destroy(screen, ctx->batch.state);
   }
   struct zink_batch_state *bs = ctx->batch_states;
   while (bs) {
      struct zink_batch_state *bs_next = bs->next;
      zink_clear_batch_state(ctx, bs);
      zink_batch_state_destroy(screen, bs);
      bs = bs_next;
   }
   bs = ctx->free_batch_states;
   while (bs) {
      struct zink_batch_state *bs_next = bs->next;
      zink_clear_batch_state(ctx, bs);
      zink_batch_state_destroy(screen, bs);
      bs = bs_next;
   }

   for (unsigned i = 0; i < 2; i++) {
      util_idalloc_fini(&ctx->di.bindless[i].tex_slots);
      util_idalloc_fini(&ctx->di.bindless[i].img_slots);
      free(ctx->di.bindless[i].buffer_infos);
      free(ctx->di.bindless[i].img_infos);
      util_dynarray_fini(&ctx->di.bindless[i].updates);
      util_dynarray_fini(&ctx->di.bindless[i].resident);
   }

   /*hash_table_foreach(&ctx->framebuffer_cache, he)
      zink_destroy_framebuffer(screen, he->data);*/
	  
   if (screen->info.have_KHR_imageless_framebuffer) {
      hash_table_foreach(&ctx->framebuffer_cache, he)
         zink_destroy_framebuffer(screen, he->data);
   } else if (ctx->framebuffer) {
      simple_mtx_lock(&screen->framebuffer_mtx);
      struct hash_entry *entry = _mesa_hash_table_search(&screen->framebuffer_cache, &ctx->framebuffer->state);
      if (zink_framebuffer_reference(screen, &ctx->framebuffer, NULL))
         _mesa_hash_table_remove(&screen->framebuffer_cache, entry);
      simple_mtx_unlock(&screen->framebuffer_mtx);
   }	  

   hash_table_foreach(ctx->render_pass_cache, he)
      zink_destroy_render_pass(screen, he->data);

   zink_context_destroy_query_pools(ctx);
   u_upload_destroy(pctx->stream_uploader);
   u_upload_destroy(pctx->const_uploader);
   slab_destroy_child(&ctx->transfer_pool);
   for (unsigned i = 0; i < ARRAY_SIZE(ctx->program_cache); i++)
      _mesa_hash_table_clear(&ctx->program_cache[i], NULL);
   for (unsigned i = 0; i < ARRAY_SIZE(ctx->program_lock); i++)
      simple_mtx_destroy(&ctx->program_lock[i]);
   _mesa_hash_table_destroy(ctx->render_pass_cache, NULL);
   slab_destroy_child(&ctx->transfer_pool_unsync);

   zink_descriptors_deinit(ctx);

   zink_descriptor_layouts_deinit(ctx);

   if (!(ctx->flags & ZINK_CONTEXT_COPY_ONLY))
      p_atomic_dec(&screen->base.num_contexts);

   ralloc_free(ctx);
}

static void
check_device_lost(struct zink_context *ctx)
{
   if (!zink_screen(ctx->base.screen)->device_lost || ctx->is_device_lost)
      return;
   debug_printf("ZINK: device lost detected!\n");
   if (ctx->reset.reset)
      ctx->reset.reset(ctx->reset.data, PIPE_GUILTY_CONTEXT_RESET);
   ctx->is_device_lost = true;
}

static enum pipe_reset_status
zink_get_device_reset_status(struct pipe_context *pctx)
{
   struct zink_context *ctx = zink_context(pctx);

   enum pipe_reset_status status = PIPE_NO_RESET;

   if (ctx->is_device_lost) {
      // Since we don't know what really happened to the hardware, just
      // assume that we are in the wrong
      status = PIPE_GUILTY_CONTEXT_RESET;

      debug_printf("ZINK: device lost detected!\n");

      if (ctx->reset.reset)
         ctx->reset.reset(ctx->reset.data, status);
   }

   return status;
}

static void
zink_set_device_reset_callback(struct pipe_context *pctx,
                               const struct pipe_device_reset_callback *cb)
{
   struct zink_context *ctx = zink_context(pctx);
   bool had_reset = !!ctx->reset.reset;

   if (cb)
      ctx->reset = *cb;
   else
      memset(&ctx->reset, 0, sizeof(ctx->reset));

   bool have_reset = !!ctx->reset.reset;
   if (had_reset != have_reset) {
      if (have_reset)
         p_atomic_inc(&zink_screen(pctx->screen)->robust_ctx_count);
      else
         p_atomic_dec(&zink_screen(pctx->screen)->robust_ctx_count);
   }
}

static void
zink_set_context_param(struct pipe_context *pctx, enum pipe_context_param param,
                       unsigned value)
{
   struct zink_context *ctx = zink_context(pctx);

   switch (param) {
   case PIPE_CONTEXT_PARAM_PIN_THREADS_TO_L3_CACHE:
      util_set_thread_affinity(zink_screen(ctx->base.screen)->flush_queue.threads[0],
                               util_get_cpu_caps()->L3_affinity_mask[value],
                               NULL, util_get_cpu_caps()->num_cpu_mask_bits);
      break;
   default:
      break;
   }
}

static VkSamplerMipmapMode
sampler_mipmap_mode(enum pipe_tex_mipfilter filter)
{
   switch (filter) {
   case PIPE_TEX_MIPFILTER_NEAREST: return VK_SAMPLER_MIPMAP_MODE_NEAREST;
   case PIPE_TEX_MIPFILTER_LINEAR: return VK_SAMPLER_MIPMAP_MODE_LINEAR;
   case PIPE_TEX_MIPFILTER_NONE:
      unreachable("PIPE_TEX_MIPFILTER_NONE should be dealt with earlier");
   }
   unreachable("unexpected filter");
}

static VkSamplerAddressMode
sampler_address_mode(enum pipe_tex_wrap filter)
{
   switch (filter) {
   case PIPE_TEX_WRAP_REPEAT: return VK_SAMPLER_ADDRESS_MODE_REPEAT;
   case PIPE_TEX_WRAP_CLAMP_TO_EDGE: return VK_SAMPLER_ADDRESS_MODE_CLAMP_TO_EDGE;
   case PIPE_TEX_WRAP_CLAMP_TO_BORDER: return VK_SAMPLER_ADDRESS_MODE_CLAMP_TO_BORDER;
   case PIPE_TEX_WRAP_MIRROR_REPEAT: return VK_SAMPLER_ADDRESS_MODE_MIRRORED_REPEAT;
   case PIPE_TEX_WRAP_MIRROR_CLAMP_TO_EDGE: return VK_SAMPLER_ADDRESS_MODE_MIRROR_CLAMP_TO_EDGE;
   case PIPE_TEX_WRAP_MIRROR_CLAMP_TO_BORDER: return VK_SAMPLER_ADDRESS_MODE_MIRROR_CLAMP_TO_EDGE; /* not technically correct, but kinda works */
   default: break;
   }
   unreachable("unexpected wrap");
}

static VkCompareOp
compare_op(enum pipe_compare_func op)
{
   switch (op) {
      case PIPE_FUNC_NEVER: return VK_COMPARE_OP_NEVER;
      case PIPE_FUNC_LESS: return VK_COMPARE_OP_LESS;
      case PIPE_FUNC_EQUAL: return VK_COMPARE_OP_EQUAL;
      case PIPE_FUNC_LEQUAL: return VK_COMPARE_OP_LESS_OR_EQUAL;
      case PIPE_FUNC_GREATER: return VK_COMPARE_OP_GREATER;
      case PIPE_FUNC_NOTEQUAL: return VK_COMPARE_OP_NOT_EQUAL;
      case PIPE_FUNC_GEQUAL: return VK_COMPARE_OP_GREATER_OR_EQUAL;
      case PIPE_FUNC_ALWAYS: return VK_COMPARE_OP_ALWAYS;
   }
   unreachable("unexpected compare");
}

static inline bool
wrap_needs_border_color(unsigned wrap)
{
   return wrap == PIPE_TEX_WRAP_CLAMP || wrap == PIPE_TEX_WRAP_CLAMP_TO_BORDER ||
          wrap == PIPE_TEX_WRAP_MIRROR_CLAMP || wrap == PIPE_TEX_WRAP_MIRROR_CLAMP_TO_BORDER;
}

static VkBorderColor
get_border_color(const union pipe_color_union *color, bool is_integer, bool need_custom)
{
   if (is_integer) {
      if (color->ui[0] == 0 && color->ui[1] == 0 && color->ui[2] == 0 && color->ui[3] == 0)
         return VK_BORDER_COLOR_INT_TRANSPARENT_BLACK;
      if (color->ui[0] == 0 && color->ui[1] == 0 && color->ui[2] == 0 && color->ui[3] == 1)
         return VK_BORDER_COLOR_INT_OPAQUE_BLACK;
      if (color->ui[0] == 1 && color->ui[1] == 1 && color->ui[2] == 1 && color->ui[3] == 1)
         return VK_BORDER_COLOR_INT_OPAQUE_WHITE;
      return need_custom ? VK_BORDER_COLOR_INT_CUSTOM_EXT : VK_BORDER_COLOR_INT_TRANSPARENT_BLACK;
   }

   if (color->f[0] == 0 && color->f[1] == 0 && color->f[2] == 0 && color->f[3] == 0)
      return VK_BORDER_COLOR_FLOAT_TRANSPARENT_BLACK;
   if (color->f[0] == 0 && color->f[1] == 0 && color->f[2] == 0 && color->f[3] == 1)
      return VK_BORDER_COLOR_FLOAT_OPAQUE_BLACK;
   if (color->f[0] == 1 && color->f[1] == 1 && color->f[2] == 1 && color->f[3] == 1)
      return VK_BORDER_COLOR_FLOAT_OPAQUE_WHITE;
   return need_custom ? VK_BORDER_COLOR_FLOAT_CUSTOM_EXT : VK_BORDER_COLOR_FLOAT_TRANSPARENT_BLACK;
}

static void *
zink_create_sampler_state(struct pipe_context *pctx,
                          const struct pipe_sampler_state *state)
{
   struct zink_screen *screen = zink_screen(pctx->screen);
   bool need_custom = false;
   bool need_clamped_border_color = false;
   VkSamplerCreateInfo sci = {0};
   VkSamplerCustomBorderColorCreateInfoEXT cbci = {0};
   VkSamplerCustomBorderColorCreateInfoEXT cbci_clamped = {0};
   sci.sType = VK_STRUCTURE_TYPE_SAMPLER_CREATE_INFO;
   if (screen->info.have_EXT_non_seamless_cube_map && !state->seamless_cube_map)
      sci.flags |= VK_SAMPLER_CREATE_NON_SEAMLESS_CUBE_MAP_BIT_EXT;
   assert(!state->unnormalized_coords);
   sci.magFilter = zink_filter(state->mag_img_filter);
   if (sci.unnormalizedCoordinates)
      sci.minFilter = sci.magFilter;
   else
      sci.minFilter = zink_filter(state->min_img_filter);

   VkSamplerReductionModeCreateInfo rci;
   rci.sType = VK_STRUCTURE_TYPE_SAMPLER_REDUCTION_MODE_CREATE_INFO;
   rci.pNext = NULL;
   switch (state->reduction_mode) {
   case PIPE_TEX_REDUCTION_MIN:
      rci.reductionMode = VK_SAMPLER_REDUCTION_MODE_MIN;
      break;
   case PIPE_TEX_REDUCTION_MAX:
      rci.reductionMode = VK_SAMPLER_REDUCTION_MODE_MAX;
      break;
   default:
      rci.reductionMode = VK_SAMPLER_REDUCTION_MODE_WEIGHTED_AVERAGE;
      break;
   }
   if (state->reduction_mode)
      sci.pNext = &rci;

   if (sci.unnormalizedCoordinates) {
      sci.mipmapMode = VK_SAMPLER_MIPMAP_MODE_NEAREST;
   } else if (state->min_mip_filter != PIPE_TEX_MIPFILTER_NONE) {
      sci.mipmapMode = sampler_mipmap_mode(state->min_mip_filter);
      sci.minLod = state->min_lod;
      sci.maxLod = state->max_lod;
   } else {
      sci.mipmapMode = VK_SAMPLER_MIPMAP_MODE_NEAREST;
      sci.minLod = 0;
      sci.maxLod = 0.25f;
   }

   if (!sci.unnormalizedCoordinates) {
      sci.addressModeU = sampler_address_mode(state->wrap_s);
      sci.addressModeV = sampler_address_mode(state->wrap_t);
      sci.addressModeW = sampler_address_mode(state->wrap_r);
   } else {
      sci.addressModeU = sci.addressModeV = sci.addressModeW = VK_SAMPLER_ADDRESS_MODE_CLAMP_TO_EDGE;
   }

   sci.mipLodBias = CLAMP(state->lod_bias,
                          -screen->info.props.limits.maxSamplerLodBias,
                          screen->info.props.limits.maxSamplerLodBias);

   need_custom |= wrap_needs_border_color(state->wrap_s);
   need_custom |= wrap_needs_border_color(state->wrap_t);
   need_custom |= wrap_needs_border_color(state->wrap_r);

   if (state->compare_mode == PIPE_TEX_COMPARE_NONE)
      sci.compareOp = VK_COMPARE_OP_NEVER;
   else {
      sci.compareOp = compare_op(state->compare_func);
      sci.compareEnable = VK_TRUE;
   }

   bool is_integer = state->border_color_is_integer;

   sci.borderColor = get_border_color(&state->border_color, is_integer, need_custom);
   if (sci.borderColor > VK_BORDER_COLOR_INT_OPAQUE_WHITE && need_custom) {
      if (!screen->info.border_color_feats.customBorderColorWithoutFormat &&
          screen->info.driver_props.driverID != VK_DRIVER_ID_MESA_TURNIP) {
         static bool warned = false;
         warn_missing_feature(warned, "customBorderColorWithoutFormat");
      }
      if (screen->info.have_EXT_custom_border_color &&
          (screen->info.border_color_feats.customBorderColorWithoutFormat || state->border_color_format)) {
         if (!screen->info.have_EXT_border_color_swizzle) {
            static bool warned = false;
            warn_missing_feature(warned, "VK_EXT_border_color_swizzle");
         }

         if (!is_integer && !screen->have_D24_UNORM_S8_UINT) {
            union pipe_color_union clamped_border_color;
            for (unsigned i = 0; i < 4; ++i) {
               /* Use channel 0 on purpose, so that we can use OPAQUE_WHITE
                * when the border color is 1.0. */
               clamped_border_color.f[i] = CLAMP(state->border_color.f[0], 0, 1);
            }
            if (memcmp(&state->border_color, &clamped_border_color, sizeof(clamped_border_color)) != 0) {
               need_clamped_border_color = true;
               cbci_clamped.sType = VK_STRUCTURE_TYPE_SAMPLER_CUSTOM_BORDER_COLOR_CREATE_INFO_EXT;
               cbci_clamped.format = VK_FORMAT_UNDEFINED;
               /* these are identical unions */
               memcpy(&cbci_clamped.customBorderColor, &clamped_border_color, sizeof(union pipe_color_union));
            }
         }
         cbci.sType = VK_STRUCTURE_TYPE_SAMPLER_CUSTOM_BORDER_COLOR_CREATE_INFO_EXT;
         if (screen->info.border_color_feats.customBorderColorWithoutFormat) {
            cbci.format = VK_FORMAT_UNDEFINED;
            /* these are identical unions */
            memcpy(&cbci.customBorderColor, &state->border_color, sizeof(union pipe_color_union));
         } else {
            if (util_format_is_depth_or_stencil(state->border_color_format)) {
               if (is_integer) {
                  cbci.format = VK_FORMAT_S8_UINT;
                  for (unsigned i = 0; i < 4; i++)
                     cbci.customBorderColor.uint32[i] = CLAMP(state->border_color.ui[i], 0, 255);
               } else {
                  cbci.format = zink_get_format(screen, util_format_get_depth_only(state->border_color_format));
                  /* these are identical unions */
                  memcpy(&cbci.customBorderColor, &state->border_color, sizeof(union pipe_color_union));
               }
            } else {
               cbci.format = zink_get_format(screen, state->border_color_format);
               for (unsigned i = 0; i < 4; i++) {
                  zink_format_clamp_channel_color(util_format_description(state->border_color_format), (void*)&cbci.customBorderColor, &state->border_color, i);
                  zink_format_clamp_channel_srgb(util_format_description(state->border_color_format), (void*)&cbci.customBorderColor, (void*)&cbci.customBorderColor, i);
               }
            }
         }
         cbci.pNext = sci.pNext;
         sci.pNext = &cbci;
         UNUSED uint32_t check = p_atomic_inc_return(&screen->cur_custom_border_color_samplers);
         assert(check <= screen->info.border_color_props.maxCustomBorderColorSamplers);
      } else
         sci.borderColor = VK_BORDER_COLOR_FLOAT_TRANSPARENT_BLACK; // TODO with custom shader if we're super interested?
      if (sci.unnormalizedCoordinates)
         sci.addressModeU = sci.addressModeV = sci.addressModeW = VK_SAMPLER_ADDRESS_MODE_CLAMP_TO_BORDER;
   }

   if (state->max_anisotropy > 1) {
      sci.maxAnisotropy = state->max_anisotropy;
      sci.anisotropyEnable = VK_TRUE;
   }

   struct zink_sampler_state *sampler = CALLOC_STRUCT(zink_sampler_state);
   if (!sampler)
      return NULL;

   VkResult result = VKSCR(CreateSampler)(screen->dev, &sci, NULL, &sampler->sampler);
   if (result != VK_SUCCESS) {
      mesa_loge("ZINK: vkCreateSampler failed (%s)", vk_Result_to_str(result));
      FREE(sampler);
      return NULL;
   }
   if (need_clamped_border_color) {
      sci.pNext = &cbci_clamped;
      result = VKSCR(CreateSampler)(screen->dev, &sci, NULL, &sampler->sampler_clamped);
      if (result != VK_SUCCESS) {
         mesa_loge("ZINK: vkCreateSampler failed (%s)", vk_Result_to_str(result));
         VKSCR(DestroySampler)(screen->dev, sampler->sampler, NULL);
         FREE(sampler);
         return NULL;
      }
   }
   sampler->custom_border_color = need_custom;
   if (!screen->info.have_EXT_non_seamless_cube_map)
      sampler->emulate_nonseamless = !state->seamless_cube_map;

   return sampler;
}

ALWAYS_INLINE static VkImageLayout
get_layout_for_binding(const struct zink_context *ctx, struct zink_resource *res, enum zink_descriptor_type type, bool is_compute)
{
   if (res->obj->is_buffer)
      return 0;
   switch (type) {
   case ZINK_DESCRIPTOR_TYPE_SAMPLER_VIEW:
      return zink_descriptor_util_image_layout_eval(ctx, res, is_compute);
   case ZINK_DESCRIPTOR_TYPE_IMAGE:
      return VK_IMAGE_LAYOUT_GENERAL;
   default:
      break;
   }
   return 0;
}

ALWAYS_INLINE static struct zink_surface *
get_imageview_for_binding(struct zink_context *ctx, gl_shader_stage stage, enum zink_descriptor_type type, unsigned idx)
{
   switch (type) {
   case ZINK_DESCRIPTOR_TYPE_SAMPLER_VIEW: {
      struct zink_sampler_view *sampler_view = zink_sampler_view(ctx->sampler_views[stage][idx]);
      if (!sampler_view || !sampler_view->base.texture)
         return NULL;
      /* if this is a non-seamless cube sampler, return the cube array view */
      return (ctx->di.emulate_nonseamless[stage] & ctx->di.cubes[stage] & BITFIELD_BIT(idx)) ?
             sampler_view->cube_array :
             sampler_view->image_view;
   }
   case ZINK_DESCRIPTOR_TYPE_IMAGE: {
      struct zink_image_view *image_view = &ctx->image_views[stage][idx];
      return image_view->base.resource ? image_view->surface : NULL;
   }
   default:
      break;
   }
   unreachable("ACK");
   return VK_NULL_HANDLE;
}

ALWAYS_INLINE static struct zink_buffer_view *
get_bufferview_for_binding(struct zink_context *ctx, gl_shader_stage stage, enum zink_descriptor_type type, unsigned idx)
{
   switch (type) {
   case ZINK_DESCRIPTOR_TYPE_SAMPLER_VIEW: {
      struct zink_sampler_view *sampler_view = zink_sampler_view(ctx->sampler_views[stage][idx]);
      return sampler_view->base.texture ? sampler_view->buffer_view : NULL;
   }
   case ZINK_DESCRIPTOR_TYPE_IMAGE: {
      struct zink_image_view *image_view = &ctx->image_views[stage][idx];
      return image_view->base.resource ? image_view->buffer_view : NULL;
   }
   default:
      break;
   }
   unreachable("ACK");
   return VK_NULL_HANDLE;
}

ALWAYS_INLINE static struct zink_resource *
update_descriptor_state_ubo(struct zink_context *ctx, gl_shader_stage shader, unsigned slot, struct zink_resource *res)
{
   struct zink_screen *screen = zink_screen(ctx->base.screen);
   bool have_null_descriptors = screen->info.rb2_feats.nullDescriptor;
   const enum zink_descriptor_type type = ZINK_DESCRIPTOR_TYPE_UBO;
   ctx->di.descriptor_res[type][shader][slot] = res;
   ctx->di.ubos[shader][slot].offset = ctx->ubos[shader][slot].buffer_offset;
   if (res) {
      ctx->di.ubos[shader][slot].buffer = res->obj->buffer;
      ctx->di.ubos[shader][slot].range = ctx->ubos[shader][slot].buffer_size;
      assert(ctx->di.ubos[shader][slot].range <= screen->info.props.limits.maxUniformBufferRange);
   } else {
      VkBuffer null_buffer = zink_resource(ctx->dummy_vertex_buffer)->obj->buffer;
      ctx->di.ubos[shader][slot].buffer = have_null_descriptors ? VK_NULL_HANDLE : null_buffer;
      ctx->di.ubos[shader][slot].range = VK_WHOLE_SIZE;
   }
   if (!slot) {
      if (res)
         ctx->di.push_valid |= BITFIELD64_BIT(shader);
      else
         ctx->di.push_valid &= ~BITFIELD64_BIT(shader);
   }
   return res;
}

ALWAYS_INLINE static struct zink_resource *
update_descriptor_state_ssbo(struct zink_context *ctx, gl_shader_stage shader, unsigned slot, struct zink_resource *res)
{
   struct zink_screen *screen = zink_screen(ctx->base.screen);
   bool have_null_descriptors = screen->info.rb2_feats.nullDescriptor;
   const enum zink_descriptor_type type = ZINK_DESCRIPTOR_TYPE_SSBO;
   ctx->di.descriptor_res[type][shader][slot] = res;
   ctx->di.ssbos[shader][slot].offset = ctx->ssbos[shader][slot].buffer_offset;
   if (res) {
      ctx->di.ssbos[shader][slot].buffer = res->obj->buffer;
      ctx->di.ssbos[shader][slot].range = ctx->ssbos[shader][slot].buffer_size;
   } else {
      VkBuffer null_buffer = zink_resource(ctx->dummy_vertex_buffer)->obj->buffer;
      ctx->di.ssbos[shader][slot].buffer = have_null_descriptors ? VK_NULL_HANDLE : null_buffer;
      ctx->di.ssbos[shader][slot].range = VK_WHOLE_SIZE;
   }
   return res;
}

ALWAYS_INLINE static struct zink_resource *
update_descriptor_state_sampler(struct zink_context *ctx, gl_shader_stage shader, unsigned slot, struct zink_resource *res)
{
   struct zink_screen *screen = zink_screen(ctx->base.screen);
   bool have_null_descriptors = screen->info.rb2_feats.nullDescriptor;
   const enum zink_descriptor_type type = ZINK_DESCRIPTOR_TYPE_SAMPLER_VIEW;
   ctx->di.descriptor_res[type][shader][slot] = res;
   if (res) {
      if (res->obj->is_buffer) {
         struct zink_buffer_view *bv = get_bufferview_for_binding(ctx, shader, type, slot);
         ctx->di.tbos[shader][slot] = bv->buffer_view;
         ctx->di.sampler_surfaces[shader][slot].bufferview = bv;
         ctx->di.sampler_surfaces[shader][slot].is_buffer = true;
      } else {
         struct zink_surface *surface = get_imageview_for_binding(ctx, shader, type, slot);
         ctx->di.textures[shader][slot].imageLayout = get_layout_for_binding(ctx, res, type, shader == MESA_SHADER_COMPUTE);
         ctx->di.textures[shader][slot].imageView = surface->image_view;
         if (!screen->have_D24_UNORM_S8_UINT &&
             ctx->sampler_states[shader][slot] && ctx->sampler_states[shader][slot]->sampler_clamped) {
            struct zink_sampler_state *state = ctx->sampler_states[shader][slot];
            VkSampler sampler = (surface->base.format == PIPE_FORMAT_Z24X8_UNORM && surface->ivci.format == VK_FORMAT_D32_SFLOAT) ||
                                (surface->base.format == PIPE_FORMAT_Z24_UNORM_S8_UINT && surface->ivci.format == VK_FORMAT_D32_SFLOAT_S8_UINT) ?
                                state->sampler_clamped :
                                state->sampler;
            if (ctx->di.textures[shader][slot].sampler != sampler) {
               zink_context_invalidate_descriptor_state(ctx, shader, ZINK_DESCRIPTOR_TYPE_SAMPLER_VIEW, slot, 1);
               ctx->di.textures[shader][slot].sampler = sampler;
            }
         }
         ctx->di.sampler_surfaces[shader][slot].surface = surface;
         ctx->di.sampler_surfaces[shader][slot].is_buffer = false;
      }
   } else {
      if (likely(have_null_descriptors)) {
         ctx->di.textures[shader][slot].imageView = VK_NULL_HANDLE;
         ctx->di.textures[shader][slot].imageLayout = VK_IMAGE_LAYOUT_UNDEFINED;
         ctx->di.tbos[shader][slot] = VK_NULL_HANDLE;
      } else {
         struct zink_surface *null_surface = zink_csurface(ctx->dummy_surface[0]);
         struct zink_buffer_view *null_bufferview = ctx->dummy_bufferview;
         ctx->di.textures[shader][slot].imageView = null_surface->image_view;
         ctx->di.textures[shader][slot].imageLayout = VK_IMAGE_LAYOUT_SHADER_READ_ONLY_OPTIMAL;
         ctx->di.tbos[shader][slot] = null_bufferview->buffer_view;
      }
      memset(&ctx->di.sampler_surfaces[shader][slot], 0, sizeof(ctx->di.sampler_surfaces[shader][slot]));
   }
   return res;
}

ALWAYS_INLINE static struct zink_resource *
update_descriptor_state_image(struct zink_context *ctx, gl_shader_stage shader, unsigned slot, struct zink_resource *res)
{
   struct zink_screen *screen = zink_screen(ctx->base.screen);
   bool have_null_descriptors = screen->info.rb2_feats.nullDescriptor;
   const enum zink_descriptor_type type = ZINK_DESCRIPTOR_TYPE_IMAGE;
   ctx->di.descriptor_res[type][shader][slot] = res;
   if (res) {
      if (res->obj->is_buffer) {
         struct zink_buffer_view *bv = get_bufferview_for_binding(ctx, shader, type, slot);
         ctx->di.texel_images[shader][slot] = bv->buffer_view;
         ctx->di.image_surfaces[shader][slot].bufferview = bv;
         ctx->di.image_surfaces[shader][slot].is_buffer = true;
      } else {
         struct zink_surface *surface = get_imageview_for_binding(ctx, shader, type, slot);
         ctx->di.images[shader][slot].imageLayout = VK_IMAGE_LAYOUT_GENERAL;
         ctx->di.images[shader][slot].imageView = surface->image_view;
         ctx->di.image_surfaces[shader][slot].surface = surface;
         ctx->di.image_surfaces[shader][slot].is_buffer = false;
      }
   } else {
      if (likely(have_null_descriptors)) {
         memset(&ctx->di.images[shader][slot], 0, sizeof(ctx->di.images[shader][slot]));
         ctx->di.texel_images[shader][slot] = VK_NULL_HANDLE;
      } else {
         struct zink_surface *null_surface = zink_csurface(ctx->dummy_surface[0]);
         struct zink_buffer_view *null_bufferview = ctx->dummy_bufferview;
         ctx->di.images[shader][slot].imageView = null_surface->image_view;
         ctx->di.images[shader][slot].imageLayout = VK_IMAGE_LAYOUT_GENERAL;
         ctx->di.texel_images[shader][slot] = null_bufferview->buffer_view;
      }
      memset(&ctx->di.image_surfaces[shader][slot], 0, sizeof(ctx->di.image_surfaces[shader][slot]));
   }
   return res;
}

static void
update_nonseamless_shader_key(struct zink_context *ctx, gl_shader_stage pstage)
{
   const uint32_t new_mask = ctx->di.emulate_nonseamless[pstage] & ctx->di.cubes[pstage];
   if (pstage == MESA_SHADER_COMPUTE) {
      if (ctx->compute_pipeline_state.key.base.nonseamless_cube_mask != new_mask)
         ctx->compute_dirty = true;
      ctx->compute_pipeline_state.key.base.nonseamless_cube_mask = new_mask;
   } else {
      if (zink_get_shader_key_base(ctx, pstage)->nonseamless_cube_mask != new_mask)
         zink_set_shader_key_base(ctx, pstage)->nonseamless_cube_mask = new_mask;
   }
}

static void
zink_bind_sampler_states(struct pipe_context *pctx,
                         gl_shader_stage shader,
                         unsigned start_slot,
                         unsigned num_samplers,
                         void **samplers)
{
   struct zink_context *ctx = zink_context(pctx);
   struct zink_screen *screen = zink_screen(pctx->screen);
   for (unsigned i = 0; i < num_samplers; ++i) {
      struct zink_sampler_state *state = samplers[i];
      if (ctx->sampler_states[shader][start_slot + i] != state)
         zink_context_invalidate_descriptor_state(ctx, shader, ZINK_DESCRIPTOR_TYPE_SAMPLER_VIEW, start_slot, 1);
      ctx->sampler_states[shader][start_slot + i] = state;
      if (state) {
         ctx->di.textures[shader][start_slot + i].sampler = state->sampler;
         if (state->sampler_clamped && !screen->have_D24_UNORM_S8_UINT) {
            struct zink_surface *surface = get_imageview_for_binding(ctx, shader, ZINK_DESCRIPTOR_TYPE_SAMPLER_VIEW, start_slot + i);
            if (surface &&
                ((surface->base.format == PIPE_FORMAT_Z24X8_UNORM && surface->ivci.format == VK_FORMAT_D32_SFLOAT) ||
                 (surface->base.format == PIPE_FORMAT_Z24_UNORM_S8_UINT && surface->ivci.format == VK_FORMAT_D32_SFLOAT_S8_UINT)))
               ctx->di.textures[shader][start_slot + i].sampler = state->sampler_clamped;
         }
      } else {
         ctx->di.textures[shader][start_slot + i].sampler = VK_NULL_HANDLE;
      }
   }
   ctx->di.num_samplers[shader] = start_slot + num_samplers;
}

static void
zink_bind_sampler_states_nonseamless(struct pipe_context *pctx,
                                     gl_shader_stage shader,
                                     unsigned start_slot,
                                     unsigned num_samplers,
                                     void **samplers)
{
   struct zink_context *ctx = zink_context(pctx);
   uint32_t old_mask = ctx->di.emulate_nonseamless[shader];
   uint32_t mask = BITFIELD_RANGE(start_slot, num_samplers);
   ctx->di.emulate_nonseamless[shader] &= ~mask;
   for (unsigned i = 0; i < num_samplers; ++i) {
      struct zink_sampler_state *state = samplers[i];
      const uint32_t bit = BITFIELD_BIT(start_slot + i);
      if (!state)
         continue;
      if (state->emulate_nonseamless)
         ctx->di.emulate_nonseamless[shader] |= bit;
      if (state->emulate_nonseamless != (old_mask & bit) && (ctx->di.cubes[shader] & bit)) {
         struct zink_surface *surface = get_imageview_for_binding(ctx, shader, ZINK_DESCRIPTOR_TYPE_SAMPLER_VIEW, start_slot + i);
         if (surface && ctx->di.image_surfaces[shader][start_slot + i].surface != surface) {
            ctx->di.images[shader][start_slot + i].imageView = surface->image_view;
            ctx->di.image_surfaces[shader][start_slot + i].surface = surface;
            update_descriptor_state_sampler(ctx, shader, start_slot + i, zink_resource(surface->base.texture));
            zink_context_invalidate_descriptor_state(ctx, shader, ZINK_DESCRIPTOR_TYPE_SAMPLER_VIEW, start_slot + i, 1);
         }
      }
   }
   zink_bind_sampler_states(pctx, shader, start_slot, num_samplers, samplers);
   update_nonseamless_shader_key(ctx, shader);
}

static void
zink_delete_sampler_state(struct pipe_context *pctx,
                          void *sampler_state)
{
   struct zink_sampler_state *sampler = sampler_state;
   struct zink_batch *batch = &zink_context(pctx)->batch;
   /* may be called if context_create fails */
   if (batch->state) {
      util_dynarray_append(&batch->state->zombie_samplers, VkSampler,
                           sampler->sampler);
      if (sampler->sampler_clamped)
         util_dynarray_append(&batch->state->zombie_samplers, VkSampler,
                              sampler->sampler_clamped);
   }
   if (sampler->custom_border_color)
      p_atomic_dec(&zink_screen(pctx->screen)->cur_custom_border_color_samplers);
   FREE(sampler);
}

static VkImageAspectFlags
sampler_aspect_from_format(enum pipe_format fmt)
{
   if (util_format_is_depth_or_stencil(fmt)) {
      const struct util_format_description *desc = util_format_description(fmt);
      if (util_format_has_depth(desc))
         return VK_IMAGE_ASPECT_DEPTH_BIT;
      assert(util_format_has_stencil(desc));
      return VK_IMAGE_ASPECT_STENCIL_BIT;
   } else
     return VK_IMAGE_ASPECT_COLOR_BIT;
}

static uint32_t
hash_bufferview(void *bvci)
{
   size_t offset = offsetof(VkBufferViewCreateInfo, flags);
   return _mesa_hash_data((char*)bvci + offset, sizeof(VkBufferViewCreateInfo) - offset);
}

static VkBufferViewCreateInfo
create_bvci(struct zink_context *ctx, struct zink_resource *res, enum pipe_format format, uint32_t offset, uint32_t range)
{
   struct zink_screen *screen = zink_screen(ctx->base.screen);
   VkBufferViewCreateInfo bvci;
   // Zero whole struct (including alignment holes), so hash_bufferview
   // does not access potentially uninitialized data.
   memset(&bvci, 0, sizeof(bvci));
   bvci.sType = VK_STRUCTURE_TYPE_BUFFER_VIEW_CREATE_INFO;
   bvci.pNext = NULL;
   if (screen->format_props[format].bufferFeatures & VK_FORMAT_FEATURE_STORAGE_TEXEL_BUFFER_BIT)
      bvci.buffer = res->obj->storage_buffer ? res->obj->storage_buffer : res->obj->buffer;
   else
      bvci.buffer = res->obj->buffer;
   bvci.format = zink_get_format(screen, format);
   assert(bvci.format);
   bvci.offset = offset;
   bvci.range = !offset && range == res->base.b.width0 ? VK_WHOLE_SIZE : range;
   unsigned blocksize = util_format_get_blocksize(format);
   if (bvci.range != VK_WHOLE_SIZE) {
      /* clamp out partial texels */
      bvci.range -= bvci.range % blocksize;
      if (bvci.offset + bvci.range >= res->base.b.width0)
         bvci.range = VK_WHOLE_SIZE;
   }
   uint64_t clamp = blocksize * screen->info.props.limits.maxTexelBufferElements;
   if (bvci.range == VK_WHOLE_SIZE && res->base.b.width0 > clamp)
      bvci.range = clamp;
   bvci.flags = 0;
   return bvci;
}

static struct zink_buffer_view *
get_buffer_view(struct zink_context *ctx, struct zink_resource *res, VkBufferViewCreateInfo *bvci)
{
   struct zink_screen *screen = zink_screen(ctx->base.screen);
   struct zink_buffer_view *buffer_view = NULL;

   uint32_t hash = hash_bufferview(bvci);
   simple_mtx_lock(&res->bufferview_mtx);
   struct hash_entry *he = _mesa_hash_table_search_pre_hashed(&res->bufferview_cache, hash, bvci);
   if (he) {
      buffer_view = he->data;
      p_atomic_inc(&buffer_view->reference.count);
   } else {
      VkBufferView view;
      VkResult result = VKSCR(CreateBufferView)(screen->dev, bvci, NULL, &view);
      if (result != VK_SUCCESS) {
         mesa_loge("ZINK: vkCreateBufferView failed (%s)", vk_Result_to_str(result));
         goto out;
      }
      buffer_view = CALLOC_STRUCT(zink_buffer_view);
      if (!buffer_view) {
         VKSCR(DestroyBufferView)(screen->dev, view, NULL);
         goto out;
      }
      pipe_reference_init(&buffer_view->reference, 1);
      pipe_resource_reference(&buffer_view->pres, &res->base.b);
      buffer_view->bvci = *bvci;
      buffer_view->buffer_view = view;
      buffer_view->hash = hash;
      _mesa_hash_table_insert_pre_hashed(&res->bufferview_cache, hash, &buffer_view->bvci, buffer_view);
   }
out:
   simple_mtx_unlock(&res->bufferview_mtx);
   return buffer_view;
}

enum pipe_swizzle
zink_clamp_void_swizzle(const struct util_format_description *desc, enum pipe_swizzle swizzle)
{
   switch (swizzle) {
   case PIPE_SWIZZLE_X:
   case PIPE_SWIZZLE_Y:
   case PIPE_SWIZZLE_Z:
   case PIPE_SWIZZLE_W:
      return desc->channel[swizzle].type == UTIL_FORMAT_TYPE_VOID ? PIPE_SWIZZLE_1 : swizzle;
   default:
      break;
   }
   return swizzle;
}

ALWAYS_INLINE static enum pipe_swizzle
clamp_zs_swizzle(enum pipe_swizzle swizzle)
{
   switch (swizzle) {
   case PIPE_SWIZZLE_X:
   case PIPE_SWIZZLE_Y:
   case PIPE_SWIZZLE_Z:
   case PIPE_SWIZZLE_W:
      return PIPE_SWIZZLE_X;
   default:
      break;
   }
   return swizzle;
}

ALWAYS_INLINE static enum pipe_swizzle
clamp_alpha_swizzle(enum pipe_swizzle swizzle)
{
   if (swizzle == PIPE_SWIZZLE_W)
      return PIPE_SWIZZLE_X;
   if (swizzle < PIPE_SWIZZLE_W)
      return PIPE_SWIZZLE_0;
   return swizzle;
}

ALWAYS_INLINE static enum pipe_swizzle
clamp_luminance_swizzle(enum pipe_swizzle swizzle)
{
   if (swizzle == PIPE_SWIZZLE_W)
      return PIPE_SWIZZLE_1;
   if (swizzle < PIPE_SWIZZLE_W)
      return PIPE_SWIZZLE_X;
   return swizzle;
}

ALWAYS_INLINE static enum pipe_swizzle
clamp_luminance_alpha_swizzle(enum pipe_swizzle swizzle)
{
   if (swizzle == PIPE_SWIZZLE_W)
      return PIPE_SWIZZLE_Y;
   if (swizzle < PIPE_SWIZZLE_W)
      return PIPE_SWIZZLE_X;
   return swizzle;
}

ALWAYS_INLINE static bool
viewtype_is_cube(const VkImageViewCreateInfo *ivci)
{
   return ivci->viewType == VK_IMAGE_VIEW_TYPE_CUBE ||
          ivci->viewType == VK_IMAGE_VIEW_TYPE_CUBE_ARRAY;
}

static struct pipe_sampler_view *
zink_create_sampler_view(struct pipe_context *pctx, struct pipe_resource *pres,
                         const struct pipe_sampler_view *state)
{
   struct zink_screen *screen = zink_screen(pctx->screen);
   struct zink_resource *res = zink_resource(pres);
   struct zink_context *ctx = zink_context(pctx);
   struct zink_sampler_view *sampler_view = CALLOC_STRUCT_CL(zink_sampler_view);
   bool err;

   sampler_view->base = *state;
   sampler_view->base.texture = NULL;
   pipe_resource_reference(&sampler_view->base.texture, pres);
   sampler_view->base.reference.count = 1;
   sampler_view->base.context = pctx;

   if (state->target != PIPE_BUFFER) {
      VkImageViewCreateInfo ivci;

      struct pipe_surface templ = {0};
      templ.u.tex.level = state->u.tex.first_level;
      templ.format = state->format;
      /* avoid needing mutable for depth/stencil sampling */
      if (util_format_is_depth_and_stencil(pres->format))
         templ.format = pres->format;
      if (state->target != PIPE_TEXTURE_3D) {
         templ.u.tex.first_layer = state->u.tex.first_layer;
         templ.u.tex.last_layer = state->u.tex.last_layer;
      }

      if (zink_is_swapchain(res)) {
         if (!zink_kopper_acquire(ctx, res, UINT64_MAX)) {
            FREE_CL(sampler_view);
            return NULL;
         }
      }

      ivci = create_ivci(screen, res, &templ, state->target);
      ivci.subresourceRange.levelCount = state->u.tex.last_level - state->u.tex.first_level + 1;
      ivci.subresourceRange.aspectMask = sampler_aspect_from_format(state->format);
      /* samplers for stencil aspects of packed formats need to always use stencil swizzle */
      if (ivci.subresourceRange.aspectMask & (VK_IMAGE_ASPECT_DEPTH_BIT | VK_IMAGE_ASPECT_STENCIL_BIT)) {
         if (sampler_view->base.swizzle_r == PIPE_SWIZZLE_0 &&
             sampler_view->base.swizzle_g == PIPE_SWIZZLE_0 &&
             sampler_view->base.swizzle_b == PIPE_SWIZZLE_0 &&
             sampler_view->base.swizzle_a == PIPE_SWIZZLE_X) {
            /*
             * When the state tracker asks for 000x swizzles, this is depth mode GL_ALPHA,
             * however with the single dref fetch this will fail, so just spam all the channels.
             */
            ivci.components.r = VK_COMPONENT_SWIZZLE_R;
            ivci.components.g = VK_COMPONENT_SWIZZLE_R;
            ivci.components.b = VK_COMPONENT_SWIZZLE_R;
            ivci.components.a = VK_COMPONENT_SWIZZLE_R;
         } else {
            ivci.components.r = zink_component_mapping(clamp_zs_swizzle(sampler_view->base.swizzle_r));
            ivci.components.g = zink_component_mapping(clamp_zs_swizzle(sampler_view->base.swizzle_g));
            ivci.components.b = zink_component_mapping(clamp_zs_swizzle(sampler_view->base.swizzle_b));
            ivci.components.a = zink_component_mapping(clamp_zs_swizzle(sampler_view->base.swizzle_a));
         }
      } else {
         enum pipe_swizzle swizzle[4] = {
            sampler_view->base.swizzle_r,
            sampler_view->base.swizzle_g,
            sampler_view->base.swizzle_b,
            sampler_view->base.swizzle_a
         };
         /* if we have e.g., R8G8B8X8, then we have to ignore alpha since we're just emulating
          * these formats
          */
         if (zink_format_is_voidable_rgba_variant(state->format)) {
            const struct util_format_description *view_desc = util_format_description(state->format);
            for (int i = 0; i < 4; ++i)
               swizzle[i] = zink_clamp_void_swizzle(view_desc, swizzle[i]);
         } else if (util_format_is_alpha(state->format)) {
            for (int i = 0; i < 4; ++i)
               swizzle[i] = clamp_alpha_swizzle(swizzle[i]);
         } else if (util_format_is_luminance(pres->format) ||
                    util_format_is_luminance_alpha(pres->format)) {
            if (util_format_is_luminance(pres->format)) {
               for (int i = 0; i < 4; ++i)
                  swizzle[i] = clamp_luminance_swizzle(swizzle[i]);
            } else {
               for (int i = 0; i < 4; ++i)
                  swizzle[i] = clamp_luminance_alpha_swizzle(swizzle[i]);
            }
            if (state->format != pres->format) {
               /* luminance / luminance-alpha formats can be reinterpreted
                * as red / red-alpha formats by the state-tracker, and we
                * need to whack the green/blue channels here to the
                * correct values for that to work.
                */
               enum pipe_format linear = util_format_linear(pres->format);
               if (state->format == util_format_luminance_to_red(linear)) {
                  assert(swizzle[1] == PIPE_SWIZZLE_X ||
                         swizzle[1] == PIPE_SWIZZLE_0);
                  assert(swizzle[2] == PIPE_SWIZZLE_X ||
                         swizzle[2] == PIPE_SWIZZLE_0);
                  swizzle[1] = swizzle[2] = PIPE_SWIZZLE_0;
               } else
                  assert(state->format == linear);
            }
         }

         ivci.components.r = zink_component_mapping(swizzle[0]);
         ivci.components.g = zink_component_mapping(swizzle[1]);
         ivci.components.b = zink_component_mapping(swizzle[2]);
         ivci.components.a = zink_component_mapping(swizzle[3]);
      }
      assert(ivci.format);

      sampler_view->image_view = (struct zink_surface*)zink_get_surface(ctx, pres, &templ, &ivci);
      if (!screen->info.have_EXT_non_seamless_cube_map && viewtype_is_cube(&sampler_view->image_view->ivci)) {
         ivci.viewType = VK_IMAGE_VIEW_TYPE_2D_ARRAY;
         sampler_view->cube_array = (struct zink_surface*)zink_get_surface(ctx, pres, &templ, &ivci);
      }
      err = !sampler_view->image_view;
   } else {
      VkBufferViewCreateInfo bvci = create_bvci(ctx, res, state->format, state->u.buf.offset, state->u.buf.size);
      sampler_view->buffer_view = get_buffer_view(ctx, res, &bvci);
      err = !sampler_view->buffer_view;
   }
   if (err) {
      FREE_CL(sampler_view);
      return NULL;
   }
   return &sampler_view->base;
}

void
zink_destroy_buffer_view(struct zink_screen *screen, struct zink_buffer_view *buffer_view)
{
   struct zink_resource *res = zink_resource(buffer_view->pres);
   simple_mtx_lock(&res->bufferview_mtx);
   if (buffer_view->reference.count) {
      /* got a cache hit during deletion */
      simple_mtx_unlock(&res->bufferview_mtx);
      return;
   }
   struct hash_entry *he = _mesa_hash_table_search_pre_hashed(&res->bufferview_cache, buffer_view->hash, &buffer_view->bvci);
   assert(he);
   _mesa_hash_table_remove(&res->bufferview_cache, he);
   simple_mtx_unlock(&res->bufferview_mtx);
   simple_mtx_lock(&res->obj->view_lock);
   util_dynarray_append(&res->obj->views, VkBufferView, buffer_view->buffer_view);
   simple_mtx_unlock(&res->obj->view_lock);
   pipe_resource_reference(&buffer_view->pres, NULL);
   FREE(buffer_view);
}

static void
zink_sampler_view_destroy(struct pipe_context *pctx,
                          struct pipe_sampler_view *pview)
{
   struct zink_sampler_view *view = zink_sampler_view(pview);
   if (pview->texture->target == PIPE_BUFFER)
      zink_buffer_view_reference(zink_screen(pctx->screen), &view->buffer_view, NULL);
   else {
      zink_surface_reference(zink_screen(pctx->screen), &view->image_view, NULL);
      zink_surface_reference(zink_screen(pctx->screen), &view->cube_array, NULL);
   }
   pipe_resource_reference(&pview->texture, NULL);
   FREE_CL(view);
}

static void
zink_get_sample_position(struct pipe_context *ctx,
                         unsigned sample_count,
                         unsigned sample_index,
                         float *out_value)
{
   /* TODO: handle this I guess */
   assert(zink_screen(ctx->screen)->info.props.limits.standardSampleLocations);
   /* from 26.4. Multisampling */
   switch (sample_count) {
   case 0:
   case 1: {
      float pos[][2] = { {0.5,0.5}, };
      out_value[0] = pos[sample_index][0];
      out_value[1] = pos[sample_index][1];
      break;
   }
   case 2: {
      float pos[][2] = { {0.75,0.75},
                        {0.25,0.25}, };
      out_value[0] = pos[sample_index][0];
      out_value[1] = pos[sample_index][1];
      break;
   }
   case 4: {
      float pos[][2] = { {0.375, 0.125},
                        {0.875, 0.375},
                        {0.125, 0.625},
                        {0.625, 0.875}, };
      out_value[0] = pos[sample_index][0];
      out_value[1] = pos[sample_index][1];
      break;
   }
   case 8: {
      float pos[][2] = { {0.5625, 0.3125},
                        {0.4375, 0.6875},
                        {0.8125, 0.5625},
                        {0.3125, 0.1875},
                        {0.1875, 0.8125},
                        {0.0625, 0.4375},
                        {0.6875, 0.9375},
                        {0.9375, 0.0625}, };
      out_value[0] = pos[sample_index][0];
      out_value[1] = pos[sample_index][1];
      break;
   }
   case 16: {
      float pos[][2] = { {0.5625, 0.5625},
                        {0.4375, 0.3125},
                        {0.3125, 0.625},
                        {0.75, 0.4375},
                        {0.1875, 0.375},
                        {0.625, 0.8125},
                        {0.8125, 0.6875},
                        {0.6875, 0.1875},
                        {0.375, 0.875},
                        {0.5, 0.0625},
                        {0.25, 0.125},
                        {0.125, 0.75},
                        {0.0, 0.5},
                        {0.9375, 0.25},
                        {0.875, 0.9375},
                        {0.0625, 0.0}, };
      out_value[0] = pos[sample_index][0];
      out_value[1] = pos[sample_index][1];
      break;
   }
   default:
      unreachable("unhandled sample count!");
   }
}

static void
zink_set_polygon_stipple(struct pipe_context *pctx,
                         const struct pipe_poly_stipple *ps)
{
}

ALWAYS_INLINE static void
update_res_bind_count(struct zink_context *ctx, struct zink_resource *res, bool is_compute, bool decrement)
{
   if (decrement) {
      assert(res->bind_count[is_compute]);
      if (!--res->bind_count[is_compute])
         _mesa_set_remove_key(ctx->need_barriers[is_compute], res);
      check_resource_for_batch_ref(ctx, res);
   } else
      res->bind_count[is_compute]++;
}

ALWAYS_INLINE static void
update_existing_vbo(struct zink_context *ctx, unsigned slot)
{
   if (!ctx->vertex_buffers[slot].buffer.resource)
      return;
   struct zink_resource *res = zink_resource(ctx->vertex_buffers[slot].buffer.resource);
   res->vbo_bind_count--;
   res->vbo_bind_mask &= ~BITFIELD_BIT(slot);
   if (!res->vbo_bind_count) {
      res->gfx_barrier &= ~VK_PIPELINE_STAGE_VERTEX_INPUT_BIT;
      res->barrier_access[0] &= ~VK_ACCESS_VERTEX_ATTRIBUTE_READ_BIT;
   }
   update_res_bind_count(ctx, res, false, true);
}

static void
zink_set_vertex_buffers(struct pipe_context *pctx,
                        unsigned start_slot,
                        unsigned num_buffers,
                        unsigned unbind_num_trailing_slots,
                        bool take_ownership,
                        const struct pipe_vertex_buffer *buffers)
{
   struct zink_context *ctx = zink_context(pctx);
   const bool have_input_state = zink_screen(pctx->screen)->info.have_EXT_vertex_input_dynamic_state;
   const bool need_state_change = !zink_screen(pctx->screen)->info.have_EXT_extended_dynamic_state &&
                                  !have_input_state;
   uint32_t enabled_buffers = ctx->gfx_pipeline_state.vertex_buffers_enabled_mask;
   enabled_buffers |= u_bit_consecutive(start_slot, num_buffers);
   enabled_buffers &= ~u_bit_consecutive(start_slot + num_buffers, unbind_num_trailing_slots);
   bool stride_changed = false;

   if (buffers) {
      for (unsigned i = 0; i < num_buffers; ++i) {
         const struct pipe_vertex_buffer *vb = buffers + i;
         struct pipe_vertex_buffer *ctx_vb = &ctx->vertex_buffers[start_slot + i];
         stride_changed |= ctx_vb->stride != vb->stride;
         update_existing_vbo(ctx, start_slot + i);
         if (!take_ownership)
            pipe_resource_reference(&ctx_vb->buffer.resource, vb->buffer.resource);
         else {
            pipe_resource_reference(&ctx_vb->buffer.resource, NULL);
            ctx_vb->buffer.resource = vb->buffer.resource;
         }
         if (vb->buffer.resource) {
            struct zink_resource *res = zink_resource(vb->buffer.resource);
            res->vbo_bind_mask |= BITFIELD_BIT(start_slot + i);
            res->vbo_bind_count++;
            res->gfx_barrier |= VK_PIPELINE_STAGE_VERTEX_INPUT_BIT;
            res->barrier_access[0] |= VK_ACCESS_VERTEX_ATTRIBUTE_READ_BIT;
            update_res_bind_count(ctx, res, false, false);
            ctx_vb->stride = vb->stride;
            ctx_vb->buffer_offset = vb->buffer_offset;
            zink_batch_resource_usage_set(&ctx->batch, res, false, true);
            /* always barrier before possible rebind */
            zink_screen(ctx->base.screen)->buffer_barrier(ctx, res, VK_ACCESS_VERTEX_ATTRIBUTE_READ_BIT,
                                         VK_PIPELINE_STAGE_VERTEX_INPUT_BIT);
            res->obj->unordered_read = false;
         } else {
            enabled_buffers &= ~BITFIELD_BIT(start_slot + i);
         }
      }
   } else {
      for (unsigned i = 0; i < num_buffers; ++i) {
         update_existing_vbo(ctx, start_slot + i);
         pipe_resource_reference(&ctx->vertex_buffers[start_slot + i].buffer.resource, NULL);
      }
   }
   for (unsigned i = 0; i < unbind_num_trailing_slots; i++) {
      update_existing_vbo(ctx, start_slot + i);
      pipe_resource_reference(&ctx->vertex_buffers[start_slot + i].buffer.resource, NULL);
   }
   if (need_state_change)
      ctx->vertex_state_changed = true;
   else if (!have_input_state && (stride_changed || ctx->gfx_pipeline_state.vertex_buffers_enabled_mask != enabled_buffers))
      ctx->vertex_state_changed = true;
   ctx->gfx_pipeline_state.vertex_buffers_enabled_mask = enabled_buffers;
   ctx->vertex_buffers_dirty = num_buffers > 0;
#ifndef NDEBUG
   u_foreach_bit(b, enabled_buffers)
      assert(ctx->vertex_buffers[b].buffer.resource);
#endif
}

static void
zink_set_viewport_states(struct pipe_context *pctx,
                         unsigned start_slot,
                         unsigned num_viewports,
                         const struct pipe_viewport_state *state)
{
   struct zink_context *ctx = zink_context(pctx);

   for (unsigned i = 0; i < num_viewports; ++i)
      ctx->vp_state.viewport_states[start_slot + i] = state[i];

   ctx->vp_state_changed = true;
}

static void
zink_set_scissor_states(struct pipe_context *pctx,
                        unsigned start_slot, unsigned num_scissors,
                        const struct pipe_scissor_state *states)
{
   struct zink_context *ctx = zink_context(pctx);

   for (unsigned i = 0; i < num_scissors; i++)
      ctx->vp_state.scissor_states[start_slot + i] = states[i];
   ctx->scissor_changed = true;
}

static void
zink_set_inlinable_constants(struct pipe_context *pctx,
                             gl_shader_stage shader,
                             uint num_values, uint32_t *values)
{
   struct zink_context *ctx = (struct zink_context *)pctx;
   const uint32_t bit = BITFIELD_BIT(shader);
   uint32_t *inlinable_uniforms;
   struct zink_shader_key *key = NULL;

   if (shader == MESA_SHADER_COMPUTE) {
      key = &ctx->compute_pipeline_state.key;
   } else {
      assert(!zink_screen(pctx->screen)->optimal_keys);
      key = &ctx->gfx_pipeline_state.shader_keys.key[shader];
   }
   inlinable_uniforms = key->base.inlined_uniform_values;
   if (!(ctx->inlinable_uniforms_valid_mask & bit) ||
       memcmp(inlinable_uniforms, values, num_values * 4)) {
      memcpy(inlinable_uniforms, values, num_values * 4);
      if (shader == MESA_SHADER_COMPUTE)
         ctx->compute_dirty = true;
      else
         ctx->dirty_gfx_stages |= bit;
      ctx->inlinable_uniforms_valid_mask |= bit;
      key->inline_uniforms = true;
   }
}

ALWAYS_INLINE static void
unbind_descriptor_stage(struct zink_resource *res, gl_shader_stage pstage)
{
   if (!res->sampler_binds[pstage] && !res->image_binds[pstage])
      res->gfx_barrier &= ~zink_pipeline_flags_from_pipe_stage(pstage);
}

ALWAYS_INLINE static void
unbind_buffer_descriptor_stage(struct zink_resource *res, gl_shader_stage pstage)
{
   if (!res->ubo_bind_mask[pstage] && !res->ssbo_bind_mask[pstage])
      unbind_descriptor_stage(res, pstage);
}

ALWAYS_INLINE static void
unbind_ubo(struct zink_context *ctx, struct zink_resource *res, gl_shader_stage pstage, unsigned slot)
{
   if (!res)
      return;
   res->ubo_bind_mask[pstage] &= ~BITFIELD_BIT(slot);
   res->ubo_bind_count[pstage == MESA_SHADER_COMPUTE]--;
   unbind_buffer_descriptor_stage(res, pstage);
   if (!res->ubo_bind_count[pstage == MESA_SHADER_COMPUTE])
      res->barrier_access[pstage == MESA_SHADER_COMPUTE] &= ~VK_ACCESS_UNIFORM_READ_BIT;
   update_res_bind_count(ctx, res, pstage == MESA_SHADER_COMPUTE, true);
}

static void
invalidate_inlined_uniforms(struct zink_context *ctx, gl_shader_stage pstage)
{
   unsigned bit = BITFIELD_BIT(pstage);
   if (!(ctx->inlinable_uniforms_valid_mask & bit))
      return;
   ctx->inlinable_uniforms_valid_mask &= ~bit;
   if (pstage == MESA_SHADER_COMPUTE) {
      ctx->compute_dirty = true;
      return;
   }
   assert(!zink_screen(ctx->base.screen)->optimal_keys);
   ctx->dirty_gfx_stages |= bit;
   struct zink_shader_key *key = &ctx->gfx_pipeline_state.shader_keys.key[pstage];
   key->inline_uniforms = false;
}

static void
zink_set_constant_buffer(struct pipe_context *pctx,
                         gl_shader_stage shader, uint index,
                         bool take_ownership,
                         const struct pipe_constant_buffer *cb)
{
   struct zink_context *ctx = zink_context(pctx);
   bool update = false;

   struct zink_resource *res = zink_resource(ctx->ubos[shader][index].buffer);
   if (cb) {
      struct pipe_resource *buffer = cb->buffer;
      unsigned offset = cb->buffer_offset;
      struct zink_screen *screen = zink_screen(pctx->screen);
      if (cb->user_buffer) {
         u_upload_data(ctx->base.const_uploader, 0, cb->buffer_size,
                       screen->info.props.limits.minUniformBufferOffsetAlignment,
                       cb->user_buffer, &offset, &buffer);
      }
      struct zink_resource *new_res = zink_resource(buffer);
      if (new_res) {
         if (new_res != res) {
            unbind_ubo(ctx, res, shader, index);
            new_res->ubo_bind_count[shader == MESA_SHADER_COMPUTE]++;
            new_res->ubo_bind_mask[shader] |= BITFIELD_BIT(index);
            new_res->gfx_barrier |= zink_pipeline_flags_from_pipe_stage(shader);
            new_res->barrier_access[shader == MESA_SHADER_COMPUTE] |= VK_ACCESS_UNIFORM_READ_BIT;
            update_res_bind_count(ctx, new_res, shader == MESA_SHADER_COMPUTE, false);
         }
         zink_batch_resource_usage_set(&ctx->batch, new_res, false, true);
         zink_screen(ctx->base.screen)->buffer_barrier(ctx, new_res, VK_ACCESS_UNIFORM_READ_BIT,
                                      new_res->gfx_barrier);
         new_res->obj->unordered_read = false;
      }
      update |= ctx->ubos[shader][index].buffer_offset != offset ||
                !!res != !!buffer || (res && res->obj->buffer != new_res->obj->buffer) ||
                ctx->ubos[shader][index].buffer_size != cb->buffer_size;

      if (take_ownership) {
         pipe_resource_reference(&ctx->ubos[shader][index].buffer, NULL);
         ctx->ubos[shader][index].buffer = buffer;
      } else {
         pipe_resource_reference(&ctx->ubos[shader][index].buffer, buffer);
      }
      ctx->ubos[shader][index].buffer_offset = offset;
      ctx->ubos[shader][index].buffer_size = cb->buffer_size;
      ctx->ubos[shader][index].user_buffer = NULL;

      if (cb->user_buffer)
         pipe_resource_reference(&buffer, NULL);

      if (index + 1 >= ctx->di.num_ubos[shader])
         ctx->di.num_ubos[shader] = index + 1;
      update_descriptor_state_ubo(ctx, shader, index, new_res);
   } else {
      ctx->ubos[shader][index].buffer_offset = 0;
      ctx->ubos[shader][index].buffer_size = 0;
      ctx->ubos[shader][index].user_buffer = NULL;
      if (res) {
         unbind_ubo(ctx, res, shader, index);
         update_descriptor_state_ubo(ctx, shader, index, NULL);
      }
      update = !!ctx->ubos[shader][index].buffer;

      pipe_resource_reference(&ctx->ubos[shader][index].buffer, NULL);
      if (ctx->di.num_ubos[shader] == index + 1)
         ctx->di.num_ubos[shader]--;
   }
   if (index == 0) {
      /* Invalidate current inlinable uniforms. */
      invalidate_inlined_uniforms(ctx, shader);
   }

   if (update)
      zink_context_invalidate_descriptor_state(ctx, shader, ZINK_DESCRIPTOR_TYPE_UBO, index, 1);
}

ALWAYS_INLINE static void
unbind_descriptor_reads(struct zink_resource *res, gl_shader_stage pstage)
{
   if (!res->sampler_binds[pstage] && !res->image_binds[pstage])
      res->barrier_access[pstage == MESA_SHADER_COMPUTE] &= ~VK_ACCESS_SHADER_READ_BIT;
}

ALWAYS_INLINE static void
unbind_buffer_descriptor_reads(struct zink_resource *res, gl_shader_stage pstage)
{
   if (!res->ssbo_bind_count[pstage == MESA_SHADER_COMPUTE])
      unbind_descriptor_reads(res, pstage);
}

ALWAYS_INLINE static void
unbind_ssbo(struct zink_context *ctx, struct zink_resource *res, gl_shader_stage pstage, unsigned slot, bool writable)
{
   if (!res)
      return;
   res->ssbo_bind_mask[pstage] &= ~BITFIELD_BIT(slot);
   res->ssbo_bind_count[pstage == MESA_SHADER_COMPUTE]--;
   unbind_buffer_descriptor_stage(res, pstage);
   unbind_buffer_descriptor_reads(res, pstage);
   update_res_bind_count(ctx, res, pstage == MESA_SHADER_COMPUTE, true);
   if (writable)
      res->write_bind_count[pstage == MESA_SHADER_COMPUTE]--;
   if (!res->write_bind_count[pstage == MESA_SHADER_COMPUTE])
      res->barrier_access[pstage == MESA_SHADER_COMPUTE] &= ~VK_ACCESS_SHADER_WRITE_BIT;
}

static void
zink_set_shader_buffers(struct pipe_context *pctx,
                        gl_shader_stage p_stage,
                        unsigned start_slot, unsigned count,
                        const struct pipe_shader_buffer *buffers,
                        unsigned writable_bitmask)
{
   struct zink_context *ctx = zink_context(pctx);
   bool update = false;
   unsigned max_slot = 0;

   unsigned modified_bits = u_bit_consecutive(start_slot, count);
   unsigned old_writable_mask = ctx->writable_ssbos[p_stage];
   ctx->writable_ssbos[p_stage] &= ~modified_bits;
   ctx->writable_ssbos[p_stage] |= writable_bitmask << start_slot;

   for (unsigned i = 0; i < count; i++) {
      struct pipe_shader_buffer *ssbo = &ctx->ssbos[p_stage][start_slot + i];
      struct zink_resource *res = ssbo->buffer ? zink_resource(ssbo->buffer) : NULL;
      bool was_writable = old_writable_mask & BITFIELD64_BIT(start_slot + i);
      if (buffers && buffers[i].buffer) {
         struct zink_resource *new_res = zink_resource(buffers[i].buffer);
         if (new_res != res) {
            unbind_ssbo(ctx, res, p_stage, i, was_writable);
            new_res->ssbo_bind_mask[p_stage] |= BITFIELD_BIT(i);
            new_res->ssbo_bind_count[p_stage == MESA_SHADER_COMPUTE]++;
            new_res->gfx_barrier |= zink_pipeline_flags_from_pipe_stage(p_stage);
            update_res_bind_count(ctx, new_res, p_stage == MESA_SHADER_COMPUTE, false);
         }
         VkAccessFlags access = VK_ACCESS_SHADER_READ_BIT;
         if (ctx->writable_ssbos[p_stage] & BITFIELD64_BIT(start_slot + i)) {
            new_res->write_bind_count[p_stage == MESA_SHADER_COMPUTE]++;
            access |= VK_ACCESS_SHADER_WRITE_BIT;
         }
         pipe_resource_reference(&ssbo->buffer, &new_res->base.b);
         new_res->barrier_access[p_stage == MESA_SHADER_COMPUTE] |= access;
         zink_batch_resource_usage_set(&ctx->batch, new_res, access & VK_ACCESS_SHADER_WRITE_BIT, true);
         ssbo->buffer_offset = buffers[i].buffer_offset;
         ssbo->buffer_size = MIN2(buffers[i].buffer_size, new_res->base.b.width0 - ssbo->buffer_offset);
         util_range_add(&new_res->base.b, &new_res->valid_buffer_range, ssbo->buffer_offset,
                        ssbo->buffer_offset + ssbo->buffer_size);
         zink_screen(ctx->base.screen)->buffer_barrier(ctx, new_res, access,
                                      new_res->gfx_barrier);
         update = true;
         max_slot = MAX2(max_slot, start_slot + i);
         update_descriptor_state_ssbo(ctx, p_stage, start_slot + i, new_res);
         if (zink_resource_access_is_write(access))
            new_res->obj->unordered_read = new_res->obj->unordered_write = false;
         else
            new_res->obj->unordered_read = false;
      } else {
         update = !!res;
         ssbo->buffer_offset = 0;
         ssbo->buffer_size = 0;
         if (res) {
            unbind_ssbo(ctx, res, p_stage, i, was_writable);
            update_descriptor_state_ssbo(ctx, p_stage, start_slot + i, NULL);
         }
         pipe_resource_reference(&ssbo->buffer, NULL);
      }
   }
   if (start_slot + count >= ctx->di.num_ssbos[p_stage])
      ctx->di.num_ssbos[p_stage] = max_slot + 1;
   if (update)
      zink_context_invalidate_descriptor_state(ctx, p_stage, ZINK_DESCRIPTOR_TYPE_SSBO, start_slot, count);
}

static void
update_binds_for_samplerviews(struct zink_context *ctx, struct zink_resource *res, bool is_compute)
{
    VkImageLayout layout = get_layout_for_binding(ctx, res, ZINK_DESCRIPTOR_TYPE_SAMPLER_VIEW, is_compute);
    if (is_compute) {
       u_foreach_bit(slot, res->sampler_binds[MESA_SHADER_COMPUTE]) {
          if (ctx->di.textures[MESA_SHADER_COMPUTE][slot].imageLayout != layout) {
             update_descriptor_state_sampler(ctx, MESA_SHADER_COMPUTE, slot, res);
             zink_context_invalidate_descriptor_state(ctx, MESA_SHADER_COMPUTE, ZINK_DESCRIPTOR_TYPE_SAMPLER_VIEW, slot, 1);
          }
       }
    } else {
       for (unsigned i = 0; i < ZINK_GFX_SHADER_COUNT; i++) {
          u_foreach_bit(slot, res->sampler_binds[i]) {
             if (ctx->di.textures[i][slot].imageLayout != layout) {
                update_descriptor_state_sampler(ctx, i, slot, res);
                zink_context_invalidate_descriptor_state(ctx, i, ZINK_DESCRIPTOR_TYPE_SAMPLER_VIEW, slot, 1);
             }
          }
       }
    }
}

static void
flush_pending_clears(struct zink_context *ctx, struct zink_resource *res)
{
   if (res->fb_bind_count && ctx->clears_enabled)
      zink_fb_clears_apply(ctx, &res->base.b);
}

static inline void
unbind_shader_image_counts(struct zink_context *ctx, struct zink_resource *res, bool is_compute, bool writable)
{
   update_res_bind_count(ctx, res, is_compute, true);
   if (writable)
      res->write_bind_count[is_compute]--;
   res->image_bind_count[is_compute]--;
   /* if this was the last image bind, the sampler bind layouts must be updated */
   if (!res->obj->is_buffer && !res->image_bind_count[is_compute] && res->bind_count[is_compute])
      update_binds_for_samplerviews(ctx, res, is_compute);
}

ALWAYS_INLINE static void
check_for_layout_update(struct zink_context *ctx, struct zink_resource *res, bool is_compute)
{
   VkImageLayout layout = res->bind_count[is_compute] ? zink_descriptor_util_image_layout_eval(ctx, res, is_compute) : VK_IMAGE_LAYOUT_UNDEFINED;
   VkImageLayout other_layout = res->bind_count[!is_compute] ? zink_descriptor_util_image_layout_eval(ctx, res, !is_compute) : VK_IMAGE_LAYOUT_UNDEFINED;
   if (res->bind_count[is_compute] && layout && res->layout != layout)
      _mesa_set_add(ctx->need_barriers[is_compute], res);
   if (res->bind_count[!is_compute] && other_layout && (layout != other_layout || res->layout != other_layout))
      _mesa_set_add(ctx->need_barriers[!is_compute], res);
}

static void
unbind_shader_image(struct zink_context *ctx, gl_shader_stage stage, unsigned slot)
{
   struct zink_image_view *image_view = &ctx->image_views[stage][slot];
   bool is_compute = stage == MESA_SHADER_COMPUTE;
   if (!image_view->base.resource)
      return;

   struct zink_resource *res = zink_resource(image_view->base.resource);
   res->image_binds[stage] &= ~BITFIELD_BIT(slot);
   unbind_shader_image_counts(ctx, res, is_compute, image_view->base.access & PIPE_IMAGE_ACCESS_WRITE);
   if (!res->write_bind_count[is_compute])
      res->barrier_access[stage == MESA_SHADER_COMPUTE] &= ~VK_ACCESS_SHADER_WRITE_BIT;
   
   if (image_view->base.resource->target == PIPE_BUFFER) {
      unbind_buffer_descriptor_stage(res, stage);
      unbind_buffer_descriptor_reads(res, stage);
      zink_buffer_view_reference(zink_screen(ctx->base.screen), &image_view->buffer_view, NULL);
   } else {
      unbind_descriptor_stage(res, stage);
      if (!res->image_bind_count[is_compute])
         check_for_layout_update(ctx, res, is_compute);
      zink_surface_reference(zink_screen(ctx->base.screen), &image_view->surface, NULL);
   }
   image_view->base.resource = NULL;
   image_view->surface = NULL;
}

static struct zink_buffer_view *
create_image_bufferview(struct zink_context *ctx, const struct pipe_image_view *view)
{
   struct zink_resource *res = zink_resource(view->resource);
   VkBufferViewCreateInfo bvci = create_bvci(ctx, res, view->format, view->u.buf.offset, view->u.buf.size);
   struct zink_buffer_view *buffer_view = get_buffer_view(ctx, res, &bvci);
   if (!buffer_view)
      return NULL;
   util_range_add(&res->base.b, &res->valid_buffer_range, view->u.buf.offset,
                  view->u.buf.offset + view->u.buf.size);
   return buffer_view;
}

static void
finalize_image_bind(struct zink_context *ctx, struct zink_resource *res, bool is_compute)
{
   /* if this is the first image bind and there are sampler binds, the image's sampler layout
    * must be updated to GENERAL
    */
   if (res->image_bind_count[is_compute] == 1 &&
       res->bind_count[is_compute] > 1)
      update_binds_for_samplerviews(ctx, res, is_compute);
   check_for_layout_update(ctx, res, is_compute);
}

static struct zink_surface *
create_image_surface(struct zink_context *ctx, const struct pipe_image_view *view, bool is_compute)
{
   struct zink_screen *screen = zink_screen(ctx->base.screen);
   struct zink_resource *res = zink_resource(view->resource);
   struct pipe_surface tmpl = {0};
   enum pipe_texture_target target = res->base.b.target;
   tmpl.format = view->format;
   tmpl.u.tex.level = view->u.tex.level;
   tmpl.u.tex.first_layer = view->u.tex.first_layer;
   tmpl.u.tex.last_layer = view->u.tex.last_layer;
   unsigned depth = 1 + tmpl.u.tex.last_layer - tmpl.u.tex.first_layer;
   switch (target) {
   case PIPE_TEXTURE_3D:
      if (depth < u_minify(res->base.b.depth0, view->u.tex.level)) {
         assert(depth == 1);
         target = PIPE_TEXTURE_2D;
         if (!screen->info.have_EXT_image_2d_view_of_3d ||
             !screen->info.view2d_feats.image2DViewOf3D) {
            static bool warned = false;
            warn_missing_feature(warned, "image2DViewOf3D");
         }
      } else {
         assert(tmpl.u.tex.first_layer == 0);
         tmpl.u.tex.last_layer = 0;
      }
      break;
   case PIPE_TEXTURE_2D_ARRAY:
   case PIPE_TEXTURE_1D_ARRAY:
      if (depth < res->base.b.array_size && depth == 1)
         target = target == PIPE_TEXTURE_2D_ARRAY ? PIPE_TEXTURE_2D : PIPE_TEXTURE_1D;
      break;
   default: break;
   }
   if (!res->obj->dt && view->resource->format != view->format)
      /* mutable not set by default */
      zink_resource_object_init_mutable(ctx, res);
   VkImageViewCreateInfo ivci = create_ivci(screen, res, &tmpl, target);
   struct pipe_surface *psurf = zink_get_surface(ctx, view->resource, &tmpl, &ivci);
   if (!psurf)
      return NULL;
   struct zink_surface *surface = zink_surface(psurf);
   if (is_compute)
      flush_pending_clears(ctx, res);
   return surface;
}

static void
zink_set_shader_images(struct pipe_context *pctx,
                       gl_shader_stage p_stage,
                       unsigned start_slot, unsigned count,
                       unsigned unbind_num_trailing_slots,
                       const struct pipe_image_view *images)
{
   struct zink_context *ctx = zink_context(pctx);
   bool update = false;
   for (unsigned i = 0; i < count; i++) {
      struct zink_image_view *image_view = &ctx->image_views[p_stage][start_slot + i];
      if (images && images[i].resource) {
         struct zink_resource *res = zink_resource(images[i].resource);
         if (!zink_resource_object_init_storage(ctx, res)) {
            debug_printf("couldn't create storage image!");
            continue;
         }
         /* no refs */
         VkAccessFlags access = 0;
         if (images[i].access & PIPE_IMAGE_ACCESS_WRITE) {
            res->write_bind_count[p_stage == MESA_SHADER_COMPUTE]++;
            access |= VK_ACCESS_SHADER_WRITE_BIT;
         }
         if (images[i].access & PIPE_IMAGE_ACCESS_READ) {
            access |= VK_ACCESS_SHADER_READ_BIT;
         }
         res->gfx_barrier |= zink_pipeline_flags_from_pipe_stage(p_stage);
         res->barrier_access[p_stage == MESA_SHADER_COMPUTE] |= access;
         if (images[i].resource->target == PIPE_BUFFER) {
            struct zink_buffer_view *bv = create_image_bufferview(ctx, &images[i]);
            assert(bv);
            if (image_view->buffer_view != bv) {
               update_res_bind_count(ctx, res, p_stage == MESA_SHADER_COMPUTE, false);
               res->image_bind_count[p_stage == MESA_SHADER_COMPUTE]++;
               unbind_shader_image(ctx, p_stage, start_slot + i);
            }
            image_view->buffer_view = bv;
            zink_screen(ctx->base.screen)->buffer_barrier(ctx, res, access,
                                         res->gfx_barrier);
            zink_batch_resource_usage_set(&ctx->batch, res,
                                          zink_resource_access_is_write(access), true);
         } else {
            struct zink_surface *surface = create_image_surface(ctx, &images[i], p_stage == MESA_SHADER_COMPUTE);
            assert(surface);
            if (image_view->surface != surface) {
               res->image_bind_count[p_stage == MESA_SHADER_COMPUTE]++;
               update_res_bind_count(ctx, res, p_stage == MESA_SHADER_COMPUTE, false);
               unbind_shader_image(ctx, p_stage, start_slot + i);
            }
            image_view->surface = surface;
            finalize_image_bind(ctx, res, p_stage == MESA_SHADER_COMPUTE);
            zink_batch_resource_usage_set(&ctx->batch, res,
                                          zink_resource_access_is_write(access), false);
         }
         memcpy(&image_view->base, images + i, sizeof(struct pipe_image_view));
         update = true;
         update_descriptor_state_image(ctx, p_stage, start_slot + i, res);
         if (zink_resource_access_is_write(access) || !res->obj->is_buffer)
            res->obj->unordered_read = res->obj->unordered_write = false;
         else
            res->obj->unordered_read = false;
         res->image_binds[p_stage] |= BITFIELD_BIT(start_slot + i);
      } else if (image_view->base.resource) {
         update = true;

         unbind_shader_image(ctx, p_stage, start_slot + i);
         update_descriptor_state_image(ctx, p_stage, start_slot + i, NULL);
      }
   }
   for (unsigned i = 0; i < unbind_num_trailing_slots; i++) {
      update |= !!ctx->image_views[p_stage][start_slot + count + i].base.resource;
      unbind_shader_image(ctx, p_stage, start_slot + count + i);
      update_descriptor_state_image(ctx, p_stage, start_slot + count + i, NULL);
   }
   ctx->di.num_images[p_stage] = start_slot + count;
   if (update)
      zink_context_invalidate_descriptor_state(ctx, p_stage, ZINK_DESCRIPTOR_TYPE_IMAGE, start_slot, count);
}

ALWAYS_INLINE static void
unbind_samplerview(struct zink_context *ctx, gl_shader_stage stage, unsigned slot)
{
   struct zink_sampler_view *sv = zink_sampler_view(ctx->sampler_views[stage][slot]);
   if (!sv || !sv->base.texture)
      return;
   struct zink_resource *res = zink_resource(sv->base.texture);
   res->sampler_bind_count[stage == MESA_SHADER_COMPUTE]--;
   if (stage != MESA_SHADER_COMPUTE && !res->sampler_bind_count[0] && res->fb_bind_count) {
      u_foreach_bit(idx, res->fb_binds) {
         if (ctx->feedback_loops & BITFIELD_BIT(idx)) {
            ctx->dynamic_fb.attachments[idx].imageLayout = VK_IMAGE_LAYOUT_COLOR_ATTACHMENT_OPTIMAL;
            ctx->rp_layout_changed = true;
         }
         unsigned feedback_loops = ctx->feedback_loops;
         ctx->feedback_loops &= ~BITFIELD_BIT(idx);
         if (feedback_loops != ctx->feedback_loops) {
            if (idx == PIPE_MAX_COLOR_BUFS && !zink_screen(ctx->base.screen)->driver_workarounds.always_feedback_loop_zs) {
               if (ctx->gfx_pipeline_state.feedback_loop_zs)
                  ctx->gfx_pipeline_state.dirty = true;
               ctx->gfx_pipeline_state.feedback_loop_zs = false;
            } else if (idx < PIPE_MAX_COLOR_BUFS && !zink_screen(ctx->base.screen)->driver_workarounds.always_feedback_loop) {
               if (ctx->gfx_pipeline_state.feedback_loop)
                  ctx->gfx_pipeline_state.dirty = true;
               ctx->gfx_pipeline_state.feedback_loop = false;
            }
         }
      }
   }
   update_res_bind_count(ctx, res, stage == MESA_SHADER_COMPUTE, true);
   res->sampler_binds[stage] &= ~BITFIELD_BIT(slot);
   if (res->obj->is_buffer) {
      unbind_buffer_descriptor_stage(res, stage);
      unbind_buffer_descriptor_reads(res, stage);
   } else {
      unbind_descriptor_stage(res, stage);
      unbind_descriptor_reads(res, stage);
   }
}

static void
zink_set_sampler_views(struct pipe_context *pctx,
                       gl_shader_stage shader_type,
                       unsigned start_slot,
                       unsigned num_views,
                       unsigned unbind_num_trailing_slots,
                       bool take_ownership,
                       struct pipe_sampler_view **views)
{
   struct zink_context *ctx = zink_context(pctx);
   unsigned i;

   const uint32_t mask = BITFIELD_RANGE(start_slot, num_views);
   ctx->di.cubes[shader_type] &= ~mask;

   bool update = false;
   for (i = 0; i < num_views; ++i) {
      struct pipe_sampler_view *pview = views ? views[i] : NULL;
      struct zink_sampler_view *a = zink_sampler_view(ctx->sampler_views[shader_type][start_slot + i]);
      struct zink_sampler_view *b = zink_sampler_view(pview);
      struct zink_resource *res = b ? zink_resource(b->base.texture) : NULL;
      if (b && b->base.texture) {
         if (!a || zink_resource(a->base.texture) != res) {
            if (a)
               unbind_samplerview(ctx, shader_type, start_slot + i);
            update_res_bind_count(ctx, res, shader_type == MESA_SHADER_COMPUTE, false);
            res->sampler_bind_count[shader_type == MESA_SHADER_COMPUTE]++;
            res->gfx_barrier |= zink_pipeline_flags_from_pipe_stage(shader_type);
            res->barrier_access[shader_type == MESA_SHADER_COMPUTE] |= VK_ACCESS_SHADER_READ_BIT;
         }
         if (res->base.b.target == PIPE_BUFFER) {
            if (b->buffer_view->bvci.buffer != res->obj->buffer) {
               /* if this resource has been rebound while it wasn't set here,
                * its backing resource will have changed and thus we need to update
                * the bufferview
                */
               VkBufferViewCreateInfo bvci = b->buffer_view->bvci;
               bvci.buffer = res->obj->buffer;
               struct zink_buffer_view *buffer_view = get_buffer_view(ctx, res, &bvci);
               assert(buffer_view != b->buffer_view);
               zink_buffer_view_reference(zink_screen(ctx->base.screen), &b->buffer_view, NULL);
               b->buffer_view = buffer_view;
               update = true;
            }
            zink_screen(ctx->base.screen)->buffer_barrier(ctx, res, VK_ACCESS_SHADER_READ_BIT,
                                         res->gfx_barrier);
            if (!a || a->buffer_view->buffer_view != b->buffer_view->buffer_view)
               update = true;
            zink_batch_resource_usage_set(&ctx->batch, res, false, true);
         } else if (!res->obj->is_buffer) {
             if (res->base.b.format != b->image_view->base.format)
                /* mutable not set by default */
                zink_resource_object_init_mutable(ctx, res);
             if (res->obj != b->image_view->obj) {
                struct pipe_surface *psurf = &b->image_view->base;
                VkImageView iv = b->image_view->image_view;
                zink_rebind_surface(ctx, &psurf);
                b->image_view = zink_surface(psurf);
                update |= iv != b->image_view->image_view;
             } else  if (a != b)
                update = true;
             if (shader_type == MESA_SHADER_COMPUTE)
                flush_pending_clears(ctx, res);
             if (b->cube_array) {
                ctx->di.cubes[shader_type] |= BITFIELD_BIT(start_slot + i);
             }
             check_for_layout_update(ctx, res, shader_type == MESA_SHADER_COMPUTE);
             if (!a)
                update = true;
             zink_batch_resource_usage_set(&ctx->batch, res, false, false);
             res->obj->unordered_write = false;
         }
         res->sampler_binds[shader_type] |= BITFIELD_BIT(start_slot + i);
         res->obj->unordered_read = false;
      } else if (a) {
         unbind_samplerview(ctx, shader_type, start_slot + i);
         update = true;
      }
      if (take_ownership) {
         pipe_sampler_view_reference(&ctx->sampler_views[shader_type][start_slot + i], NULL);
         ctx->sampler_views[shader_type][start_slot + i] = pview;
      } else {
         pipe_sampler_view_reference(&ctx->sampler_views[shader_type][start_slot + i], pview);
      }
      update_descriptor_state_sampler(ctx, shader_type, start_slot + i, res);
   }
   for (; i < num_views + unbind_num_trailing_slots; ++i) {
      update |= !!ctx->sampler_views[shader_type][start_slot + i];
      unbind_samplerview(ctx, shader_type, start_slot + i);
      pipe_sampler_view_reference(
         &ctx->sampler_views[shader_type][start_slot + i],
         NULL);
      update_descriptor_state_sampler(ctx, shader_type, start_slot + i, NULL);
   }
   ctx->di.num_sampler_views[shader_type] = start_slot + num_views;
   if (update) {
      struct zink_screen *screen = zink_screen(pctx->screen);
      zink_context_invalidate_descriptor_state(ctx, shader_type, ZINK_DESCRIPTOR_TYPE_SAMPLER_VIEW, start_slot, num_views);
      if (!screen->info.have_EXT_non_seamless_cube_map)
         update_nonseamless_shader_key(ctx, shader_type);
   }
}

static uint64_t
zink_create_texture_handle(struct pipe_context *pctx, struct pipe_sampler_view *view, const struct pipe_sampler_state *state)
{
   struct zink_context *ctx = zink_context(pctx);
   struct zink_resource *res = zink_resource(view->texture);
   struct zink_sampler_view *sv = zink_sampler_view(view);
   struct zink_bindless_descriptor *bd;
   bd = calloc(1, sizeof(struct zink_bindless_descriptor));
   if (!bd)
      return 0;

   bd->sampler = pctx->create_sampler_state(pctx, state);
   if (!bd->sampler) {
      free(bd);
      return 0;
   }

   bd->ds.is_buffer = res->base.b.target == PIPE_BUFFER;
   if (res->base.b.target == PIPE_BUFFER)
      zink_buffer_view_reference(zink_screen(pctx->screen), &bd->ds.bufferview, sv->buffer_view);
   else
      zink_surface_reference(zink_screen(pctx->screen), &bd->ds.surface, sv->image_view);
   uint64_t handle = util_idalloc_alloc(&ctx->di.bindless[bd->ds.is_buffer].tex_slots);
   if (bd->ds.is_buffer)
      handle += ZINK_MAX_BINDLESS_HANDLES;
   bd->handle = handle;
   _mesa_hash_table_insert(&ctx->di.bindless[bd->ds.is_buffer].tex_handles, (void*)(uintptr_t)handle, bd);
   return handle;
}

static void
zink_delete_texture_handle(struct pipe_context *pctx, uint64_t handle)
{
   struct zink_context *ctx = zink_context(pctx);
   bool is_buffer = ZINK_BINDLESS_IS_BUFFER(handle);
   struct hash_entry *he = _mesa_hash_table_search(&ctx->di.bindless[is_buffer].tex_handles, (void*)(uintptr_t)handle);
   assert(he);
   struct zink_bindless_descriptor *bd = he->data;
   struct zink_descriptor_surface *ds = &bd->ds;
   _mesa_hash_table_remove(&ctx->di.bindless[is_buffer].tex_handles, he);
   uint32_t h = handle;
   util_dynarray_append(&ctx->batch.state->bindless_releases[0], uint32_t, h);

   if (ds->is_buffer) {
      zink_buffer_view_reference(zink_screen(pctx->screen), &ds->bufferview, NULL);
   } else {
      zink_surface_reference(zink_screen(pctx->screen), &ds->surface, NULL);
      pctx->delete_sampler_state(pctx, bd->sampler);
   }
   free(ds);
}

static void
rebind_bindless_bufferview(struct zink_context *ctx, struct zink_resource *res, struct zink_descriptor_surface *ds)
{
   /* if this resource has been rebound while it wasn't set here,
    * its backing resource will have changed and thus we need to update
    * the bufferview
    */
   VkBufferViewCreateInfo bvci = ds->bufferview->bvci;
   bvci.buffer = res->obj->buffer;
   struct zink_buffer_view *buffer_view = get_buffer_view(ctx, res, &bvci);
   assert(buffer_view != ds->bufferview);
   zink_buffer_view_reference(zink_screen(ctx->base.screen), &ds->bufferview, NULL);
   ds->bufferview = buffer_view;
}

static void
zero_bindless_descriptor(struct zink_context *ctx, uint32_t handle, bool is_buffer, bool is_image)
{
   if (likely(zink_screen(ctx->base.screen)->info.rb2_feats.nullDescriptor)) {
      if (is_buffer) {
         VkBufferView *bv = &ctx->di.bindless[is_image].buffer_infos[handle];
         *bv = VK_NULL_HANDLE;
      } else {
         VkDescriptorImageInfo *ii = &ctx->di.bindless[is_image].img_infos[handle];
         memset(ii, 0, sizeof(*ii));
      }
   } else {
      if (is_buffer) {
         VkBufferView *bv = &ctx->di.bindless[is_image].buffer_infos[handle];
         struct zink_buffer_view *null_bufferview = ctx->dummy_bufferview;
         *bv = null_bufferview->buffer_view;
      } else {
         struct zink_surface *null_surface = zink_csurface(ctx->dummy_surface[is_image]);
         VkDescriptorImageInfo *ii = &ctx->di.bindless[is_image].img_infos[handle];
         ii->sampler = VK_NULL_HANDLE;
         ii->imageView = null_surface->image_view;
         ii->imageLayout = VK_IMAGE_LAYOUT_GENERAL;
      }
   }
}

static void
zink_make_texture_handle_resident(struct pipe_context *pctx, uint64_t handle, bool resident)
{
   struct zink_context *ctx = zink_context(pctx);
   bool is_buffer = ZINK_BINDLESS_IS_BUFFER(handle);
   struct hash_entry *he = _mesa_hash_table_search(&ctx->di.bindless[is_buffer].tex_handles, (void*)(uintptr_t)handle);
   assert(he);
   struct zink_bindless_descriptor *bd = he->data;
   struct zink_descriptor_surface *ds = &bd->ds;
   struct zink_resource *res = zink_descriptor_surface_resource(ds);
   if (is_buffer)
      handle -= ZINK_MAX_BINDLESS_HANDLES;
   if (resident) {
      update_res_bind_count(ctx, res, false, false);
      update_res_bind_count(ctx, res, true, false);
      res->bindless[0]++;
      if (is_buffer) {
         if (ds->bufferview->bvci.buffer != res->obj->buffer)
            rebind_bindless_bufferview(ctx, res, ds);
         VkBufferView *bv = &ctx->di.bindless[0].buffer_infos[handle];
         *bv = ds->bufferview->buffer_view;
         zink_screen(ctx->base.screen)->buffer_barrier(ctx, res, VK_ACCESS_SHADER_READ_BIT, VK_PIPELINE_STAGE_FRAGMENT_SHADER_BIT | VK_PIPELINE_STAGE_COMPUTE_SHADER_BIT);
         zink_batch_resource_usage_set(&ctx->batch, res, false, true);
      } else {
         VkDescriptorImageInfo *ii = &ctx->di.bindless[0].img_infos[handle];
         ii->sampler = bd->sampler->sampler;
         ii->imageView = ds->surface->image_view;
         ii->imageLayout = zink_descriptor_util_image_layout_eval(ctx, res, false);
         flush_pending_clears(ctx, res);
         check_for_layout_update(ctx, res, false);
         check_for_layout_update(ctx, res, true);
         zink_batch_resource_usage_set(&ctx->batch, res, false, false);
         res->obj->unordered_write = false;
      }
      util_dynarray_append(&ctx->di.bindless[0].resident, struct zink_bindless_descriptor *, bd);
      uint32_t h = is_buffer ? handle + ZINK_MAX_BINDLESS_HANDLES : handle;
      util_dynarray_append(&ctx->di.bindless[0].updates, uint32_t, h);
      res->obj->unordered_read = false;
   } else {
      zero_bindless_descriptor(ctx, handle, is_buffer, false);
      util_dynarray_delete_unordered(&ctx->di.bindless[0].resident, struct zink_bindless_descriptor *, bd);
      update_res_bind_count(ctx, res, false, true);
      update_res_bind_count(ctx, res, true, true);
      res->bindless[0]--;
      for (unsigned i = 0; i < 2; i++) {
         if (!res->image_bind_count[i])
            check_for_layout_update(ctx, res, i);
      }
   }
   ctx->di.bindless_dirty[0] = true;
}

static uint64_t
zink_create_image_handle(struct pipe_context *pctx, const struct pipe_image_view *view)
{
   struct zink_context *ctx = zink_context(pctx);
   struct zink_resource *res = zink_resource(view->resource);
   struct zink_bindless_descriptor *bd;
   if (!zink_resource_object_init_storage(ctx, res)) {
      debug_printf("couldn't create storage image!");
      return 0;
   }
   bd = malloc(sizeof(struct zink_bindless_descriptor));
   if (!bd)
      return 0;
   bd->sampler = NULL;

   bd->ds.is_buffer = res->base.b.target == PIPE_BUFFER;
   if (res->base.b.target == PIPE_BUFFER)
      bd->ds.bufferview = create_image_bufferview(ctx, view);
   else
      bd->ds.surface = create_image_surface(ctx, view, false);
   uint64_t handle = util_idalloc_alloc(&ctx->di.bindless[bd->ds.is_buffer].img_slots);
   if (bd->ds.is_buffer)
      handle += ZINK_MAX_BINDLESS_HANDLES;
   bd->handle = handle;
   _mesa_hash_table_insert(&ctx->di.bindless[bd->ds.is_buffer].img_handles, (void*)(uintptr_t)handle, bd);
   return handle;
}

static void
zink_delete_image_handle(struct pipe_context *pctx, uint64_t handle)
{
   struct zink_context *ctx = zink_context(pctx);
   bool is_buffer = ZINK_BINDLESS_IS_BUFFER(handle);
   struct hash_entry *he = _mesa_hash_table_search(&ctx->di.bindless[is_buffer].img_handles, (void*)(uintptr_t)handle);
   assert(he);
   struct zink_descriptor_surface *ds = he->data;
   _mesa_hash_table_remove(&ctx->di.bindless[is_buffer].img_handles, he);
   uint32_t h = handle;
   util_dynarray_append(&ctx->batch.state->bindless_releases[1], uint32_t, h);

   if (ds->is_buffer) {
      zink_buffer_view_reference(zink_screen(pctx->screen), &ds->bufferview, NULL);
   } else {
      zink_surface_reference(zink_screen(pctx->screen), &ds->surface, NULL);
   }
   free(ds);
}

static void
zink_make_image_handle_resident(struct pipe_context *pctx, uint64_t handle, unsigned paccess, bool resident)
{
   struct zink_context *ctx = zink_context(pctx);
   bool is_buffer = ZINK_BINDLESS_IS_BUFFER(handle);
   struct hash_entry *he = _mesa_hash_table_search(&ctx->di.bindless[is_buffer].img_handles, (void*)(uintptr_t)handle);
   assert(he);
   struct zink_bindless_descriptor *bd = he->data;
   struct zink_descriptor_surface *ds = &bd->ds;
   bd->access = paccess;
   struct zink_resource *res = zink_descriptor_surface_resource(ds);
   VkAccessFlags access = 0;
   if (paccess & PIPE_IMAGE_ACCESS_WRITE) {
      if (resident) {
         res->write_bind_count[0]++;
         res->write_bind_count[1]++;
      } else {
         res->write_bind_count[0]--;
         res->write_bind_count[1]--;
      }
      access |= VK_ACCESS_SHADER_WRITE_BIT;
   }
   if (paccess & PIPE_IMAGE_ACCESS_READ) {
      access |= VK_ACCESS_SHADER_READ_BIT;
   }
   if (is_buffer)
      handle -= ZINK_MAX_BINDLESS_HANDLES;
   if (resident) {
      update_res_bind_count(ctx, res, false, false);
      update_res_bind_count(ctx, res, true, false);
      res->image_bind_count[0]++;
      res->image_bind_count[1]++;
      res->bindless[1]++;
      if (is_buffer) {
         if (ds->bufferview->bvci.buffer != res->obj->buffer)
            rebind_bindless_bufferview(ctx, res, ds);
         VkBufferView *bv = &ctx->di.bindless[1].buffer_infos[handle];
         *bv = ds->bufferview->buffer_view;
         zink_screen(ctx->base.screen)->buffer_barrier(ctx, res, access, VK_PIPELINE_STAGE_FRAGMENT_SHADER_BIT | VK_PIPELINE_STAGE_COMPUTE_SHADER_BIT);
         zink_batch_resource_usage_set(&ctx->batch, res, zink_resource_access_is_write(access), true);
      } else {
         VkDescriptorImageInfo *ii = &ctx->di.bindless[1].img_infos[handle];
         ii->sampler = VK_NULL_HANDLE;
         ii->imageView = ds->surface->image_view;
         ii->imageLayout = VK_IMAGE_LAYOUT_GENERAL;
         finalize_image_bind(ctx, res, false);
         finalize_image_bind(ctx, res, true);
         zink_batch_resource_usage_set(&ctx->batch, res, zink_resource_access_is_write(access), false);
         res->obj->unordered_write = false;
      }
      util_dynarray_append(&ctx->di.bindless[1].resident, struct zink_bindless_descriptor *, bd);
      uint32_t h = is_buffer ? handle + ZINK_MAX_BINDLESS_HANDLES : handle;
      util_dynarray_append(&ctx->di.bindless[1].updates, uint32_t, h);
      if (zink_resource_access_is_write(access))
         res->obj->unordered_read = res->obj->unordered_write = false;
      else
         res->obj->unordered_read = false;
   } else {
      zero_bindless_descriptor(ctx, handle, is_buffer, true);
      util_dynarray_delete_unordered(&ctx->di.bindless[1].resident, struct zink_bindless_descriptor *, bd);
      unbind_shader_image_counts(ctx, res, false, false);
      unbind_shader_image_counts(ctx, res, true, false);
      res->bindless[1]--;
      for (unsigned i = 0; i < 2; i++) {
         if (!res->image_bind_count[i])
            check_for_layout_update(ctx, res, i);
      }
   }
   ctx->di.bindless_dirty[1] = true;
}

static void
zink_set_stencil_ref(struct pipe_context *pctx,
                     const struct pipe_stencil_ref ref)
{
   struct zink_context *ctx = zink_context(pctx);
   ctx->stencil_ref = ref;
   ctx->stencil_ref_changed = true;
}

static void
zink_set_clip_state(struct pipe_context *pctx,
                    const struct pipe_clip_state *pcs)
{
}

static void
zink_set_tess_state(struct pipe_context *pctx,
                    const float default_outer_level[4],
                    const float default_inner_level[2])
{
   struct zink_context *ctx = zink_context(pctx);
   memcpy(&ctx->default_inner_level, default_inner_level, sizeof(ctx->default_inner_level));
   memcpy(&ctx->default_outer_level, default_outer_level, sizeof(ctx->default_outer_level));
}

static void
zink_set_patch_vertices(struct pipe_context *pctx, uint8_t patch_vertices)
{
   struct zink_context *ctx = zink_context(pctx);
   if (zink_set_tcs_key_patches(ctx, patch_vertices)) {
      ctx->gfx_pipeline_state.dyn_state2.vertices_per_patch = patch_vertices;
      if (zink_screen(ctx->base.screen)->info.dynamic_state2_feats.extendedDynamicState2PatchControlPoints)
         VKCTX(CmdSetPatchControlPointsEXT)(ctx->batch.state->cmdbuf, patch_vertices);
      else
         ctx->gfx_pipeline_state.dirty = true;
   }
}

void
zink_update_fbfetch(struct zink_context *ctx)
{
   const bool had_fbfetch = ctx->di.fbfetch.imageLayout == VK_IMAGE_LAYOUT_GENERAL;
   if (!ctx->gfx_stages[MESA_SHADER_FRAGMENT] ||
       !ctx->gfx_stages[MESA_SHADER_FRAGMENT]->nir->info.fs.uses_fbfetch_output) {
      if (!had_fbfetch)
         return;
      ctx->rp_changed = true;
      zink_batch_no_rp(ctx);
      ctx->di.fbfetch.imageLayout = VK_IMAGE_LAYOUT_UNDEFINED;
      ctx->di.fbfetch.imageView = zink_screen(ctx->base.screen)->info.rb2_feats.nullDescriptor ?
                                  VK_NULL_HANDLE :
                                  zink_csurface(ctx->dummy_surface[0])->image_view;
      zink_context_invalidate_descriptor_state(ctx, MESA_SHADER_FRAGMENT, ZINK_DESCRIPTOR_TYPE_UBO, 0, 1);
      return;
   }

   bool changed = !had_fbfetch;
   if (ctx->fb_state.cbufs[0]) {
      VkImageView fbfetch = zink_csurface(ctx->fb_state.cbufs[0])->image_view;
      if (!fbfetch)
         /* swapchain image: retry later */
         return;
      changed |= fbfetch != ctx->di.fbfetch.imageView;
      ctx->di.fbfetch.imageView = zink_csurface(ctx->fb_state.cbufs[0])->image_view;

      bool fbfetch_ms = ctx->fb_state.cbufs[0]->texture->nr_samples > 1;
      if (zink_get_fs_key(ctx)->fbfetch_ms != fbfetch_ms)
         zink_set_fs_key(ctx)->fbfetch_ms = fbfetch_ms;
   }
   ctx->di.fbfetch.imageLayout = VK_IMAGE_LAYOUT_GENERAL;
   if (changed) {
      zink_context_invalidate_descriptor_state(ctx, MESA_SHADER_FRAGMENT, ZINK_DESCRIPTOR_TYPE_UBO, 0, 1);
      if (!had_fbfetch) {
         ctx->rp_changed = true;
         zink_batch_no_rp(ctx);
      }
   }
}

void
zink_update_vk_sample_locations(struct zink_context *ctx)
{
   if (ctx->gfx_pipeline_state.sample_locations_enabled && ctx->sample_locations_changed) {
      unsigned samples = ctx->gfx_pipeline_state.rast_samples + 1;
      unsigned idx = util_logbase2_ceil(MAX2(samples, 1));
      VkExtent2D grid_size = zink_screen(ctx->base.screen)->maxSampleLocationGridSize[idx];
 
      for (unsigned pixel = 0; pixel < grid_size.width * grid_size.height; pixel++) {
         for (unsigned sample = 0; sample < samples; sample++) {
            unsigned pixel_x = pixel % grid_size.width;
            unsigned pixel_y = pixel / grid_size.width;
            unsigned wi = pixel * samples + sample;
            unsigned ri = (pixel_y * grid_size.width + pixel_x % grid_size.width);
            ri = ri * samples + sample;
            ctx->vk_sample_locations[wi].x = (ctx->sample_locations[ri] & 0xf) / 16.0f;
            ctx->vk_sample_locations[wi].y = (16 - (ctx->sample_locations[ri] >> 4)) / 16.0f;
         }
      }
   }
}

static unsigned
find_rp_state(struct zink_context *ctx)
{
   bool found = false;
   struct set_entry *he = _mesa_set_search_or_add(&ctx->rendering_state_cache, &ctx->gfx_pipeline_state.rendering_info, &found);
   struct zink_rendering_info *info;
   if (found) {
      info = (void*)he->key;
      return info->id;
   }
   info = ralloc(ctx, struct zink_rendering_info);
   memcpy(info, &ctx->gfx_pipeline_state.rendering_info, sizeof(VkPipelineRenderingCreateInfo));
   info->id = ctx->rendering_state_cache.entries;
   he->key = info;
   return info->id;
}

static unsigned
begin_rendering(struct zink_context *ctx)
{
   unsigned clear_buffers = 0;
   ctx->gfx_pipeline_state.render_pass = NULL;
   zink_update_vk_sample_locations(ctx);
   zink_render_update_swapchain(ctx);
   bool has_depth = false;
   bool has_stencil = false;
   bool changed_layout = false;
   bool changed_size = false;
   if (ctx->rp_changed || ctx->rp_layout_changed || ctx->rp_loadop_changed) {
      /* init imageviews, base loadOp, formats */
      for (int i = 0; i < ctx->fb_state.nr_cbufs; i++) {
         struct zink_surface *surf = zink_csurface(ctx->fb_state.cbufs[i]);

         if (!surf || !zink_resource(surf->base.texture)->valid)
            ctx->dynamic_fb.attachments[i].loadOp = VK_ATTACHMENT_LOAD_OP_DONT_CARE;
         else
            ctx->dynamic_fb.attachments[i].loadOp = VK_ATTACHMENT_LOAD_OP_LOAD;
         ctx->gfx_pipeline_state.rendering_formats[i] = surf ? surf->info.format[0] : VK_FORMAT_R8G8B8A8_UNORM;
         /* use dummy fb size of 1024 if no surf exists */
         unsigned width = surf ? surf->base.texture->width0 : 1024;
         unsigned height = surf ? surf->base.texture->height0 : 1024;
         unsigned prev_width = ctx->dynamic_fb.info.renderArea.extent.width;
         unsigned prev_height = ctx->dynamic_fb.info.renderArea.extent.height;
         ctx->dynamic_fb.info.renderArea.extent.width = MIN2(ctx->dynamic_fb.info.renderArea.extent.width, width);
         ctx->dynamic_fb.info.renderArea.extent.height = MIN2(ctx->dynamic_fb.info.renderArea.extent.height, height);
         changed_size |= ctx->dynamic_fb.info.renderArea.extent.width != prev_width;
         changed_size |= ctx->dynamic_fb.info.renderArea.extent.height != prev_height;
      }

      /* unset depth and stencil info: reset below */
      VkImageLayout zlayout = ctx->dynamic_fb.info.pDepthAttachment ? ctx->dynamic_fb.info.pDepthAttachment->imageLayout : VK_IMAGE_LAYOUT_UNDEFINED;
      VkImageLayout slayout = ctx->dynamic_fb.info.pStencilAttachment ? ctx->dynamic_fb.info.pStencilAttachment->imageLayout : VK_IMAGE_LAYOUT_UNDEFINED;
      ctx->dynamic_fb.info.pDepthAttachment = NULL;
      ctx->gfx_pipeline_state.rendering_info.depthAttachmentFormat = VK_FORMAT_UNDEFINED;
      ctx->dynamic_fb.info.pStencilAttachment = NULL;
      ctx->gfx_pipeline_state.rendering_info.stencilAttachmentFormat = VK_FORMAT_UNDEFINED;

      if (ctx->fb_state.zsbuf) {
         struct zink_surface *surf = zink_csurface(ctx->fb_state.zsbuf);
         has_depth = util_format_has_depth(util_format_description(ctx->fb_state.zsbuf->format));
         has_stencil = util_format_has_stencil(util_format_description(ctx->fb_state.zsbuf->format));

         /* depth may or may not be used but init it anyway */
         if (zink_resource(surf->base.texture)->valid)
            ctx->dynamic_fb.attachments[PIPE_MAX_COLOR_BUFS].loadOp = VK_ATTACHMENT_LOAD_OP_LOAD;
         else
            ctx->dynamic_fb.attachments[PIPE_MAX_COLOR_BUFS].loadOp = VK_ATTACHMENT_LOAD_OP_DONT_CARE;

         /* stencil may or may not be used but init it anyway */
         ctx->dynamic_fb.attachments[PIPE_MAX_COLOR_BUFS+1].loadOp = ctx->dynamic_fb.attachments[PIPE_MAX_COLOR_BUFS].loadOp;

         if (has_depth) {
            ctx->dynamic_fb.info.pDepthAttachment = &ctx->dynamic_fb.attachments[PIPE_MAX_COLOR_BUFS];
            ctx->gfx_pipeline_state.rendering_info.depthAttachmentFormat = surf->info.format[0];
            /* stencil info only set for clears below */
         }
         if (has_stencil) {
            /* must be stencil-only */
            ctx->dynamic_fb.info.pStencilAttachment = &ctx->dynamic_fb.attachments[PIPE_MAX_COLOR_BUFS + 1];
            ctx->gfx_pipeline_state.rendering_info.stencilAttachmentFormat = surf->info.format[0];
         }
      } else {
         ctx->dynamic_fb.info.pDepthAttachment = NULL;
         ctx->gfx_pipeline_state.rendering_info.depthAttachmentFormat = VK_FORMAT_UNDEFINED;
      }
      if (zlayout != (ctx->dynamic_fb.info.pDepthAttachment ? ctx->dynamic_fb.info.pDepthAttachment->imageLayout : VK_IMAGE_LAYOUT_UNDEFINED))
         changed_layout = true;
      if (slayout != (ctx->dynamic_fb.info.pStencilAttachment ? ctx->dynamic_fb.info.pStencilAttachment->imageLayout : VK_IMAGE_LAYOUT_UNDEFINED))
         changed_layout = true;

      /* similar to begin_render_pass(), but just filling in VkRenderingInfo */
      for (int i = 0; i < ctx->fb_state.nr_cbufs; i++) {
         /* these are no-ops */
         if (!ctx->fb_state.cbufs[i] || !zink_fb_clear_enabled(ctx, i))
            continue;
         /* these need actual clear calls inside the rp */
         struct zink_framebuffer_clear_data *clear = zink_fb_clear_element(&ctx->fb_clears[i], 0);
         if (zink_fb_clear_needs_explicit(&ctx->fb_clears[i])) {
            clear_buffers |= (PIPE_CLEAR_COLOR0 << i);
            if (zink_fb_clear_count(&ctx->fb_clears[i]) < 2 ||
                zink_fb_clear_element_needs_explicit(clear))
               continue;
         }
         /* we now know there's one clear that can be done here */
         memcpy(&ctx->dynamic_fb.attachments[i].clearValue, &clear->color, sizeof(float) * 4);
         ctx->dynamic_fb.attachments[i].loadOp = VK_ATTACHMENT_LOAD_OP_CLEAR;
      }
      if (ctx->fb_state.zsbuf && zink_fb_clear_enabled(ctx, PIPE_MAX_COLOR_BUFS)) {
         struct zink_framebuffer_clear *fb_clear = &ctx->fb_clears[PIPE_MAX_COLOR_BUFS];
         struct zink_framebuffer_clear_data *clear = zink_fb_clear_element(fb_clear, 0);
         if (!zink_fb_clear_element_needs_explicit(clear)) {
            /* base zs clear info */
            ctx->dynamic_fb.attachments[PIPE_MAX_COLOR_BUFS].clearValue.depthStencil.depth = clear->zs.depth;
            ctx->dynamic_fb.attachments[PIPE_MAX_COLOR_BUFS].clearValue.depthStencil.stencil = clear->zs.stencil;
            /* always init separate stencil attachment */
            ctx->dynamic_fb.attachments[PIPE_MAX_COLOR_BUFS+1].clearValue.depthStencil.stencil = clear->zs.stencil;
            if ((zink_fb_clear_element(fb_clear, 0)->zs.bits & PIPE_CLEAR_DEPTH))
               /* initiate a depth clear */
               ctx->dynamic_fb.attachments[PIPE_MAX_COLOR_BUFS].loadOp = VK_ATTACHMENT_LOAD_OP_CLEAR;
            if ((zink_fb_clear_element(fb_clear, 0)->zs.bits & PIPE_CLEAR_STENCIL)) {
               /* use a stencil clear, also set stencil attachment */
               ctx->dynamic_fb.attachments[PIPE_MAX_COLOR_BUFS+1].loadOp = VK_ATTACHMENT_LOAD_OP_CLEAR;
            }
         }
         if (zink_fb_clear_needs_explicit(fb_clear)) {
            for (int j = !zink_fb_clear_element_needs_explicit(clear);
                 (clear_buffers & PIPE_CLEAR_DEPTHSTENCIL) != PIPE_CLEAR_DEPTHSTENCIL && j < zink_fb_clear_count(fb_clear);
                 j++)
               clear_buffers |= zink_fb_clear_element(fb_clear, j)->zs.bits;
         }
      }
      if (changed_size || changed_layout)
         ctx->rp_changed = true;
      ctx->rp_loadop_changed = false;
      ctx->rp_layout_changed = false;
   }
   /* validate zs VUs: attachment must be null or format must be valid */
   assert(!ctx->dynamic_fb.info.pDepthAttachment || ctx->gfx_pipeline_state.rendering_info.depthAttachmentFormat);
   assert(!ctx->dynamic_fb.info.pStencilAttachment || ctx->gfx_pipeline_state.rendering_info.stencilAttachmentFormat);

   if (!ctx->rp_changed && ctx->batch.in_rp)
      return 0;
   ctx->rp_changed = false;
   /* update pipeline info id for compatibility VUs */
   unsigned rp_state = find_rp_state(ctx);
   bool rp_changed = ctx->gfx_pipeline_state.rp_state != rp_state;
   if (!rp_changed && ctx->batch.in_rp)
      return 0;
   zink_batch_no_rp(ctx);
   for (int i = 0; i < ctx->fb_state.nr_cbufs; i++) {
      struct zink_surface *surf = zink_csurface(ctx->fb_state.cbufs[i]);
      VkImageView iv = zink_prep_fb_attachment(ctx, surf, i);
      if (!iv)
         /* dead swapchain */
         return 0;
      ctx->dynamic_fb.attachments[i].imageView = iv;
   }
   if (ctx->fb_state.zsbuf) {
      struct zink_surface *surf = zink_csurface(ctx->fb_state.zsbuf);
      VkImageView iv = zink_prep_fb_attachment(ctx, surf, ctx->fb_state.nr_cbufs);
      ctx->dynamic_fb.attachments[PIPE_MAX_COLOR_BUFS].imageView = iv;
      ctx->dynamic_fb.attachments[PIPE_MAX_COLOR_BUFS].imageLayout = zink_resource(surf->base.texture)->layout;
      ctx->dynamic_fb.attachments[PIPE_MAX_COLOR_BUFS+1].imageView = iv;
      ctx->dynamic_fb.attachments[PIPE_MAX_COLOR_BUFS+1].imageLayout = zink_resource(surf->base.texture)->layout;
   }
   ctx->gfx_pipeline_state.dirty |= rp_changed;
   ctx->gfx_pipeline_state.rp_state = rp_state;

   VKCTX(CmdBeginRendering)(ctx->batch.state->cmdbuf, &ctx->dynamic_fb.info);
   ctx->batch.in_rp = true;
   return clear_buffers;
}

void
zink_batch_rp(struct zink_context *ctx)
{
   assert(!(ctx->batch.in_rp && ctx->rp_changed));
   if (ctx->batch.in_rp && !ctx->rp_layout_changed)
      return;
   bool in_rp = ctx->batch.in_rp;
   if (!in_rp && ctx->void_clears) {
      union pipe_color_union color;
      color.f[0] = color.f[1] = color.f[2] = 0;
      color.f[3] = 1.0;
      ctx->base.clear(&ctx->base, ctx->void_clears, NULL, &color, 0, 0);
      ctx->void_clears = 0;
   }
   unsigned clear_buffers;
   /* use renderpass for multisample-to-singlesample or fbfetch:
    * - msrtss is TODO
    * - dynamic rendering doesn't have input attachments
    */
   if (!zink_screen(ctx->base.screen)->info.have_KHR_dynamic_rendering || ctx->transient_attachments || ctx->fbfetch_outputs)
      clear_buffers = zink_begin_render_pass(ctx);
   else
      clear_buffers = begin_rendering(ctx);
   assert(!ctx->rp_changed);
   if (in_rp || !ctx->batch.in_rp)
      return; //dead swapchain or continued renderpass
   if (ctx->render_condition.query)
      zink_start_conditional_render(ctx);
   zink_clear_framebuffer(ctx, clear_buffers);
}

void
zink_batch_no_rp(struct zink_context *ctx)
{
   if (!ctx->batch.in_rp)
      return;
   if (ctx->render_condition.query)
      zink_stop_conditional_render(ctx);
   if (ctx->gfx_pipeline_state.render_pass)
      zink_end_render_pass(ctx);
   else {
      VKCTX(CmdEndRendering)(ctx->batch.state->cmdbuf);
      ctx->batch.in_rp = false;
   }
   assert(!ctx->batch.in_rp);
}

ALWAYS_INLINE static void
update_res_sampler_layouts(struct zink_context *ctx, struct zink_resource *res)
{
   unsigned find = res->sampler_bind_count[0];
   for (unsigned i = 0; find && i < MESA_SHADER_COMPUTE; i++) {
      u_foreach_bit(slot, res->sampler_binds[i]) {
         /* only set layout, skip rest of update */
         if (ctx->di.descriptor_res[ZINK_DESCRIPTOR_TYPE_SAMPLER_VIEW][i][slot] == res)
            ctx->di.textures[i][slot].imageLayout = zink_descriptor_util_image_layout_eval(ctx, res, false);
         find--;
         if (!find) break;
      }
   }
}

VkImageView
zink_prep_fb_attachment(struct zink_context *ctx, struct zink_surface *surf, unsigned i)
{
   struct zink_resource *res;
   if (!surf || (i < ctx->fb_state.nr_cbufs && zink_use_dummy_attachments(ctx))) {
      surf = zink_csurface(ctx->dummy_surface[util_logbase2_ceil(ctx->fb_state.samples)]);
      res = zink_resource(surf->base.texture);
   } else {
      res = zink_resource(surf->base.texture);
      zink_batch_resource_usage_set(&ctx->batch, res, true, false);
   }

   VkAccessFlags access;
   VkPipelineStageFlags pipeline;
   if (zink_is_swapchain(res)) {
      if (!zink_kopper_acquire(ctx, res, UINT64_MAX))
         return VK_NULL_HANDLE;
      zink_surface_swapchain_update(ctx, surf);
      if (!i)
         zink_update_fbfetch(ctx);
   }
   VkImageLayout layout;
   if (ctx->gfx_pipeline_state.render_pass) {
      layout = zink_render_pass_attachment_get_barrier_info(&ctx->gfx_pipeline_state.render_pass->state.rts[i],
                                                            i < ctx->fb_state.nr_cbufs, &pipeline, &access);
   } else {
      struct zink_rt_attrib rt;
      if (i < ctx->fb_state.nr_cbufs)
         zink_init_color_attachment(ctx, i, &rt);
      else
         zink_init_zs_attachment(ctx, &rt);
      layout = zink_render_pass_attachment_get_barrier_info(&rt, i < ctx->fb_state.nr_cbufs, &pipeline, &access);
   }
   zink_screen(ctx->base.screen)->image_barrier(ctx, res, layout, access, pipeline);
   res->obj->unordered_read = res->obj->unordered_write = false;
   if (i == ctx->fb_state.nr_cbufs && res->sampler_bind_count[0])
      update_res_sampler_layouts(ctx, res);
   return surf->image_view;
}

static uint32_t
hash_rendering_state(const void *key)
{
   const VkPipelineRenderingCreateInfo *info = key;
   uint32_t hash = 0;
   /*
    uint32_t           colorAttachmentCount;
    const VkFormat*    pColorAttachmentFormats;
    VkFormat           depthAttachmentFormat;
    VkFormat           stencilAttachmentFormat;
    * this data is not optimally arranged, so it must be manually hashed
    */
   hash = XXH32(&info->colorAttachmentCount, sizeof(uint32_t), hash);
   hash = XXH32(&info->depthAttachmentFormat, sizeof(uint32_t), hash);
   hash = XXH32(&info->stencilAttachmentFormat, sizeof(VkFormat), hash);
   return XXH32(info->pColorAttachmentFormats, sizeof(VkFormat) * info->colorAttachmentCount, hash);
}

static bool
equals_rendering_state(const void *a, const void *b)
{
   const VkPipelineRenderingCreateInfo *ai = a;
   const VkPipelineRenderingCreateInfo *bi = b;
   return ai->colorAttachmentCount == bi->colorAttachmentCount &&
          ai->depthAttachmentFormat == bi->depthAttachmentFormat &&
          ai->stencilAttachmentFormat == bi->stencilAttachmentFormat &&
          !memcmp(ai->pColorAttachmentFormats, bi->pColorAttachmentFormats, sizeof(VkFormat) * ai->colorAttachmentCount);
}

static uint32_t
hash_framebuffer_imageless(const void *key)
{
   struct zink_framebuffer_state* s = (struct zink_framebuffer_state*)key;
   return _mesa_hash_data(key, offsetof(struct zink_framebuffer_state, infos) + sizeof(s->infos[0]) * s->num_attachments);
}

static bool
equals_framebuffer_imageless(const void *a, const void *b)
{
   struct zink_framebuffer_state *s = (struct zink_framebuffer_state*)a;
   return memcmp(a, b, offsetof(struct zink_framebuffer_state, infos) + sizeof(s->infos[0]) * s->num_attachments) == 0;
}

void
zink_init_vk_sample_locations(struct zink_context *ctx, VkSampleLocationsInfoEXT *loc)
{
   struct zink_screen *screen = zink_screen(ctx->base.screen);
   unsigned idx = util_logbase2_ceil(MAX2(ctx->gfx_pipeline_state.rast_samples + 1, 1));
   loc->sType = VK_STRUCTURE_TYPE_SAMPLE_LOCATIONS_INFO_EXT;
   loc->pNext = NULL;
   loc->sampleLocationsPerPixel = 1 << idx;
   loc->sampleLocationsCount = ctx->gfx_pipeline_state.rast_samples + 1;
   loc->sampleLocationGridSize = screen->maxSampleLocationGridSize[idx];
   loc->pSampleLocations = ctx->vk_sample_locations;
}

static void
zink_evaluate_depth_buffer(struct pipe_context *pctx)
{
   struct zink_context *ctx = zink_context(pctx);

   if (!ctx->fb_state.zsbuf)
      return;

   struct zink_resource *res = zink_resource(ctx->fb_state.zsbuf->texture);
   res->obj->needs_zs_evaluate = true;
   zink_init_vk_sample_locations(ctx, &res->obj->zs_evaluate);
   zink_batch_no_rp(ctx);
}

static void
sync_flush(struct zink_context *ctx, struct zink_batch_state *bs)
{
   if (zink_screen(ctx->base.screen)->threaded)
      util_queue_fence_wait(&bs->flush_completed);
}

static inline VkAccessFlags
get_access_flags_for_binding(struct zink_context *ctx, enum zink_descriptor_type type, gl_shader_stage stage, unsigned idx)
{
   VkAccessFlags flags = 0;
   switch (type) {
   case ZINK_DESCRIPTOR_TYPE_UBO:
      return VK_ACCESS_UNIFORM_READ_BIT;
   case ZINK_DESCRIPTOR_TYPE_SAMPLER_VIEW:
      return VK_ACCESS_SHADER_READ_BIT;
   case ZINK_DESCRIPTOR_TYPE_SSBO: {
      flags = VK_ACCESS_SHADER_READ_BIT;
      if (ctx->writable_ssbos[stage] & (1 << idx))
         flags |= VK_ACCESS_SHADER_WRITE_BIT;
      return flags;
   }
   case ZINK_DESCRIPTOR_TYPE_IMAGE: {
      struct zink_image_view *image_view = &ctx->image_views[stage][idx];
      if (image_view->base.access & PIPE_IMAGE_ACCESS_READ)
         flags |= VK_ACCESS_SHADER_READ_BIT;
      if (image_view->base.access & PIPE_IMAGE_ACCESS_WRITE)
         flags |= VK_ACCESS_SHADER_WRITE_BIT;
      return flags;
   }
   default:
      break;
   }
   unreachable("ACK");
   return 0;
}

static void
update_resource_refs_for_stage(struct zink_context *ctx, gl_shader_stage stage)
{
   struct zink_batch *batch = &ctx->batch;
   unsigned max_slot[] = {
      [ZINK_DESCRIPTOR_TYPE_UBO] = ctx->di.num_ubos[stage],
      [ZINK_DESCRIPTOR_TYPE_SAMPLER_VIEW] = ctx->di.num_samplers[stage],
      [ZINK_DESCRIPTOR_TYPE_SSBO] = ctx->di.num_ssbos[stage],
      [ZINK_DESCRIPTOR_TYPE_IMAGE] = ctx->di.num_images[stage]
   };
   for (unsigned i = 0; i < ZINK_DESCRIPTOR_TYPES; i++) {
      for (unsigned j = 0; j < max_slot[i]; j++) {
         if (ctx->di.descriptor_res[i][stage][j]) {
            struct zink_resource *res = ctx->di.descriptor_res[i][stage][j];
            if (!res)
               continue;
            bool is_buffer = res->obj->is_buffer;
            bool is_write = zink_resource_access_is_write(get_access_flags_for_binding(ctx, i, stage, j));
            zink_batch_resource_usage_set(batch, res, is_write, is_buffer);
            if (is_write || !res->obj->is_buffer)
               res->obj->unordered_read = res->obj->unordered_write = false;
            else
               res->obj->unordered_read = false;
         }
      }
   }
}

void
zink_update_descriptor_refs(struct zink_context *ctx, bool compute)
{
   struct zink_batch *batch = &ctx->batch;
   if (compute) {
      update_resource_refs_for_stage(ctx, MESA_SHADER_COMPUTE);
      if (ctx->curr_compute)
         zink_batch_reference_program(batch, &ctx->curr_compute->base);
   } else {
      for (unsigned i = 0; i < ZINK_GFX_SHADER_COUNT; i++)
         update_resource_refs_for_stage(ctx, i);
      unsigned vertex_buffers_enabled_mask = ctx->gfx_pipeline_state.vertex_buffers_enabled_mask;
      unsigned last_vbo = util_last_bit(vertex_buffers_enabled_mask);
      for (unsigned i = 0; i < last_vbo + 1; i++) {
         struct zink_resource *res = zink_resource(ctx->vertex_buffers[i].buffer.resource);
         if (res) {
            zink_batch_resource_usage_set(batch, res, false, true);
            res->obj->unordered_read = false;
         }
      }
      if (ctx->curr_program)
         zink_batch_reference_program(batch, &ctx->curr_program->base);
   }
   if (ctx->di.bindless_refs_dirty) {
      ctx->di.bindless_refs_dirty = false;
      for (unsigned i = 0; i < 2; i++) {
         util_dynarray_foreach(&ctx->di.bindless[i].resident, struct zink_bindless_descriptor*, bd) {
            struct zink_resource *res = zink_descriptor_surface_resource(&(*bd)->ds);
            zink_batch_resource_usage_set(&ctx->batch, res, (*bd)->access & PIPE_IMAGE_ACCESS_WRITE, res->obj->is_buffer);
            if ((*bd)->access & PIPE_IMAGE_ACCESS_WRITE || !res->obj->is_buffer)
               res->obj->unordered_read = res->obj->unordered_write = false;
            else
               res->obj->unordered_read = false;
         }
      }
   }
}

static void
reapply_color_write(struct zink_context *ctx)
{
   struct zink_screen *screen = zink_screen(ctx->base.screen);
   if (screen->info.have_EXT_color_write_enable) {
      const VkBool32 enables[PIPE_MAX_COLOR_BUFS] = {1, 1, 1, 1, 1, 1, 1, 1};
      const VkBool32 disables[PIPE_MAX_COLOR_BUFS] = {0};
      const unsigned max_att = MIN2(PIPE_MAX_COLOR_BUFS, screen->info.props.limits.maxColorAttachments);
      VKCTX(CmdSetColorWriteEnableEXT)(ctx->batch.state->cmdbuf, max_att, ctx->disable_color_writes ? disables : enables);
   }
   if (screen->info.have_EXT_extended_dynamic_state && ctx->dsa_state)
      VKCTX(CmdSetDepthWriteEnableEXT)(ctx->batch.state->cmdbuf, ctx->disable_color_writes ? VK_FALSE : ctx->dsa_state->hw_state.depth_write);
}

static void
stall(struct zink_context *ctx)
{
   struct zink_screen *screen = zink_screen(ctx->base.screen);
   sync_flush(ctx, zink_batch_state(ctx->last_fence));
   //zink_screen_timeline_wait(screen, ctx->last_fence->batch_id, PIPE_TIMEOUT_INFINITE);
   if (ctx->have_timelines)
      zink_screen_timeline_wait(screen, ctx->last_fence->batch_id, PIPE_TIMEOUT_INFINITE);
   else   
      zink_vkfence_wait(screen, ctx->last_fence, PIPE_TIMEOUT_INFINITE);

   zink_batch_reset_all(ctx);
}

static void
flush_batch(struct zink_context *ctx, bool sync)
{
   struct zink_batch *batch = &ctx->batch;
   if (ctx->clears_enabled)
      /* start rp to do all the clears */
      zink_batch_rp(ctx);
   bool conditional_render_active = ctx->render_condition.active;
   zink_stop_conditional_render(ctx);
   zink_batch_no_rp(ctx);
   zink_end_batch(ctx, batch);
   ctx->deferred_fence = NULL;

   if (sync)
      sync_flush(ctx, ctx->batch.state);

   if (ctx->batch.state->is_device_lost) {
      check_device_lost(ctx);
   } else {
      zink_start_batch(ctx, batch);
      if (zink_screen(ctx->base.screen)->info.have_EXT_transform_feedback && ctx->num_so_targets)
         ctx->dirty_so_targets = true;
      ctx->pipeline_changed[0] = ctx->pipeline_changed[1] = true;
      zink_select_draw_vbo(ctx);
      zink_select_launch_grid(ctx);

      if (ctx->oom_stall)
         stall(ctx);
      ctx->oom_flush = false;
      ctx->oom_stall = false;
      ctx->dd.bindless_bound = false;
      ctx->di.bindless_refs_dirty = true;
      ctx->sample_locations_changed = ctx->gfx_pipeline_state.sample_locations_enabled;
      if (zink_screen(ctx->base.screen)->info.dynamic_state2_feats.extendedDynamicState2PatchControlPoints)
         VKCTX(CmdSetPatchControlPointsEXT)(ctx->batch.state->cmdbuf, ctx->gfx_pipeline_state.dyn_state2.vertices_per_patch);
      if (conditional_render_active)
         zink_start_conditional_render(ctx);
      reapply_color_write(ctx);
   }
}

void
zink_flush_queue(struct zink_context *ctx)
{
   flush_batch(ctx, true);
}

static bool
rebind_fb_surface(struct zink_context *ctx, struct pipe_surface **surf, struct zink_resource *match_res)
{
   if (!*surf)
      return false;
   struct zink_resource *surf_res = zink_resource((*surf)->texture);
   if ((match_res == surf_res) || surf_res->obj != zink_csurface(*surf)->obj)
      return zink_rebind_ctx_surface(ctx, surf);
   return false;
}

static bool
rebind_fb_state(struct zink_context *ctx, struct zink_resource *match_res, bool from_set_fb)
{
   bool rebind = false;
   for (int i = 0; i < ctx->fb_state.nr_cbufs; i++)
      rebind |= rebind_fb_surface(ctx, &ctx->fb_state.cbufs[i], match_res);
   rebind |= rebind_fb_surface(ctx, &ctx->fb_state.zsbuf, match_res);
   return rebind;
}

static void
unbind_fb_surface(struct zink_context *ctx, struct pipe_surface *surf, unsigned idx, bool changed)
{
   ctx->dynamic_fb.attachments[idx].imageView = VK_NULL_HANDLE;
   if (!surf)
      return;
   struct zink_resource *res = zink_resource(surf->texture);
   if (changed) {
      ctx->rp_changed = true;
   }
   res->fb_bind_count--;
   unsigned feedback_loops = ctx->feedback_loops;
   if (ctx->feedback_loops & BITFIELD_BIT(idx)) {
      ctx->dynamic_fb.attachments[idx].imageLayout = VK_IMAGE_LAYOUT_COLOR_ATTACHMENT_OPTIMAL;
      ctx->rp_layout_changed = true;
   }
   ctx->feedback_loops &= ~BITFIELD_BIT(idx);
   if (feedback_loops != ctx->feedback_loops) {
      if (idx == PIPE_MAX_COLOR_BUFS && !zink_screen(ctx->base.screen)->driver_workarounds.always_feedback_loop_zs) {
         if (ctx->gfx_pipeline_state.feedback_loop_zs)
            ctx->gfx_pipeline_state.dirty = true;
         ctx->gfx_pipeline_state.feedback_loop_zs = false;
      } else if (idx < PIPE_MAX_COLOR_BUFS && !zink_screen(ctx->base.screen)->driver_workarounds.always_feedback_loop) {
         if (ctx->gfx_pipeline_state.feedback_loop)
            ctx->gfx_pipeline_state.dirty = true;
         ctx->gfx_pipeline_state.feedback_loop = false;
      }
   }
   res->fb_binds &= ~BITFIELD_BIT(idx);
   if (!res->fb_bind_count) {
      check_resource_for_batch_ref(ctx, res);
      if (res->sampler_bind_count[0]) {
         update_res_sampler_layouts(ctx, res);
         _mesa_set_add(ctx->need_barriers[0], res);
      }
   }
}

void
zink_set_color_write_enables(struct zink_context *ctx)
{
   bool disable_color_writes = ctx->rast_state && ctx->rast_state->base.rasterizer_discard && ctx->primitives_generated_active;
   if (ctx->disable_color_writes == disable_color_writes)
      return;
   /* flush all pending clears: these have already occurred */
   if (disable_color_writes && ctx->clears_enabled)
      zink_batch_rp(ctx);
   ctx->disable_color_writes = disable_color_writes;
   if (zink_screen(ctx->base.screen)->info.have_EXT_color_write_enable) {
      /* use dummy color buffers instead of the more sane option */
      zink_batch_no_rp(ctx);
      ctx->rp_changed = true;
      zink_update_framebuffer_state(ctx);
   } else {
      reapply_color_write(ctx);
   }
}

static void
zink_set_framebuffer_state(struct pipe_context *pctx,
                           const struct pipe_framebuffer_state *state)
{
   struct zink_context *ctx = zink_context(pctx);
   struct zink_screen *screen = zink_screen(pctx->screen);
   unsigned samples = state->nr_cbufs || state->zsbuf ? 0 : state->samples;
   unsigned w = ctx->fb_state.width;
   unsigned h = ctx->fb_state.height;
   unsigned layers = MAX2(zink_framebuffer_get_num_layers(state), 1);

   bool flush_clears = ctx->clears_enabled &&
                       (ctx->dynamic_fb.info.layerCount != layers ||
                        state->width != w || state->height != h);
   if (ctx->clears_enabled && !flush_clears) {
      for (int i = 0; i < ctx->fb_state.nr_cbufs; i++) {
         if (i >= state->nr_cbufs || !ctx->fb_state.cbufs[i] || !state->cbufs[i])
            flush_clears |= zink_fb_clear_enabled(ctx, i);
         else if (zink_fb_clear_enabled(ctx, i) && ctx->fb_state.cbufs[i] != state->cbufs[i]) {
            struct zink_surface *a = zink_csurface(ctx->fb_state.cbufs[i]);
            struct zink_surface *b = zink_csurface(state->cbufs[i]);
            if (a == b)
               continue;
            if (memcmp(&a->base.u.tex, &b->base.u.tex, sizeof(b->base.u.tex)) ||
                a->base.texture != b->base.texture)
               flush_clears = true;
            else if (a->base.format != b->base.format)
               zink_fb_clear_rewrite(ctx, i, a->base.format, b->base.format);
         }
      }
   }
   if (ctx->fb_state.zsbuf != state->zsbuf)
      flush_clears |= zink_fb_clear_enabled(ctx, PIPE_MAX_COLOR_BUFS);
   if (flush_clears)
      zink_batch_rp(ctx);
   for (int i = 0; i < ctx->fb_state.nr_cbufs; i++) {
      struct pipe_surface *psurf = ctx->fb_state.cbufs[i];
      if (i < state->nr_cbufs)
         ctx->rp_changed |= !!zink_transient_surface(psurf) != !!zink_transient_surface(state->cbufs[i]);
      unbind_fb_surface(ctx, psurf, i, i >= state->nr_cbufs || psurf != state->cbufs[i]);
      if (psurf && ctx->needs_present == zink_resource(psurf->texture))
         ctx->needs_present = NULL;
   }
   if (ctx->fb_state.zsbuf) {
      struct pipe_surface *psurf = ctx->fb_state.zsbuf;
      struct zink_resource *res = zink_resource(psurf->texture);
      bool changed = psurf != state->zsbuf;
      unbind_fb_surface(ctx, psurf, PIPE_MAX_COLOR_BUFS, changed);
      if (!changed)
         ctx->rp_changed |= !!zink_transient_surface(psurf) != !!zink_transient_surface(state->zsbuf);
      if (changed && unlikely(res->obj->needs_zs_evaluate))
         /* have to flush zs eval while the sample location data still exists,
          * so just throw some random barrier */
         zink_screen(ctx->base.screen)->image_barrier(ctx, res, VK_IMAGE_LAYOUT_SHADER_READ_ONLY_OPTIMAL,
                                     VK_ACCESS_SHADER_READ_BIT, VK_PIPELINE_STAGE_FRAGMENT_SHADER_BIT);
   }
   /* renderpass changes if the number or types of attachments change */
   ctx->rp_changed |= ctx->fb_state.nr_cbufs != state->nr_cbufs;
   ctx->rp_changed |= !!ctx->fb_state.zsbuf != !!state->zsbuf;
   if (ctx->fb_state.nr_cbufs != state->nr_cbufs)
      ctx->blend_state_changed |= screen->have_full_ds3;

   util_copy_framebuffer_state(&ctx->fb_state, state);
   zink_update_fbfetch(ctx);
   ctx->transient_attachments = 0;
   ctx->fb_layer_mismatch = 0;

   ctx->dynamic_fb.info.renderArea.offset.x = 0;
   ctx->dynamic_fb.info.renderArea.offset.y = 0;
   ctx->dynamic_fb.info.renderArea.extent.width = state->width;
   ctx->dynamic_fb.info.renderArea.extent.height = state->height;
   ctx->dynamic_fb.info.colorAttachmentCount = ctx->fb_state.nr_cbufs;
   ctx->rp_changed |= ctx->dynamic_fb.info.layerCount != layers;
   ctx->dynamic_fb.info.layerCount = layers;
   ctx->gfx_pipeline_state.rendering_info.colorAttachmentCount = ctx->fb_state.nr_cbufs;

   ctx->void_clears = 0;
   for (int i = 0; i < ctx->fb_state.nr_cbufs; i++) {
      struct pipe_surface *psurf = ctx->fb_state.cbufs[i];
      if (psurf) {
         struct zink_surface *transient = zink_transient_surface(psurf);
         if (transient)
            ctx->transient_attachments |= BITFIELD_BIT(i);
         if (!samples)
            samples = MAX3(transient ? transient->base.nr_samples : 1, psurf->texture->nr_samples, 1);
         struct zink_resource *res = zink_resource(psurf->texture);
         if (zink_csurface(psurf)->info.layerCount > layers)
            ctx->fb_layer_mismatch |= BITFIELD_BIT(i);
         if (res->modifiers) {
            assert(!ctx->needs_present || ctx->needs_present == res);
            ctx->needs_present = res;
         }
         if (res->obj->dt) {
            /* #6274 */
            if (!zink_screen(ctx->base.screen)->info.have_KHR_swapchain_mutable_format &&
                psurf->format != res->base.b.format) {
               static bool warned = false;
               if (!warned) {
                  mesa_loge("zink: SRGB framebuffer unsupported without KHR_swapchain_mutable_format");
                  warned = true;
               }
            }
         }
         res->fb_bind_count++;
         res->fb_binds |= BITFIELD_BIT(i);
         if (util_format_has_alpha1(psurf->format)) {
            if (!res->valid && !zink_fb_clear_full_exists(ctx, i))
               ctx->void_clears |= (PIPE_CLEAR_COLOR0 << i);
         }
      }
   }
   unsigned depth_bias_scale_factor = ctx->depth_bias_scale_factor;
   if (ctx->fb_state.zsbuf) {
      struct pipe_surface *psurf = ctx->fb_state.zsbuf;
      struct zink_surface *transient = zink_transient_surface(psurf);
      if (transient)
         ctx->transient_attachments |= BITFIELD_BIT(PIPE_MAX_COLOR_BUFS);
      if (!samples)
         samples = MAX3(transient ? transient->base.nr_samples : 1, psurf->texture->nr_samples, 1);
      if (zink_csurface(psurf)->info.layerCount > layers)
         ctx->fb_layer_mismatch |= BITFIELD_BIT(PIPE_MAX_COLOR_BUFS);
      zink_resource(psurf->texture)->fb_bind_count++;
      zink_resource(psurf->texture)->fb_binds |= BITFIELD_BIT(PIPE_MAX_COLOR_BUFS);
      switch (psurf->format) {
      case PIPE_FORMAT_Z16_UNORM:
      case PIPE_FORMAT_Z16_UNORM_S8_UINT:
         ctx->depth_bias_scale_factor = zink_screen(ctx->base.screen)->driver_workarounds.z16_unscaled_bias;
         break;
      case PIPE_FORMAT_Z24X8_UNORM:
      case PIPE_FORMAT_Z24_UNORM_S8_UINT:
      case PIPE_FORMAT_X24S8_UINT:
      case PIPE_FORMAT_X8Z24_UNORM:
         ctx->depth_bias_scale_factor = zink_screen(ctx->base.screen)->driver_workarounds.z24_unscaled_bias;
         break;
      case PIPE_FORMAT_Z32_FLOAT:
      case PIPE_FORMAT_Z32_FLOAT_S8X24_UINT:
      case PIPE_FORMAT_Z32_UNORM:
         ctx->depth_bias_scale_factor = 1<<23;
         break;
      default:
         ctx->depth_bias_scale_factor = 0;
      }
   } else {
      ctx->depth_bias_scale_factor = 0;
   }
   if (depth_bias_scale_factor != ctx->depth_bias_scale_factor &&
       ctx->rast_state && ctx->rast_state->base.offset_units_unscaled)
      ctx->rast_state_changed = true;
   rebind_fb_state(ctx, NULL, true);
   ctx->fb_state.samples = MAX2(samples, 1);
   zink_update_framebuffer_state(ctx);
   if (ctx->fb_state.width != w || ctx->fb_state.height != h)
      ctx->scissor_changed = true;

   uint8_t rast_samples = ctx->fb_state.samples - 1;
   if (rast_samples != ctx->gfx_pipeline_state.rast_samples)
      zink_update_fs_key_samples(ctx);
   if (ctx->gfx_pipeline_state.rast_samples != rast_samples) {
      ctx->sample_locations_changed |= ctx->gfx_pipeline_state.sample_locations_enabled;
      if (screen->have_full_ds3)
         ctx->sample_mask_changed = true;
      else
         ctx->gfx_pipeline_state.dirty = true;
   }
   ctx->gfx_pipeline_state.rast_samples = rast_samples;

   /* need to ensure we start a new rp on next draw */
   zink_batch_no_rp(ctx);
   /* this is an ideal time to oom flush since it won't split a renderpass */
   if (ctx->oom_flush)
      flush_batch(ctx, false);
}

static void
zink_set_blend_color(struct pipe_context *pctx,
                     const struct pipe_blend_color *color)
{
   struct zink_context *ctx = zink_context(pctx);
   memcpy(ctx->blend_constants, color->color, sizeof(float) * 4);
}

static void
zink_set_sample_mask(struct pipe_context *pctx, unsigned sample_mask)
{
   struct zink_context *ctx = zink_context(pctx);
   ctx->gfx_pipeline_state.sample_mask = sample_mask;
   if (zink_screen(pctx->screen)->have_full_ds3)
      ctx->sample_mask_changed = true;
   else
      ctx->gfx_pipeline_state.dirty = true;
}

static void
zink_set_min_samples(struct pipe_context *pctx, unsigned min_samples)
{
   struct zink_context *ctx = zink_context(pctx);
   ctx->gfx_pipeline_state.min_samples = min_samples - 1;
   ctx->gfx_pipeline_state.dirty = true;
}

static void
zink_set_sample_locations(struct pipe_context *pctx, size_t size, const uint8_t *locations)
{
   struct zink_context *ctx = zink_context(pctx);

   ctx->gfx_pipeline_state.sample_locations_enabled = size && locations;
   ctx->sample_locations_changed = ctx->gfx_pipeline_state.sample_locations_enabled;
   if (size > sizeof(ctx->sample_locations))
      size = sizeof(ctx->sample_locations);

   if (locations)
      memcpy(ctx->sample_locations, locations, size);
}

static VkAccessFlags
access_src_flags(VkImageLayout layout)
{
   switch (layout) {
   case VK_IMAGE_LAYOUT_UNDEFINED:
      return 0;

   case VK_IMAGE_LAYOUT_GENERAL:
      return VK_ACCESS_TRANSFER_READ_BIT | VK_ACCESS_TRANSFER_WRITE_BIT;

   case VK_IMAGE_LAYOUT_COLOR_ATTACHMENT_OPTIMAL:
   case VK_IMAGE_LAYOUT_ATTACHMENT_FEEDBACK_LOOP_OPTIMAL_EXT:
      return VK_ACCESS_COLOR_ATTACHMENT_READ_BIT;
   case VK_IMAGE_LAYOUT_DEPTH_STENCIL_ATTACHMENT_OPTIMAL:
      return VK_ACCESS_DEPTH_STENCIL_ATTACHMENT_READ_BIT;

   case VK_IMAGE_LAYOUT_DEPTH_STENCIL_READ_ONLY_OPTIMAL:
   case VK_IMAGE_LAYOUT_SHADER_READ_ONLY_OPTIMAL:
      return VK_ACCESS_SHADER_READ_BIT;

   case VK_IMAGE_LAYOUT_TRANSFER_SRC_OPTIMAL:
      return VK_ACCESS_TRANSFER_READ_BIT;

   case VK_IMAGE_LAYOUT_TRANSFER_DST_OPTIMAL:
      return VK_ACCESS_TRANSFER_WRITE_BIT;

   case VK_IMAGE_LAYOUT_PREINITIALIZED:
      return VK_ACCESS_HOST_WRITE_BIT;

   case VK_IMAGE_LAYOUT_PRESENT_SRC_KHR:
      return 0;

   default:
      unreachable("unexpected layout");
   }
}

static VkAccessFlags
access_dst_flags(VkImageLayout layout)
{
   switch (layout) {
   case VK_IMAGE_LAYOUT_UNDEFINED:
      return 0;

   case VK_IMAGE_LAYOUT_GENERAL:
      return VK_ACCESS_TRANSFER_READ_BIT | VK_ACCESS_TRANSFER_WRITE_BIT;

   case VK_IMAGE_LAYOUT_COLOR_ATTACHMENT_OPTIMAL:
   case VK_IMAGE_LAYOUT_ATTACHMENT_FEEDBACK_LOOP_OPTIMAL_EXT:
      return VK_ACCESS_COLOR_ATTACHMENT_WRITE_BIT;
   case VK_IMAGE_LAYOUT_DEPTH_STENCIL_ATTACHMENT_OPTIMAL:
      return VK_ACCESS_DEPTH_STENCIL_ATTACHMENT_WRITE_BIT;

   case VK_IMAGE_LAYOUT_SHADER_READ_ONLY_OPTIMAL:
      return VK_ACCESS_SHADER_READ_BIT;

   case VK_IMAGE_LAYOUT_TRANSFER_SRC_OPTIMAL:
      return VK_ACCESS_TRANSFER_READ_BIT;

   case VK_IMAGE_LAYOUT_DEPTH_STENCIL_READ_ONLY_OPTIMAL:
      return VK_ACCESS_SHADER_READ_BIT;

   case VK_IMAGE_LAYOUT_TRANSFER_DST_OPTIMAL:
      return VK_ACCESS_TRANSFER_WRITE_BIT;

   case VK_IMAGE_LAYOUT_PRESENT_SRC_KHR:
      return 0;

   default:
      unreachable("unexpected layout");
   }
}

static VkPipelineStageFlags
pipeline_dst_stage(VkImageLayout layout)
{
   switch (layout) {
   case VK_IMAGE_LAYOUT_COLOR_ATTACHMENT_OPTIMAL:
      return VK_PIPELINE_STAGE_COLOR_ATTACHMENT_OUTPUT_BIT;
   case VK_IMAGE_LAYOUT_DEPTH_STENCIL_ATTACHMENT_OPTIMAL:
      return VK_PIPELINE_STAGE_LATE_FRAGMENT_TESTS_BIT;

   case VK_IMAGE_LAYOUT_TRANSFER_SRC_OPTIMAL:
      return VK_PIPELINE_STAGE_TRANSFER_BIT;
   case VK_IMAGE_LAYOUT_TRANSFER_DST_OPTIMAL:
      return VK_PIPELINE_STAGE_TRANSFER_BIT;

   case VK_IMAGE_LAYOUT_GENERAL:
      return VK_PIPELINE_STAGE_ALL_COMMANDS_BIT;

   case VK_IMAGE_LAYOUT_SHADER_READ_ONLY_OPTIMAL:
   case VK_IMAGE_LAYOUT_DEPTH_STENCIL_READ_ONLY_OPTIMAL:
      return VK_PIPELINE_STAGE_FRAGMENT_SHADER_BIT;

   default:
      return VK_PIPELINE_STAGE_BOTTOM_OF_PIPE_BIT;
   }
}

#define ALL_READ_ACCESS_FLAGS \
    (VK_ACCESS_INDIRECT_COMMAND_READ_BIT | \
    VK_ACCESS_INDEX_READ_BIT | \
    VK_ACCESS_VERTEX_ATTRIBUTE_READ_BIT | \
    VK_ACCESS_UNIFORM_READ_BIT | \
    VK_ACCESS_INPUT_ATTACHMENT_READ_BIT | \
    VK_ACCESS_SHADER_READ_BIT | \
    VK_ACCESS_COLOR_ATTACHMENT_READ_BIT | \
    VK_ACCESS_DEPTH_STENCIL_ATTACHMENT_READ_BIT | \
    VK_ACCESS_TRANSFER_READ_BIT |\
    VK_ACCESS_HOST_READ_BIT |\
    VK_ACCESS_MEMORY_READ_BIT |\
    VK_ACCESS_TRANSFORM_FEEDBACK_COUNTER_READ_BIT_EXT |\
    VK_ACCESS_CONDITIONAL_RENDERING_READ_BIT_EXT |\
    VK_ACCESS_COLOR_ATTACHMENT_READ_NONCOHERENT_BIT_EXT |\
    VK_ACCESS_ACCELERATION_STRUCTURE_READ_BIT_KHR |\
    VK_ACCESS_FRAGMENT_SHADING_RATE_ATTACHMENT_READ_BIT_KHR |\
    VK_ACCESS_FRAGMENT_DENSITY_MAP_READ_BIT_EXT |\
    VK_ACCESS_COMMAND_PREPROCESS_READ_BIT_NV |\
    VK_ACCESS_ACCELERATION_STRUCTURE_READ_BIT_KHR |\
    VK_ACCESS_ACCELERATION_STRUCTURE_WRITE_BIT_KHR)


bool
zink_resource_access_is_write(VkAccessFlags flags)
{
   return (flags & ALL_READ_ACCESS_FLAGS) != flags;
}

bool
zink_resource_image_needs_barrier(struct zink_resource *res, VkImageLayout new_layout, VkAccessFlags flags, VkPipelineStageFlags pipeline)
{
   if (!pipeline)
      pipeline = pipeline_dst_stage(new_layout);
   if (!flags)
      flags = access_dst_flags(new_layout);
   return res->layout != new_layout || (res->obj->access_stage & pipeline) != pipeline ||
          (res->obj->access & flags) != flags ||
          zink_resource_access_is_write(res->obj->access) ||
          zink_resource_access_is_write(flags);
}

bool
zink_resource_image_barrier_init(VkImageMemoryBarrier *imb, struct zink_resource *res, VkImageLayout new_layout, VkAccessFlags flags, VkPipelineStageFlags pipeline)
{
   if (!pipeline)
      pipeline = pipeline_dst_stage(new_layout);
   if (!flags)
      flags = access_dst_flags(new_layout);

   VkImageSubresourceRange isr = {
      res->aspect,
      0, VK_REMAINING_MIP_LEVELS,
      0, VK_REMAINING_ARRAY_LAYERS
   };
   *imb = (VkImageMemoryBarrier){
      VK_STRUCTURE_TYPE_IMAGE_MEMORY_BARRIER,
      NULL,
      res->obj->access ? res->obj->access : access_src_flags(res->layout),
      flags,
      res->layout,
      new_layout,
      VK_QUEUE_FAMILY_IGNORED,
      VK_QUEUE_FAMILY_IGNORED,
      res->obj->image,
      isr
   };
   return res->obj->needs_zs_evaluate || zink_resource_image_needs_barrier(res, new_layout, flags, pipeline);
}

static bool
zink_resource_image_barrier2_init(VkImageMemoryBarrier2 *imb, struct zink_resource *res, VkImageLayout new_layout, VkAccessFlags flags, VkPipelineStageFlags pipeline)
{
   if (!pipeline)
      pipeline = pipeline_dst_stage(new_layout);
   if (!flags)
      flags = access_dst_flags(new_layout);

   VkImageSubresourceRange isr = {
      res->aspect,
      0, VK_REMAINING_MIP_LEVELS,
      0, VK_REMAINING_ARRAY_LAYERS
   };
   *imb = (VkImageMemoryBarrier2){
      VK_STRUCTURE_TYPE_IMAGE_MEMORY_BARRIER_2,
      NULL,
      res->obj->access_stage ? res->obj->access_stage : VK_PIPELINE_STAGE_TOP_OF_PIPE_BIT,
      res->obj->access ? res->obj->access : access_src_flags(res->layout),
      pipeline,
      flags,
      res->layout,
      new_layout,
      VK_QUEUE_FAMILY_IGNORED,
      VK_QUEUE_FAMILY_IGNORED,
      res->obj->image,
      isr
   };
   return res->obj->needs_zs_evaluate || zink_resource_image_needs_barrier(res, new_layout, flags, pipeline);
}

static inline bool
is_shader_pipline_stage(VkPipelineStageFlags pipeline)
{
   return pipeline & GFX_SHADER_BITS;
}

static void
resource_check_defer_buffer_barrier(struct zink_context *ctx, struct zink_resource *res, VkPipelineStageFlags pipeline)
{
   assert(res->obj->is_buffer);
   if (res->bind_count[0] - res->so_bind_count > 0) {
      if ((res->obj->is_buffer && res->vbo_bind_mask && !(pipeline & VK_PIPELINE_STAGE_VERTEX_INPUT_BIT)) ||
          ((!res->obj->is_buffer || util_bitcount(res->vbo_bind_mask) != res->bind_count[0]) && !is_shader_pipline_stage(pipeline)))
         /* gfx rebind */
         _mesa_set_add(ctx->need_barriers[0], res);
   }
   if (res->bind_count[1] && !(pipeline & VK_PIPELINE_STAGE_COMPUTE_SHADER_BIT))
      /* compute rebind */
      _mesa_set_add(ctx->need_barriers[1], res);
}

static inline bool
unordered_res_exec(const struct zink_context *ctx, const struct zink_resource *res, bool is_write)
{
   /* if all usage is unordered, keep unordered */
   if (res->obj->unordered_read && res->obj->unordered_write)
      return true;
   /* if testing write access but have any ordered read access, cannot promote */
   if (is_write && zink_batch_usage_matches(res->obj->bo->reads, ctx->batch.state) && !res->obj->unordered_read)
      return false;
   /* if write access is unordered or nonexistent, always promote */
   return res->obj->unordered_write || !zink_batch_usage_matches(res->obj->bo->writes, ctx->batch.state);
}

VkCommandBuffer
zink_get_cmdbuf(struct zink_context *ctx, struct zink_resource *src, struct zink_resource *dst)
{
   bool unordered_exec = (zink_debug & ZINK_DEBUG_NOREORDER) == 0;
   if (src)
      unordered_exec &= unordered_res_exec(ctx, src, false);
   if (dst)
      unordered_exec &= unordered_res_exec(ctx, dst, true);
   if (src)
      src->obj->unordered_read = unordered_exec;
   if (dst)
      dst->obj->unordered_write = unordered_exec;
   if (unordered_exec) {
      ctx->batch.state->has_barriers = true;
      return ctx->batch.state->barrier_cmdbuf;
   }
   zink_batch_no_rp(ctx);
   return ctx->batch.state->cmdbuf;
}

static void
resource_check_defer_image_barrier(struct zink_context *ctx, struct zink_resource *res, VkImageLayout layout, VkPipelineStageFlags pipeline)
{
   assert(!res->obj->is_buffer);

   bool is_compute = pipeline == VK_PIPELINE_STAGE_COMPUTE_SHADER_BIT;
   /* if this is a non-shader barrier and there are binds, always queue a shader barrier */
   bool is_shader = is_shader_pipline_stage(pipeline);
   if ((is_shader || !res->bind_count[is_compute]) &&
       /* if no layout change is needed between gfx and compute, do nothing */
       !res->bind_count[!is_compute] && (!is_compute || !res->fb_bind_count))
      return;

   if (res->bind_count[!is_compute] && is_shader) {
      /* if the layout is the same between gfx and compute, do nothing */
      if (layout == zink_descriptor_util_image_layout_eval(ctx, res, !is_compute))
         return;
   }
   /* queue a layout change if a layout change will be needed */
   if (res->bind_count[!is_compute])
      _mesa_set_add(ctx->need_barriers[!is_compute], res);
   /* also queue a layout change if this is a non-shader layout */
   if (res->bind_count[is_compute] && !is_shader)
      _mesa_set_add(ctx->need_barriers[is_compute], res);
}

void
zink_resource_image_barrier(struct zink_context *ctx, struct zink_resource *res,
                      VkImageLayout new_layout, VkAccessFlags flags, VkPipelineStageFlags pipeline)
{
   VkImageMemoryBarrier imb;
   if (!pipeline)
      pipeline = pipeline_dst_stage(new_layout);

   if (!zink_resource_image_barrier_init(&imb, res, new_layout, flags, pipeline))
      return;
   /* only barrier if we're changing layout or doing something besides read -> read */
   bool is_write = zink_resource_access_is_write(imb.dstAccessMask);
   VkCommandBuffer cmdbuf = is_write ? zink_get_cmdbuf(ctx, NULL, res) : zink_get_cmdbuf(ctx, res, NULL);
   assert(new_layout);
   if (!res->obj->access_stage)
      imb.srcAccessMask = 0;
   if (res->obj->needs_zs_evaluate)
      imb.pNext = &res->obj->zs_evaluate;
   res->obj->needs_zs_evaluate = false;
   if (res->dmabuf_acquire) {
      imb.srcQueueFamilyIndex = VK_QUEUE_FAMILY_FOREIGN_EXT;
      imb.dstQueueFamilyIndex = zink_screen(ctx->base.screen)->gfx_queue;
      res->dmabuf_acquire = false;
   }
   VKCTX(CmdPipelineBarrier)(
      cmdbuf,
      res->obj->access_stage ? res->obj->access_stage : VK_PIPELINE_STAGE_TOP_OF_PIPE_BIT,
      pipeline,
      0,
      0, NULL,
      0, NULL,
      1, &imb
   );

   resource_check_defer_image_barrier(ctx, res, new_layout, pipeline);

   res->obj->access = imb.dstAccessMask;
   res->obj->access_stage = pipeline;
   res->layout = new_layout;
}

void
zink_resource_image_barrier2(struct zink_context *ctx, struct zink_resource *res, VkImageLayout new_layout, VkAccessFlags flags, VkPipelineStageFlags pipeline)
{
   VkImageMemoryBarrier2 imb;
   if (!pipeline)
      pipeline = pipeline_dst_stage(new_layout);

   if (!zink_resource_image_barrier2_init(&imb, res, new_layout, flags, pipeline))
      return;
   /* only barrier if we're changing layout or doing something besides read -> read */
   bool is_write = zink_resource_access_is_write(imb.dstAccessMask);
   VkCommandBuffer cmdbuf = is_write ? zink_get_cmdbuf(ctx, NULL, res) : zink_get_cmdbuf(ctx, res, NULL);
   assert(new_layout);
   if (!res->obj->access_stage)
      imb.srcAccessMask = 0;
   if (res->obj->needs_zs_evaluate)
      imb.pNext = &res->obj->zs_evaluate;
   res->obj->needs_zs_evaluate = false;
   if (res->dmabuf_acquire) {
      imb.srcQueueFamilyIndex = VK_QUEUE_FAMILY_FOREIGN_EXT;
      imb.dstQueueFamilyIndex = zink_screen(ctx->base.screen)->gfx_queue;
      res->dmabuf_acquire = false;
   }
   VkDependencyInfo dep = {
      VK_STRUCTURE_TYPE_DEPENDENCY_INFO,
      NULL,
      0,
      0,
      NULL,
      0,
      NULL,
      1,
      &imb
   };
   VKCTX(CmdPipelineBarrier2)(cmdbuf, &dep);

   resource_check_defer_image_barrier(ctx, res, new_layout, pipeline);

   res->obj->access = imb.dstAccessMask;
   res->obj->access_stage = pipeline;
   res->layout = new_layout;
}


VkPipelineStageFlags
zink_pipeline_flags_from_stage(VkShaderStageFlagBits stage)
{
   switch (stage) {
   case VK_SHADER_STAGE_VERTEX_BIT:
      return VK_PIPELINE_STAGE_VERTEX_SHADER_BIT;
   case VK_SHADER_STAGE_FRAGMENT_BIT:
      return VK_PIPELINE_STAGE_FRAGMENT_SHADER_BIT;
   case VK_SHADER_STAGE_GEOMETRY_BIT:
      return VK_PIPELINE_STAGE_GEOMETRY_SHADER_BIT;
   case VK_SHADER_STAGE_TESSELLATION_CONTROL_BIT:
      return VK_PIPELINE_STAGE_TESSELLATION_CONTROL_SHADER_BIT;
   case VK_SHADER_STAGE_TESSELLATION_EVALUATION_BIT:
      return VK_PIPELINE_STAGE_TESSELLATION_EVALUATION_SHADER_BIT;
   case VK_SHADER_STAGE_COMPUTE_BIT:
      return VK_PIPELINE_STAGE_COMPUTE_SHADER_BIT;
   default:
      unreachable("unknown shader stage bit");
   }
}

ALWAYS_INLINE static VkPipelineStageFlags
pipeline_access_stage(VkAccessFlags flags)
{
   if (flags & (VK_ACCESS_UNIFORM_READ_BIT |
                VK_ACCESS_SHADER_READ_BIT |
                VK_ACCESS_SHADER_WRITE_BIT))
      return VK_PIPELINE_STAGE_TASK_SHADER_BIT_NV |
             VK_PIPELINE_STAGE_MESH_SHADER_BIT_NV |
             VK_PIPELINE_STAGE_RAY_TRACING_SHADER_BIT_KHR |
             VK_PIPELINE_STAGE_VERTEX_SHADER_BIT |
             VK_PIPELINE_STAGE_TESSELLATION_CONTROL_SHADER_BIT |
             VK_PIPELINE_STAGE_TESSELLATION_EVALUATION_SHADER_BIT |
             VK_PIPELINE_STAGE_GEOMETRY_SHADER_BIT |
             VK_PIPELINE_STAGE_FRAGMENT_SHADER_BIT |
             VK_PIPELINE_STAGE_COMPUTE_SHADER_BIT;
   return VK_PIPELINE_STAGE_TRANSFER_BIT;
}

ALWAYS_INLINE static bool
zink_resource_buffer_needs_barrier(struct zink_resource *res, VkAccessFlags flags, VkPipelineStageFlags pipeline)
{
   if (!res->obj->access || !res->obj->access_stage)
      return true;
   if (!pipeline)
      pipeline = pipeline_access_stage(flags);
   return zink_resource_access_is_write(res->obj->access) ||
          zink_resource_access_is_write(flags) ||
          (res->obj->access_stage & pipeline) != pipeline ||
          (res->obj->access & flags) != flags;
}

void
zink_resource_buffer_barrier(struct zink_context *ctx, struct zink_resource *res, VkAccessFlags flags, VkPipelineStageFlags pipeline)
{
   VkMemoryBarrier bmb;
   if (!pipeline)
      pipeline = pipeline_access_stage(flags);
   if (!zink_resource_buffer_needs_barrier(res, flags, pipeline))
      return;

   bmb.sType = VK_STRUCTURE_TYPE_MEMORY_BARRIER;
   bmb.pNext = NULL;
   bmb.srcAccessMask = res->obj->access;
   bmb.dstAccessMask = flags;
   if (!res->obj->access_stage)
      bmb.srcAccessMask = 0;
   bool is_write = zink_resource_access_is_write(flags);
   VkCommandBuffer cmdbuf = is_write ? zink_get_cmdbuf(ctx, NULL, res) : zink_get_cmdbuf(ctx, res, NULL);
   /* only barrier if we're changing layout or doing something besides read -> read */
   VKCTX(CmdPipelineBarrier)(
      cmdbuf,
      res->obj->access_stage ? res->obj->access_stage : pipeline_access_stage(res->obj->access),
      pipeline,
      0,
      1, &bmb,
      0, NULL,
      0, NULL
   );

   resource_check_defer_buffer_barrier(ctx, res, pipeline);

   res->obj->access = bmb.dstAccessMask;
   res->obj->access_stage = pipeline;
}

void
zink_resource_buffer_barrier2(struct zink_context *ctx, struct zink_resource *res, VkAccessFlags flags, VkPipelineStageFlags pipeline)
{
   VkMemoryBarrier2 bmb;
   if (!pipeline)
      pipeline = pipeline_access_stage(flags);
   if (!zink_resource_buffer_needs_barrier(res, flags, pipeline))
      return;
   bmb.sType = VK_STRUCTURE_TYPE_MEMORY_BARRIER_2;
   bmb.pNext = NULL;
   bmb.srcStageMask = res->obj->access_stage ? res->obj->access_stage : pipeline_access_stage(res->obj->access);
   bmb.srcAccessMask = res->obj->access;
   bmb.dstStageMask = pipeline;
   bmb.dstAccessMask = flags;
   if (!res->obj->access_stage)
      bmb.srcAccessMask = 0;
   bool is_write = zink_resource_access_is_write(flags);
   VkCommandBuffer cmdbuf = is_write ? zink_get_cmdbuf(ctx, NULL, res) : zink_get_cmdbuf(ctx, res, NULL);
   VkDependencyInfo dep = {
      VK_STRUCTURE_TYPE_DEPENDENCY_INFO,
      NULL,
      0,
      1,
      &bmb,
      0,
      NULL,
      0,
      NULL
   };
   /* only barrier if we're changing layout or doing something besides read -> read */
   VKCTX(CmdPipelineBarrier2)(cmdbuf, &dep);

   resource_check_defer_buffer_barrier(ctx, res, pipeline);

   res->obj->access = bmb.dstAccessMask;
   res->obj->access_stage = pipeline;
}

bool
zink_resource_needs_barrier(struct zink_resource *res, VkImageLayout layout, VkAccessFlags flags, VkPipelineStageFlags pipeline)
{
   if (res->base.b.target == PIPE_BUFFER)
      return zink_resource_buffer_needs_barrier(res, flags, pipeline);
   return zink_resource_image_needs_barrier(res, layout, flags, pipeline);
}

static void
zink_flush(struct pipe_context *pctx,
           struct pipe_fence_handle **pfence,
           unsigned flags)
{
   struct zink_context *ctx = zink_context(pctx);
   bool deferred = flags & PIPE_FLUSH_DEFERRED;
   bool deferred_fence = false;
   struct zink_batch *batch = &ctx->batch;
   struct zink_fence *fence = NULL;
   struct zink_screen *screen = zink_screen(ctx->base.screen);
   unsigned submit_count = 0;
   VkSemaphore export_sem = VK_NULL_HANDLE;

   /* triggering clears will force has_work */
   if (!deferred && ctx->clears_enabled)
      /* start rp to do all the clears */
      zink_batch_rp(ctx);

   if (ctx->needs_present && (flags & PIPE_FLUSH_END_OF_FRAME)) {
      if (ctx->needs_present->obj->image)
         zink_screen(ctx->base.screen)->image_barrier(ctx, ctx->needs_present, VK_IMAGE_LAYOUT_PRESENT_SRC_KHR, 0, VK_PIPELINE_STAGE_BOTTOM_OF_PIPE_BIT);
      ctx->needs_present = NULL;
   }

   if (flags & PIPE_FLUSH_FENCE_FD) {
      assert(!deferred && pfence);
      const VkExportSemaphoreCreateInfo esci = {
         .sType = VK_STRUCTURE_TYPE_EXPORT_SEMAPHORE_CREATE_INFO,
         .handleTypes = VK_EXTERNAL_SEMAPHORE_HANDLE_TYPE_SYNC_FD_BIT,
      };
      const VkSemaphoreCreateInfo sci = {
         .sType = VK_STRUCTURE_TYPE_SEMAPHORE_CREATE_INFO,
         .pNext = &esci,
      };
      VkResult result = VKSCR(CreateSemaphore)(screen->dev, &sci, NULL, &export_sem);
      if (zink_screen_handle_vkresult(screen, result)) {
         assert(!batch->state->signal_semaphore);
         batch->state->signal_semaphore = export_sem;
         batch->has_work = true;
      } else {
         mesa_loge("ZINK: vkCreateSemaphore failed (%s)", vk_Result_to_str(result));

         /* let flush proceed and ensure a null sem for fence_get_fd to return -1 */
         export_sem = VK_NULL_HANDLE;
      }
   }

   if (!batch->has_work) {
       if (pfence) {
          /* reuse last fence */
          fence = ctx->last_fence;
       }
       if (!deferred) {
          struct zink_batch_state *last = zink_batch_state(ctx->last_fence);
          if (last) {
             sync_flush(ctx, last);
             if (last->is_device_lost)
                check_device_lost(ctx);
          }
       }
       tc_driver_internal_flush_notify(ctx->tc);
   } else {
      fence = &batch->state->fence;
      submit_count = batch->state->submit_count;
      if (deferred && !(flags & PIPE_FLUSH_FENCE_FD) && pfence)
         deferred_fence = true;
      else
         flush_batch(ctx, true);
   }

   if (pfence) {
      struct zink_tc_fence *mfence;

      if (flags & TC_FLUSH_ASYNC) {
         mfence = zink_tc_fence(*pfence);
         assert(mfence);
      } else {
         mfence = zink_create_tc_fence();

         screen->base.fence_reference(&screen->base, pfence, NULL);
         *pfence = (struct pipe_fence_handle *)mfence;
      }

      mfence->fence = fence;
      mfence->sem = export_sem;
      if (fence)
         mfence->submit_count = submit_count;

      if (deferred_fence) {
         assert(fence);
         mfence->deferred_ctx = pctx;
         assert(!ctx->deferred_fence || ctx->deferred_fence == fence);
         ctx->deferred_fence = fence;
      }

      if (!fence || flags & TC_FLUSH_ASYNC) {
         if (!util_queue_fence_is_signalled(&mfence->ready))
            util_queue_fence_signal(&mfence->ready);
      }
   }
   if (fence) {
      if (!(flags & (PIPE_FLUSH_DEFERRED | PIPE_FLUSH_ASYNC)))
         sync_flush(ctx, zink_batch_state(fence));

      if (flags & PIPE_FLUSH_END_OF_FRAME && !(flags & TC_FLUSH_ASYNC) && !deferred) {
         /* if the first frame has not yet occurred, we need an explicit fence here
         * in some cases in order to correctly draw the first frame, though it's
         * unknown at this time why this is the case
         */
         if (screen->info.have_KHR_timeline_semaphore)
            zink_screen_timeline_wait(screen, fence->batch_id, PIPE_TIMEOUT_INFINITE);
         else
            zink_vkfence_wait(screen, fence, PIPE_TIMEOUT_INFINITE);
		
         ctx->first_frame_done = true;
      }	 
   }
}

void
zink_fence_wait(struct pipe_context *pctx)
{
   struct zink_context *ctx = zink_context(pctx);

   if (ctx->batch.has_work)
      pctx->flush(pctx, NULL, PIPE_FLUSH_HINT_FINISH);
   if (ctx->last_fence)
      stall(ctx);
}

void
zink_wait_on_batch(struct zink_context *ctx, uint64_t batch_id)
{
   struct zink_batch_state *bs;
   if (!batch_id) {
      /* not submitted yet */
      flush_batch(ctx, true);
      bs = zink_batch_state(ctx->last_fence);
      assert(bs);
      batch_id = bs->fence.batch_id;
   }
   assert(batch_id);

   //if (!zink_screen_timeline_wait(zink_screen(ctx->base.screen), batch_id, UINT64_MAX))
      //check_device_lost(ctx);
   if (ctx->have_timelines) {
      if (!zink_screen_timeline_wait(zink_screen(ctx->base.screen), batch_id, UINT64_MAX))
         check_device_lost(ctx);
      return;
   }
   simple_mtx_lock(&ctx->batch_mtx);
   struct zink_fence *fence;

   assert(ctx->last_fence);
   if (batch_id == zink_batch_state(ctx->last_fence)->fence.batch_id)
      fence = ctx->last_fence;
   else {
      for (bs = ctx->batch_states; bs; bs = bs->next) {
         if (bs->fence.batch_id < batch_id)
            continue;
         if (!bs->fence.batch_id || bs->fence.batch_id > batch_id)
            break;
      }
      if (!bs || bs->fence.batch_id != batch_id) {
         simple_mtx_unlock(&ctx->batch_mtx);
         /* if we can't find it, it either must have finished already or is on a different context */
         if (!zink_screen_check_last_finished(zink_screen(ctx->base.screen), batch_id)) {
            /* if it hasn't finished, it's on another context, so force a flush so there's something to wait on */
            ctx->batch.has_work = true;
            zink_fence_wait(&ctx->base);
         }
         return;
      }
      fence = &bs->fence;
   }
   simple_mtx_unlock(&ctx->batch_mtx);
   assert(fence);
   sync_flush(ctx, zink_batch_state(fence));
   zink_vkfence_wait(zink_screen(ctx->base.screen), fence, PIPE_TIMEOUT_INFINITE);  
}

bool
zink_check_batch_completion(struct zink_context *ctx, uint64_t batch_id, bool have_lock)
//zink_check_batch_completion(struct zink_context *ctx, uint64_t batch_id)
{
   assert(ctx->batch.state);
   if (!batch_id)
      /* not submitted yet */
      return false;

   if (zink_screen_check_last_finished(zink_screen(ctx->base.screen), batch_id))
      return true;

   /*bool success = zink_screen_timeline_wait(zink_screen(ctx->base.screen), batch_id, 0);
   if (!success)
      check_device_lost(ctx);
   return success;*/
   
   if (ctx->have_timelines) {
      bool success = zink_screen_timeline_wait(zink_screen(ctx->base.screen), batch_id, 0);
      if (!success)
         check_device_lost(ctx);
      return success;
   }
   struct zink_fence *fence;
///
   if (!have_lock)
      simple_mtx_lock(&ctx->batch_mtx);
///
   if (ctx->last_fence && batch_id == zink_batch_state(ctx->last_fence)->fence.batch_id)
      fence = ctx->last_fence;
   else {
      struct zink_batch_state *bs;
      for (bs = ctx->batch_states; bs; bs = bs->next) {
         if (bs->fence.batch_id < batch_id)
            continue;
         if (!bs->fence.batch_id || bs->fence.batch_id > batch_id)
            break;
      }
      if (!bs || bs->fence.batch_id != batch_id) {
///      
         if (!have_lock)
            simple_mtx_unlock(&ctx->batch_mtx);
///            
         /* return compare against last_finished, since this has info from all contexts */
         return zink_screen_check_last_finished(zink_screen(ctx->base.screen), batch_id);
      }
      fence = &bs->fence;
   }
///   
   if (!have_lock)
      simple_mtx_unlock(&ctx->batch_mtx);
///      
   assert(fence);
   if (zink_screen(ctx->base.screen)->threaded &&
       !util_queue_fence_is_signalled(&zink_batch_state(fence)->flush_completed))
      return false;
   return zink_vkfence_wait(zink_screen(ctx->base.screen), fence, 0);
}

static void
zink_texture_barrier(struct pipe_context *pctx, unsigned flags)
{
   struct zink_context *ctx = zink_context(pctx);
   VkAccessFlags dst = flags == PIPE_TEXTURE_BARRIER_FRAMEBUFFER ?
                       VK_ACCESS_INPUT_ATTACHMENT_READ_BIT :
                       VK_ACCESS_SHADER_READ_BIT;

   if (!ctx->framebuffer || !ctx->framebuffer->state.num_attachments)
      return;

   /* if this is a fb barrier, flush all pending clears */
   if (ctx->rp_clears_enabled && dst == VK_ACCESS_INPUT_ATTACHMENT_READ_BIT)
      zink_batch_rp(ctx);

   /* this is not an in-renderpass barrier */
   if (!ctx->fbfetch_outputs)
      zink_batch_no_rp(ctx);

   if (zink_screen(ctx->base.screen)->info.have_KHR_synchronization2) {
      VkDependencyInfo dep = {0};
      dep.sType = VK_STRUCTURE_TYPE_DEPENDENCY_INFO;
      dep.dependencyFlags = VK_DEPENDENCY_BY_REGION_BIT;
      dep.memoryBarrierCount = 1;

      VkMemoryBarrier2 dmb = {0};
      dmb.sType = VK_STRUCTURE_TYPE_MEMORY_BARRIER_2;
      dmb.pNext = NULL;
      dmb.srcAccessMask = VK_ACCESS_COLOR_ATTACHMENT_WRITE_BIT;
      dmb.dstAccessMask = dst;
      dmb.srcStageMask = VK_PIPELINE_STAGE_COLOR_ATTACHMENT_OUTPUT_BIT;
      dmb.dstStageMask = VK_PIPELINE_STAGE_2_FRAGMENT_SHADER_BIT;
      dep.pMemoryBarriers = &dmb;

      /* if zs fbfetch is a thing?
      if (ctx->fb_state.zsbuf) {
         const VkPipelineStageFlagBits2 depth_flags = VK_PIPELINE_STAGE_2_EARLY_FRAGMENT_TESTS_BIT | VK_PIPELINE_STAGE_2_LATE_FRAGMENT_TESTS_BIT;
         dmb.dstAccessMask |= VK_ACCESS_2_DEPTH_STENCIL_ATTACHMENT_READ_BIT;
         dmb.srcStageMask |= depth_flags;
         dmb.dstStageMask |= depth_flags;
      }
      */
      VKCTX(CmdPipelineBarrier2)(ctx->batch.state->cmdbuf, &dep);
   } else {
      VkMemoryBarrier bmb = {0};
      bmb.sType = VK_STRUCTURE_TYPE_MEMORY_BARRIER;
      bmb.srcAccessMask = VK_ACCESS_COLOR_ATTACHMENT_WRITE_BIT;
      bmb.dstAccessMask = dst;
      VKCTX(CmdPipelineBarrier)(
         ctx->batch.state->cmdbuf,
         VK_PIPELINE_STAGE_COLOR_ATTACHMENT_OUTPUT_BIT,
         VK_PIPELINE_STAGE_FRAGMENT_SHADER_BIT,
         0,
         1, &bmb,
         0, NULL,
         0, NULL
      );
   }
}

static inline void
mem_barrier(struct zink_context *ctx, VkPipelineStageFlags src_stage, VkPipelineStageFlags dst_stage, VkAccessFlags src, VkAccessFlags dst)
{
   struct zink_batch *batch = &ctx->batch;
   VkMemoryBarrier mb;
   mb.sType = VK_STRUCTURE_TYPE_MEMORY_BARRIER;
   mb.pNext = NULL;
   mb.srcAccessMask = src;
   mb.dstAccessMask = dst;
   zink_batch_no_rp(ctx);
   VKCTX(CmdPipelineBarrier)(batch->state->cmdbuf, src_stage, dst_stage, 0, 1, &mb, 0, NULL, 0, NULL);
}

void
zink_flush_memory_barrier(struct zink_context *ctx, bool is_compute)
{
   const VkPipelineStageFlags gfx_flags = VK_PIPELINE_STAGE_VERTEX_SHADER_BIT |
                                          VK_PIPELINE_STAGE_TESSELLATION_CONTROL_SHADER_BIT |
                                          VK_PIPELINE_STAGE_TESSELLATION_EVALUATION_SHADER_BIT |
                                          VK_PIPELINE_STAGE_GEOMETRY_SHADER_BIT |
                                          VK_PIPELINE_STAGE_FRAGMENT_SHADER_BIT;
   const VkPipelineStageFlags cs_flags = VK_PIPELINE_STAGE_COMPUTE_SHADER_BIT;
   VkPipelineStageFlags src = ctx->batch.last_was_compute ? cs_flags : gfx_flags;
   VkPipelineStageFlags dst = is_compute ? cs_flags : gfx_flags;

   if (ctx->memory_barrier & (PIPE_BARRIER_TEXTURE | PIPE_BARRIER_SHADER_BUFFER | PIPE_BARRIER_IMAGE))
      mem_barrier(ctx, src, dst, VK_ACCESS_SHADER_WRITE_BIT, VK_ACCESS_SHADER_READ_BIT);

   if (ctx->memory_barrier & PIPE_BARRIER_CONSTANT_BUFFER)
      mem_barrier(ctx, src, dst,
                  VK_ACCESS_SHADER_WRITE_BIT,
                  VK_ACCESS_UNIFORM_READ_BIT);

   if (!is_compute) {
      if (ctx->memory_barrier & PIPE_BARRIER_INDIRECT_BUFFER)
         mem_barrier(ctx, src, VK_PIPELINE_STAGE_DRAW_INDIRECT_BIT,
                     VK_ACCESS_SHADER_WRITE_BIT,
                     VK_ACCESS_INDIRECT_COMMAND_READ_BIT);
      if (ctx->memory_barrier & PIPE_BARRIER_VERTEX_BUFFER)
         mem_barrier(ctx, gfx_flags, VK_PIPELINE_STAGE_VERTEX_INPUT_BIT,
                     VK_ACCESS_SHADER_WRITE_BIT,
                     VK_ACCESS_VERTEX_ATTRIBUTE_READ_BIT);

      if (ctx->memory_barrier & PIPE_BARRIER_INDEX_BUFFER)
         mem_barrier(ctx, gfx_flags, VK_PIPELINE_STAGE_VERTEX_INPUT_BIT,
                     VK_ACCESS_SHADER_WRITE_BIT,
                     VK_ACCESS_INDEX_READ_BIT);
      if (ctx->memory_barrier & PIPE_BARRIER_FRAMEBUFFER)
         zink_texture_barrier(&ctx->base, 0);
      if (ctx->memory_barrier & PIPE_BARRIER_STREAMOUT_BUFFER)
         mem_barrier(ctx, VK_PIPELINE_STAGE_VERTEX_SHADER_BIT |
                            VK_PIPELINE_STAGE_TESSELLATION_EVALUATION_SHADER_BIT |
                            VK_PIPELINE_STAGE_GEOMETRY_SHADER_BIT,
                     VK_PIPELINE_STAGE_TRANSFORM_FEEDBACK_BIT_EXT,
                     VK_ACCESS_SHADER_READ_BIT,
                     VK_ACCESS_TRANSFORM_FEEDBACK_WRITE_BIT_EXT |
                     VK_ACCESS_TRANSFORM_FEEDBACK_COUNTER_WRITE_BIT_EXT);
   }
   ctx->memory_barrier = 0;
}

static void
zink_memory_barrier(struct pipe_context *pctx, unsigned flags)
{
   struct zink_context *ctx = zink_context(pctx);

   flags &= ~PIPE_BARRIER_UPDATE;
   if (!flags)
      return;

   if (flags & PIPE_BARRIER_MAPPED_BUFFER) {
      /* TODO: this should flush all persistent buffers in use as I think */
      flags &= ~PIPE_BARRIER_MAPPED_BUFFER;
   }
   ctx->memory_barrier = flags;
}

static void
zink_flush_resource(struct pipe_context *pctx,
                    struct pipe_resource *pres)
{
   struct zink_context *ctx = zink_context(pctx);
   struct zink_resource *res = zink_resource(pres);
   if (res->obj->dt) {
      if (zink_kopper_acquired(res->obj->dt, res->obj->dt_idx)) {
         zink_screen(ctx->base.screen)->image_barrier(ctx, res, VK_IMAGE_LAYOUT_PRESENT_SRC_KHR, 0, VK_PIPELINE_STAGE_BOTTOM_OF_PIPE_BIT);
         zink_batch_reference_resource_rw(&ctx->batch, res, true);
      } else {
         ctx->needs_present = res;
      }
      ctx->batch.swapchain = res;
   } else if (res->dmabuf)
      res->dmabuf_acquire = true;
}

static struct pipe_stream_output_target *
zink_create_stream_output_target(struct pipe_context *pctx,
                                 struct pipe_resource *pres,
                                 unsigned buffer_offset,
                                 unsigned buffer_size)
{
   struct zink_so_target *t;
   t = CALLOC_STRUCT(zink_so_target);
   if (!t)
      return NULL;

   /* using PIPE_BIND_CUSTOM here lets us create a custom pipe buffer resource,
    * which allows us to differentiate and use VK_BUFFER_USAGE_TRANSFORM_FEEDBACK_COUNTER_BUFFER_BIT_EXT
    * as we must for this case
    */
   t->counter_buffer = pipe_buffer_create(pctx->screen, PIPE_BIND_STREAM_OUTPUT | PIPE_BIND_CUSTOM, PIPE_USAGE_DEFAULT, 4);
   if (!t->counter_buffer) {
      FREE(t);
      return NULL;
   }

   t->base.reference.count = 1;
   t->base.context = pctx;
   pipe_resource_reference(&t->base.buffer, pres);
   t->base.buffer_offset = buffer_offset;
   t->base.buffer_size = buffer_size;

   zink_resource(t->base.buffer)->so_valid = true;

   return &t->base;
}

static void
zink_stream_output_target_destroy(struct pipe_context *pctx,
                                  struct pipe_stream_output_target *psot)
{
   struct zink_so_target *t = (struct zink_so_target *)psot;
   pipe_resource_reference(&t->counter_buffer, NULL);
   pipe_resource_reference(&t->base.buffer, NULL);
   FREE(t);
}

static void
zink_set_stream_output_targets(struct pipe_context *pctx,
                               unsigned num_targets,
                               struct pipe_stream_output_target **targets,
                               const unsigned *offsets)
{
   struct zink_context *ctx = zink_context(pctx);

   /* always set counter_buffer_valid=false on unbind:
    * - on resume (indicated by offset==-1), set counter_buffer_valid=true
    * - otherwise the counter buffer is invalidated
    */

   if (num_targets == 0) {
      for (unsigned i = 0; i < ctx->num_so_targets; i++) {
         if (ctx->so_targets[i]) {
            struct zink_resource *so = zink_resource(ctx->so_targets[i]->buffer);
            if (so) {
               so->so_bind_count--;
               update_res_bind_count(ctx, so, false, true);
            }
         }
         pipe_so_target_reference(&ctx->so_targets[i], NULL);
      }
      ctx->num_so_targets = 0;
   } else {
      for (unsigned i = 0; i < num_targets; i++) {
         struct zink_so_target *t = zink_so_target(targets[i]);
         pipe_so_target_reference(&ctx->so_targets[i], targets[i]);
         if (!t)
            continue;
         if (offsets[0] != (unsigned)-1)
            t->counter_buffer_valid = false;
         struct zink_resource *so = zink_resource(ctx->so_targets[i]->buffer);
         if (so) {
            so->so_bind_count++;
            update_res_bind_count(ctx, so, false, false);
         }
      }
      for (unsigned i = num_targets; i < ctx->num_so_targets; i++) {
         if (ctx->so_targets[i]) {
            struct zink_resource *so = zink_resource(ctx->so_targets[i]->buffer);
            if (so) {
               so->so_bind_count--;
               update_res_bind_count(ctx, so, false, true);
            }
         }
         pipe_so_target_reference(&ctx->so_targets[i], NULL);
      }
      ctx->num_so_targets = num_targets;

      /* TODO: possibly avoid rebinding on resume if resuming from same buffers? */
      ctx->dirty_so_targets = true;
   }
}

void
zink_rebind_framebuffer(struct zink_context *ctx, struct zink_resource *res)
{
   if (!ctx->framebuffer)
      return;
   bool did_rebind = false;
   if (res->aspect & VK_IMAGE_ASPECT_COLOR_BIT) {
      for (unsigned i = 0; i < ctx->fb_state.nr_cbufs; i++) {
         if (!ctx->fb_state.cbufs[i] ||
             zink_resource(ctx->fb_state.cbufs[i]->texture) != res)
            continue;
         zink_rebind_ctx_surface(ctx, &ctx->fb_state.cbufs[i]);
         did_rebind = true;
      }
   } else {
      if (ctx->fb_state.zsbuf && zink_resource(ctx->fb_state.zsbuf->texture) != res) {
         zink_rebind_ctx_surface(ctx, &ctx->fb_state.zsbuf);
         did_rebind = true;
      }
   }

   did_rebind |= rebind_fb_state(ctx, res, false);

   if (!did_rebind)
      return;

   zink_batch_no_rp(ctx);

   /*struct zink_framebuffer *fb = zink_get_framebuffer(ctx);
   ctx->fb_changed |= ctx->framebuffer != fb;
   ctx->framebuffer = fb;*/
   if (zink_screen(ctx->base.screen)->info.have_KHR_imageless_framebuffer) {
      struct zink_framebuffer *fb = ctx->get_framebuffer(ctx);
      ctx->fb_changed |= ctx->framebuffer != fb;
      ctx->framebuffer = fb;
   }
}

ALWAYS_INLINE static struct zink_resource *
rebind_ubo(struct zink_context *ctx, gl_shader_stage shader, unsigned slot)
{
   struct zink_resource *res = update_descriptor_state_ubo(ctx, shader, slot,
                                                           ctx->di.descriptor_res[ZINK_DESCRIPTOR_TYPE_UBO][shader][slot]);
   zink_context_invalidate_descriptor_state(ctx, shader, ZINK_DESCRIPTOR_TYPE_UBO, slot, 1);
   return res;
}

ALWAYS_INLINE static struct zink_resource *
rebind_ssbo(struct zink_context *ctx, gl_shader_stage shader, unsigned slot)
{
   const struct pipe_shader_buffer *ssbo = &ctx->ssbos[shader][slot];
   struct zink_resource *res = zink_resource(ssbo->buffer);
   if (!res)
      return NULL;
   util_range_add(&res->base.b, &res->valid_buffer_range, ssbo->buffer_offset,
                  ssbo->buffer_offset + ssbo->buffer_size);
   update_descriptor_state_ssbo(ctx, shader, slot, res);
   zink_context_invalidate_descriptor_state(ctx, shader, ZINK_DESCRIPTOR_TYPE_SSBO, slot, 1);
   return res;
}

ALWAYS_INLINE static struct zink_resource *
rebind_tbo(struct zink_context *ctx, gl_shader_stage shader, unsigned slot)
{
   struct zink_sampler_view *sampler_view = zink_sampler_view(ctx->sampler_views[shader][slot]);
   if (!sampler_view || sampler_view->base.texture->target != PIPE_BUFFER)
      return NULL;
   struct zink_resource *res = zink_resource(sampler_view->base.texture);
   VkBufferViewCreateInfo bvci = sampler_view->buffer_view->bvci;
   bvci.buffer = res->obj->buffer;
   zink_buffer_view_reference(zink_screen(ctx->base.screen), &sampler_view->buffer_view, NULL);
   sampler_view->buffer_view = get_buffer_view(ctx, res, &bvci);
   update_descriptor_state_sampler(ctx, shader, slot, res);
   zink_context_invalidate_descriptor_state(ctx, shader, ZINK_DESCRIPTOR_TYPE_SAMPLER_VIEW, slot, 1);
   return res;
}

ALWAYS_INLINE static struct zink_resource *
rebind_ibo(struct zink_context *ctx, gl_shader_stage shader, unsigned slot)
{
   struct zink_image_view *image_view = &ctx->image_views[shader][slot];
   struct zink_resource *res = zink_resource(image_view->base.resource);
   if (!res || res->base.b.target != PIPE_BUFFER)
      return NULL;
   VkBufferViewCreateInfo bvci = image_view->buffer_view->bvci;
   bvci.buffer = res->obj->buffer;
   zink_buffer_view_reference(zink_screen(ctx->base.screen), &image_view->buffer_view, NULL);
   if (!zink_resource_object_init_storage(ctx, res)) {
      debug_printf("couldn't create storage image!");
      return NULL;
   }
   image_view->buffer_view = get_buffer_view(ctx, res, &bvci);
   assert(image_view->buffer_view);
   util_range_add(&res->base.b, &res->valid_buffer_range, image_view->base.u.buf.offset,
                  image_view->base.u.buf.offset + image_view->base.u.buf.size);
   update_descriptor_state_image(ctx, shader, slot, res);
   zink_context_invalidate_descriptor_state(ctx, shader, ZINK_DESCRIPTOR_TYPE_IMAGE, slot, 1);
   return res;
}

static unsigned
rebind_buffer(struct zink_context *ctx, struct zink_resource *res, uint32_t rebind_mask, const unsigned expected_num_rebinds)
{
   unsigned num_rebinds = 0;
   bool has_write = false;

   if (!zink_resource_has_binds(res))
      return 0;

   assert(!res->bindless[1]); //TODO
   if ((rebind_mask & BITFIELD_BIT(TC_BINDING_STREAMOUT_BUFFER)) || (!rebind_mask && res->so_bind_count && ctx->num_so_targets)) {
      for (unsigned i = 0; i < ctx->num_so_targets; i++) {
         if (ctx->so_targets[i]) {
            struct zink_resource *so = zink_resource(ctx->so_targets[i]->buffer);
            if (so && so == res) {
               ctx->dirty_so_targets = true;
               num_rebinds++;
            }
         }
      }
      rebind_mask &= ~BITFIELD_BIT(TC_BINDING_STREAMOUT_BUFFER);
   }
   if (num_rebinds && expected_num_rebinds >= num_rebinds && !rebind_mask)
      goto end;

   if ((rebind_mask & BITFIELD_BIT(TC_BINDING_VERTEX_BUFFER)) || (!rebind_mask && res->vbo_bind_mask)) {
      u_foreach_bit(slot, res->vbo_bind_mask) {
         if (ctx->vertex_buffers[slot].buffer.resource != &res->base.b) //wrong context
            goto end;
         num_rebinds++;
      }
      rebind_mask &= ~BITFIELD_BIT(TC_BINDING_VERTEX_BUFFER);
      ctx->vertex_buffers_dirty = true;
   }
   if (num_rebinds && expected_num_rebinds >= num_rebinds && !rebind_mask)
      goto end;

   const uint32_t ubo_mask = rebind_mask ?
                             rebind_mask & BITFIELD_RANGE(TC_BINDING_UBO_VS, MESA_SHADER_STAGES) :
                             ((res->ubo_bind_count[0] ? BITFIELD_RANGE(TC_BINDING_UBO_VS, (MESA_SHADER_STAGES - 1)) : 0) |
                              (res->ubo_bind_count[1] ? BITFIELD_BIT(TC_BINDING_UBO_CS) : 0));
   u_foreach_bit(shader, ubo_mask >> TC_BINDING_UBO_VS) {
      u_foreach_bit(slot, res->ubo_bind_mask[shader]) {
         if (&res->base.b != ctx->ubos[shader][slot].buffer) //wrong context
            goto end;
         rebind_ubo(ctx, shader, slot);
         num_rebinds++;
      }
   }
   rebind_mask &= ~BITFIELD_RANGE(TC_BINDING_UBO_VS, MESA_SHADER_STAGES);
   if (num_rebinds && expected_num_rebinds >= num_rebinds && !rebind_mask)
      goto end;

   const unsigned ssbo_mask = rebind_mask ?
                              rebind_mask & BITFIELD_RANGE(TC_BINDING_SSBO_VS, MESA_SHADER_STAGES) :
                              BITFIELD_RANGE(TC_BINDING_SSBO_VS, MESA_SHADER_STAGES);
   u_foreach_bit(shader, ssbo_mask >> TC_BINDING_SSBO_VS) {
      u_foreach_bit(slot, res->ssbo_bind_mask[shader]) {
         struct pipe_shader_buffer *ssbo = &ctx->ssbos[shader][slot];
         if (&res->base.b != ssbo->buffer) //wrong context
            goto end;
         rebind_ssbo(ctx, shader, slot);
         has_write |= (ctx->writable_ssbos[shader] & BITFIELD64_BIT(slot)) != 0;
         num_rebinds++;
      }
   }
   rebind_mask &= ~BITFIELD_RANGE(TC_BINDING_SSBO_VS, MESA_SHADER_STAGES);
   if (num_rebinds && expected_num_rebinds >= num_rebinds && !rebind_mask)
      goto end;
   const unsigned sampler_mask = rebind_mask ?
                                 rebind_mask & BITFIELD_RANGE(TC_BINDING_SAMPLERVIEW_VS, MESA_SHADER_STAGES) :
                                 BITFIELD_RANGE(TC_BINDING_SAMPLERVIEW_VS, MESA_SHADER_STAGES);
   u_foreach_bit(shader, sampler_mask >> TC_BINDING_SAMPLERVIEW_VS) {
      u_foreach_bit(slot, res->sampler_binds[shader]) {
         struct zink_sampler_view *sampler_view = zink_sampler_view(ctx->sampler_views[shader][slot]);
         if (&res->base.b != sampler_view->base.texture) //wrong context
            goto end;
         rebind_tbo(ctx, shader, slot);
         num_rebinds++;
      }
   }
   rebind_mask &= ~BITFIELD_RANGE(TC_BINDING_SAMPLERVIEW_VS, MESA_SHADER_STAGES);
   if (num_rebinds && expected_num_rebinds >= num_rebinds && !rebind_mask)
      goto end;

   const unsigned image_mask = rebind_mask ?
                               rebind_mask & BITFIELD_RANGE(TC_BINDING_IMAGE_VS, MESA_SHADER_STAGES) :
                               BITFIELD_RANGE(TC_BINDING_IMAGE_VS, MESA_SHADER_STAGES);
   unsigned num_image_rebinds_remaining = rebind_mask ? expected_num_rebinds - num_rebinds : res->image_bind_count[0] + res->image_bind_count[1];
   u_foreach_bit(shader, image_mask >> TC_BINDING_IMAGE_VS) {
      for (unsigned slot = 0; num_image_rebinds_remaining && slot < ctx->di.num_images[shader]; slot++) {
         struct zink_resource *cres = ctx->di.descriptor_res[ZINK_DESCRIPTOR_TYPE_IMAGE][shader][slot];
         if (res != cres)
            continue;

         rebind_ibo(ctx, shader, slot);
         const struct zink_image_view *image_view = &ctx->image_views[shader][slot];
         has_write |= (image_view->base.access & PIPE_IMAGE_ACCESS_WRITE) != 0;
         num_image_rebinds_remaining--;
         num_rebinds++;
      }
   }
end:
   if (num_rebinds)
      zink_batch_resource_usage_set(&ctx->batch, res, has_write, true);
   return num_rebinds;
}

void
zink_copy_buffer(struct zink_context *ctx, struct zink_resource *dst, struct zink_resource *src,
                 unsigned dst_offset, unsigned src_offset, unsigned size)
{
   VkBufferCopy region;
   region.srcOffset = src_offset;
   region.dstOffset = dst_offset;
   region.size = size;

   struct zink_batch *batch = &ctx->batch;
   util_range_add(&dst->base.b, &dst->valid_buffer_range, dst_offset, dst_offset + size);
   zink_screen(ctx->base.screen)->buffer_barrier(ctx, src, VK_ACCESS_TRANSFER_READ_BIT, 0);
   zink_screen(ctx->base.screen)->buffer_barrier(ctx, dst, VK_ACCESS_TRANSFER_WRITE_BIT, 0);
   VkCommandBuffer cmdbuf = zink_get_cmdbuf(ctx, src, dst);
   zink_batch_reference_resource_rw(batch, src, false);
   zink_batch_reference_resource_rw(batch, dst, true);
   VKCTX(CmdCopyBuffer)(cmdbuf, src->obj->buffer, dst->obj->buffer, 1, &region);
}

void
zink_copy_image_buffer(struct zink_context *ctx, struct zink_resource *dst, struct zink_resource *src,
                       unsigned dst_level, unsigned dstx, unsigned dsty, unsigned dstz,
                       unsigned src_level, const struct pipe_box *src_box, enum pipe_map_flags map_flags)
{
   struct zink_resource *img = dst->base.b.target == PIPE_BUFFER ? src : dst;
   struct zink_resource *buf = dst->base.b.target == PIPE_BUFFER ? dst : src;
   struct zink_batch *batch = &ctx->batch;
   bool needs_present_readback = false;

   bool buf2img = buf == src;

   if (buf2img) {
      if (zink_is_swapchain(img)) {
         if (!zink_kopper_acquire(ctx, img, UINT64_MAX))
            return;
      }
      zink_screen(ctx->base.screen)->image_barrier(ctx, img, VK_IMAGE_LAYOUT_TRANSFER_DST_OPTIMAL, 0, 0);
      zink_screen(ctx->base.screen)->buffer_barrier(ctx, buf, VK_ACCESS_TRANSFER_READ_BIT, VK_PIPELINE_STAGE_TRANSFER_BIT);
   } else {
      if (zink_is_swapchain(img))
         needs_present_readback = zink_kopper_acquire_readback(ctx, img);
      zink_screen(ctx->base.screen)->image_barrier(ctx, img, VK_IMAGE_LAYOUT_TRANSFER_SRC_OPTIMAL, 0, 0);
      zink_screen(ctx->base.screen)->buffer_barrier(ctx, buf, VK_ACCESS_TRANSFER_WRITE_BIT, VK_PIPELINE_STAGE_TRANSFER_BIT);
      util_range_add(&dst->base.b, &dst->valid_buffer_range, dstx, dstx + src_box->width);
   }

   VkBufferImageCopy region = {0};
   region.bufferOffset = buf2img ? src_box->x : dstx;
   region.bufferRowLength = 0;
   region.bufferImageHeight = 0;
   region.imageSubresource.mipLevel = buf2img ? dst_level : src_level;
   enum pipe_texture_target img_target = img->base.b.target;
   if (img->need_2D)
      img_target = img_target == PIPE_TEXTURE_1D ? PIPE_TEXTURE_2D : PIPE_TEXTURE_2D_ARRAY;
   switch (img_target) {
   case PIPE_TEXTURE_CUBE:
   case PIPE_TEXTURE_CUBE_ARRAY:
   case PIPE_TEXTURE_2D_ARRAY:
   case PIPE_TEXTURE_1D_ARRAY:
      /* these use layer */
      region.imageSubresource.baseArrayLayer = buf2img ? dstz : src_box->z;
      region.imageSubresource.layerCount = src_box->depth;
      region.imageOffset.z = 0;
      region.imageExtent.depth = 1;
      break;
   case PIPE_TEXTURE_3D:
      /* this uses depth */
      region.imageSubresource.baseArrayLayer = 0;
      region.imageSubresource.layerCount = 1;
      region.imageOffset.z = buf2img ? dstz : src_box->z;
      region.imageExtent.depth = src_box->depth;
      break;
   default:
      /* these must only copy one layer */
      region.imageSubresource.baseArrayLayer = 0;
      region.imageSubresource.layerCount = 1;
      region.imageOffset.z = 0;
      region.imageExtent.depth = 1;
   }
   region.imageOffset.x = buf2img ? dstx : src_box->x;
   region.imageOffset.y = buf2img ? dsty : src_box->y;

   region.imageExtent.width = src_box->width;
   region.imageExtent.height = src_box->height;

   /* never promote to unordered if swapchain was acquired */
   VkCommandBuffer cmdbuf = needs_present_readback ?
                            ctx->batch.state->cmdbuf :
                            buf2img ? zink_get_cmdbuf(ctx, buf, img) : zink_get_cmdbuf(ctx, img, buf);
   zink_batch_reference_resource_rw(batch, img, buf2img);
   zink_batch_reference_resource_rw(batch, buf, !buf2img);

   /* we're using u_transfer_helper_deinterleave, which means we'll be getting PIPE_MAP_* usage
    * to indicate whether to copy either the depth or stencil aspects
    */
   unsigned aspects = 0;
   if (map_flags) {
      assert((map_flags & (PIPE_MAP_DEPTH_ONLY | PIPE_MAP_STENCIL_ONLY)) !=
             (PIPE_MAP_DEPTH_ONLY | PIPE_MAP_STENCIL_ONLY));
      if (map_flags & PIPE_MAP_DEPTH_ONLY)
         aspects = VK_IMAGE_ASPECT_DEPTH_BIT;
      else if (map_flags & PIPE_MAP_STENCIL_ONLY)
         aspects = VK_IMAGE_ASPECT_STENCIL_BIT;
   }
   if (!aspects)
      aspects = img->aspect;
   while (aspects) {
      int aspect = 1 << u_bit_scan(&aspects);
      region.imageSubresource.aspectMask = aspect;

      /* this may or may not work with multisampled depth/stencil buffers depending on the driver implementation:
       *
       * srcImage must have a sample count equal to VK_SAMPLE_COUNT_1_BIT
       * - vkCmdCopyImageToBuffer spec
       *
       * dstImage must have a sample count equal to VK_SAMPLE_COUNT_1_BIT
       * - vkCmdCopyBufferToImage spec
       */
      if (buf2img)
         VKCTX(CmdCopyBufferToImage)(cmdbuf, buf->obj->buffer, img->obj->image, img->layout, 1, &region);
      else
         VKCTX(CmdCopyImageToBuffer)(cmdbuf, img->obj->image, img->layout, buf->obj->buffer, 1, &region);
   }
   if (needs_present_readback)
      zink_kopper_present_readback(ctx, img);
}

static void
zink_resource_copy_region(struct pipe_context *pctx,
                          struct pipe_resource *pdst,
                          unsigned dst_level, unsigned dstx, unsigned dsty, unsigned dstz,
                          struct pipe_resource *psrc,
                          unsigned src_level, const struct pipe_box *src_box)
{
   struct zink_resource *dst = zink_resource(pdst);
   struct zink_resource *src = zink_resource(psrc);
   struct zink_context *ctx = zink_context(pctx);
   if (dst->base.b.target != PIPE_BUFFER && src->base.b.target != PIPE_BUFFER) {
      VkImageCopy region = {0};
      if (util_format_get_num_planes(src->base.b.format) == 1 &&
          util_format_get_num_planes(dst->base.b.format) == 1) {
      /* If neither the calling command’s srcImage nor the calling command’s dstImage
       * has a multi-planar image format then the aspectMask member of srcSubresource
       * and dstSubresource must match
       *
       * -VkImageCopy spec
       */
         assert(src->aspect == dst->aspect);
      } else
         unreachable("planar formats not yet handled");

      zink_fb_clears_apply_or_discard(ctx, pdst, (struct u_rect){dstx, dstx + src_box->width, dsty, dsty + src_box->height}, false);
      zink_fb_clears_apply_region(ctx, psrc, zink_rect_from_box(src_box));

      region.srcSubresource.aspectMask = src->aspect;
      region.srcSubresource.mipLevel = src_level;
      enum pipe_texture_target src_target = src->base.b.target;
      if (src->need_2D)
         src_target = src_target == PIPE_TEXTURE_1D ? PIPE_TEXTURE_2D : PIPE_TEXTURE_2D_ARRAY;
      switch (src_target) {
      case PIPE_TEXTURE_CUBE:
      case PIPE_TEXTURE_CUBE_ARRAY:
      case PIPE_TEXTURE_2D_ARRAY:
      case PIPE_TEXTURE_1D_ARRAY:
         /* these use layer */
         region.srcSubresource.baseArrayLayer = src_box->z;
         region.srcSubresource.layerCount = src_box->depth;
         region.srcOffset.z = 0;
         region.extent.depth = 1;
         break;
      case PIPE_TEXTURE_3D:
         /* this uses depth */
         region.srcSubresource.baseArrayLayer = 0;
         region.srcSubresource.layerCount = 1;
         region.srcOffset.z = src_box->z;
         region.extent.depth = src_box->depth;
         break;
      default:
         /* these must only copy one layer */
         region.srcSubresource.baseArrayLayer = 0;
         region.srcSubresource.layerCount = 1;
         region.srcOffset.z = 0;
         region.extent.depth = 1;
      }

      region.srcOffset.x = src_box->x;
      region.srcOffset.y = src_box->y;

      region.dstSubresource.aspectMask = dst->aspect;
      region.dstSubresource.mipLevel = dst_level;
      enum pipe_texture_target dst_target = dst->base.b.target;
      if (dst->need_2D)
         dst_target = dst_target == PIPE_TEXTURE_1D ? PIPE_TEXTURE_2D : PIPE_TEXTURE_2D_ARRAY;
      switch (dst_target) {
      case PIPE_TEXTURE_CUBE:
      case PIPE_TEXTURE_CUBE_ARRAY:
      case PIPE_TEXTURE_2D_ARRAY:
      case PIPE_TEXTURE_1D_ARRAY:
         /* these use layer */
         region.dstSubresource.baseArrayLayer = dstz;
         region.dstSubresource.layerCount = src_box->depth;
         region.dstOffset.z = 0;
         break;
      case PIPE_TEXTURE_3D:
         /* this uses depth */
         region.dstSubresource.baseArrayLayer = 0;
         region.dstSubresource.layerCount = 1;
         region.dstOffset.z = dstz;
         break;
      default:
         /* these must only copy one layer */
         region.dstSubresource.baseArrayLayer = 0;
         region.dstSubresource.layerCount = 1;
         region.dstOffset.z = 0;
      }

      region.dstOffset.x = dstx;
      region.dstOffset.y = dsty;
      region.extent.width = src_box->width;
      region.extent.height = src_box->height;

      struct zink_batch *batch = &ctx->batch;
      zink_resource_setup_transfer_layouts(ctx, src, dst);
      VkCommandBuffer cmdbuf = zink_get_cmdbuf(ctx, src, dst);
      zink_batch_reference_resource_rw(batch, src, false);
      zink_batch_reference_resource_rw(batch, dst, true);

      VKCTX(CmdCopyImage)(cmdbuf, src->obj->image, src->layout,
                     dst->obj->image, dst->layout,
                     1, &region);
   } else if (dst->base.b.target == PIPE_BUFFER &&
              src->base.b.target == PIPE_BUFFER) {
      zink_copy_buffer(ctx, dst, src, dstx, src_box->x, src_box->width);
   } else
      zink_copy_image_buffer(ctx, dst, src, dst_level, dstx, dsty, dstz, src_level, src_box, 0);
}

static bool
zink_resource_commit(struct pipe_context *pctx, struct pipe_resource *pres, unsigned level, struct pipe_box *box, bool commit)
{
   struct zink_context *ctx = zink_context(pctx);
   struct zink_resource *res = zink_resource(pres);
   struct zink_screen *screen = zink_screen(pctx->screen);

   /* if any current usage exists, flush the queue */
   if (zink_resource_has_unflushed_usage(res))
      zink_flush_queue(ctx);

   VkSemaphore sem = VK_NULL_HANDLE;
   bool ret = zink_bo_commit(screen, res, level, box, commit, &sem);
   if (ret) {
      if (sem)
         zink_batch_add_wait_semaphore(&ctx->batch, sem);
   } else {
      check_device_lost(ctx);
   }

   return ret;
}

static void
rebind_image(struct zink_context *ctx, struct zink_resource *res)
{
    zink_rebind_framebuffer(ctx, res);
    if (!zink_resource_has_binds(res))
       return;
    for (unsigned i = 0; i < MESA_SHADER_STAGES; i++) {
       if (res->sampler_binds[i]) {
          for (unsigned j = 0; j < ctx->di.num_sampler_views[i]; j++) {
             struct zink_sampler_view *sv = zink_sampler_view(ctx->sampler_views[i][j]);
             if (sv && sv->base.texture == &res->base.b) {
                 struct pipe_surface *psurf = &sv->image_view->base;
                 zink_rebind_surface(ctx, &psurf);
                 sv->image_view = zink_surface(psurf);
                 zink_context_invalidate_descriptor_state(ctx, i, ZINK_DESCRIPTOR_TYPE_SAMPLER_VIEW, j, 1);
                 update_descriptor_state_sampler(ctx, i, j, res);
             }
          }
       }
       if (!res->image_bind_count[i == MESA_SHADER_COMPUTE])
          continue;
       for (unsigned j = 0; j < ctx->di.num_images[i]; j++) {
          if (zink_resource(ctx->image_views[i][j].base.resource) == res) {
             zink_context_invalidate_descriptor_state(ctx, i, ZINK_DESCRIPTOR_TYPE_IMAGE, j, 1);
             update_descriptor_state_image(ctx, i, j, res);
             _mesa_set_add(ctx->need_barriers[i == MESA_SHADER_COMPUTE], res);
          }
       }
    }
}

bool
zink_resource_rebind(struct zink_context *ctx, struct zink_resource *res)
{
   if (res->base.b.target == PIPE_BUFFER) {
      /* force counter buffer reset */
      res->so_valid = false;
      return rebind_buffer(ctx, res, 0, 0) == res->bind_count[0] + res->bind_count[1];
   }
   rebind_image(ctx, res);
   return false;
}

void
zink_rebind_all_buffers(struct zink_context *ctx)
{
   struct zink_batch *batch = &ctx->batch;
   ctx->vertex_buffers_dirty = ctx->gfx_pipeline_state.vertex_buffers_enabled_mask > 0;
   ctx->dirty_so_targets = ctx->num_so_targets > 0;
   if (ctx->num_so_targets)
      zink_screen(ctx->base.screen)->buffer_barrier(ctx, zink_resource(ctx->dummy_xfb_buffer),
                                   VK_ACCESS_TRANSFORM_FEEDBACK_WRITE_BIT_EXT, VK_PIPELINE_STAGE_TRANSFORM_FEEDBACK_BIT_EXT);
   for (unsigned shader = MESA_SHADER_VERTEX; shader < MESA_SHADER_STAGES; shader++) {
      for (unsigned slot = 0; slot < ctx->di.num_ubos[shader]; slot++) {
         struct zink_resource *res = rebind_ubo(ctx, shader, slot);
         if (res)
            zink_batch_resource_usage_set(batch, res, false, true);
      }
      for (unsigned slot = 0; slot < ctx->di.num_sampler_views[shader]; slot++) {
         struct zink_resource *res = rebind_tbo(ctx, shader, slot);
         if (res)
            zink_batch_resource_usage_set(batch, res, false, true);
      }
      for (unsigned slot = 0; slot < ctx->di.num_ssbos[shader]; slot++) {
         struct zink_resource *res = rebind_ssbo(ctx, shader, slot);
         if (res)
            zink_batch_resource_usage_set(batch, res, (ctx->writable_ssbos[shader] & BITFIELD64_BIT(slot)) != 0, true);
      }
      for (unsigned slot = 0; slot < ctx->di.num_images[shader]; slot++) {
         struct zink_resource *res = rebind_ibo(ctx, shader, slot);
         if (res)
            zink_batch_resource_usage_set(batch, res, (ctx->image_views[shader][slot].base.access & PIPE_IMAGE_ACCESS_WRITE) != 0, true);
      }
   }
}

void
zink_rebind_all_images(struct zink_context *ctx)
{
   rebind_fb_state(ctx, NULL, false);
    for (unsigned i = 0; i < MESA_SHADER_STAGES; i++) {
      for (unsigned j = 0; j < ctx->di.num_sampler_views[i]; j++) {
         struct zink_sampler_view *sv = zink_sampler_view(ctx->sampler_views[i][j]);
         if (!sv)
            continue;
         struct zink_resource *res = zink_resource(sv->image_view->base.texture);
         if (res->obj != sv->image_view->obj) {
             struct pipe_surface *psurf = &sv->image_view->base;
             zink_rebind_surface(ctx, &psurf);
             sv->image_view = zink_surface(psurf);
             zink_context_invalidate_descriptor_state(ctx, i, ZINK_DESCRIPTOR_TYPE_SAMPLER_VIEW, j, 1);
             update_descriptor_state_sampler(ctx, i, j, res);
         }
      }
      for (unsigned j = 0; j < ctx->di.num_images[i]; j++) {
         struct zink_image_view *image_view = &ctx->image_views[i][j];
         struct zink_resource *res = zink_resource(image_view->base.resource);
         if (!res)
            continue;
         if (ctx->image_views[i][j].surface->obj != res->obj) {
            zink_surface_reference(zink_screen(ctx->base.screen), &image_view->surface, NULL);
            image_view->surface = create_image_surface(ctx, &image_view->base, i == MESA_SHADER_COMPUTE);
            zink_context_invalidate_descriptor_state(ctx, i, ZINK_DESCRIPTOR_TYPE_IMAGE, j, 1);
            update_descriptor_state_image(ctx, i, j, res);
            _mesa_set_add(ctx->need_barriers[i == MESA_SHADER_COMPUTE], res);
         }
      }
   }
}

static void
zink_context_replace_buffer_storage(struct pipe_context *pctx, struct pipe_resource *dst,
                                    struct pipe_resource *src, unsigned num_rebinds,
                                    uint32_t rebind_mask, uint32_t delete_buffer_id)
{
   struct zink_resource *d = zink_resource(dst);
   struct zink_resource *s = zink_resource(src);
   struct zink_context *ctx = zink_context(pctx);
   struct zink_screen *screen = zink_screen(pctx->screen);

   assert(d->internal_format == s->internal_format);
   assert(d->obj);
   assert(s->obj);
   util_idalloc_mt_free(&screen->buffer_ids, delete_buffer_id);
   /* add a ref just like check_resource_for_batch_ref() would've */
   if (zink_resource_has_binds(d) && zink_resource_has_usage(d))
      zink_batch_reference_resource(&ctx->batch, d);
   /* don't be too creative */
   zink_resource_object_reference(screen, &d->obj, s->obj);
   /* force counter buffer reset */
   d->so_valid = false;
   if (num_rebinds && rebind_buffer(ctx, d, rebind_mask, num_rebinds) < num_rebinds)
      ctx->buffer_rebind_counter = p_atomic_inc_return(&screen->buffer_rebind_counter);
}

static bool
zink_context_is_resource_busy(struct pipe_screen *pscreen, struct pipe_resource *pres, unsigned usage)
{
   struct zink_screen *screen = zink_screen(pscreen);
   struct zink_resource *res = zink_resource(pres);
   uint32_t check_usage = 0;
   if (usage & PIPE_MAP_READ)
      check_usage |= ZINK_RESOURCE_ACCESS_WRITE;
   if (usage & PIPE_MAP_WRITE)
      check_usage |= ZINK_RESOURCE_ACCESS_RW;
   return !zink_resource_usage_check_completion(screen, res, check_usage);
}

static void
zink_emit_string_marker(struct pipe_context *pctx,
                        const char *string, int len)
{
   struct zink_screen *screen = zink_screen(pctx->screen);
   struct zink_batch *batch = &zink_context(pctx)->batch;

   /* make sure string is nul-terminated */
   char buf[512], *temp = NULL;
   if (len < ARRAY_SIZE(buf)) {
      memcpy(buf, string, len);
      buf[len] = '\0';
      string = buf;
   } else
      string = temp = strndup(string, len);

   VkDebugUtilsLabelEXT label = {
      VK_STRUCTURE_TYPE_DEBUG_UTILS_LABEL_EXT, NULL,
      string,
      { 0 }
   };
   screen->vk.CmdInsertDebugUtilsLabelEXT(batch->state->cmdbuf, &label);
   free(temp);
}

struct pipe_context *
zink_context_create(struct pipe_screen *pscreen, void *priv, unsigned flags)
{
   struct zink_screen *screen = zink_screen(pscreen);
   struct zink_context *ctx = rzalloc(NULL, struct zink_context);
   bool is_copy_only = (flags & ZINK_CONTEXT_COPY_ONLY) > 0;
   if (!ctx)
      goto fail;

   ctx->have_timelines = screen->info.have_KHR_timeline_semaphore;

   ctx->flags = flags;
   ctx->pipeline_changed[0] = ctx->pipeline_changed[1] = true;
   ctx->gfx_pipeline_state.dirty = true;
   ctx->gfx_pipeline_state.dyn_state2.vertices_per_patch = 1;
   ctx->gfx_pipeline_state.uses_dynamic_stride = screen->info.have_EXT_extended_dynamic_state ||
                                                 screen->info.have_EXT_vertex_input_dynamic_state;
   ctx->compute_pipeline_state.dirty = true;
   ctx->fb_changed = ctx->rp_changed = true;
   ctx->sample_mask_changed = true;
   ctx->gfx_pipeline_state.gfx_prim_mode = PIPE_PRIM_MAX;

   zink_init_draw_functions(ctx, screen);
   zink_init_grid_functions(ctx);

   ctx->base.screen = pscreen;
   ctx->base.priv = priv;

   if (screen->info.have_KHR_imageless_framebuffer) {
      ctx->get_framebuffer = zink_get_framebuffer_imageless;
      ctx->init_framebuffer = zink_init_framebuffer_imageless;
   } else {
      ctx->get_framebuffer = zink_get_framebuffer;
      ctx->init_framebuffer = zink_init_framebuffer;
   }

   ctx->base.destroy = zink_context_destroy;
   ctx->base.get_device_reset_status = zink_get_device_reset_status;
   ctx->base.set_device_reset_callback = zink_set_device_reset_callback;

   zink_context_state_init(&ctx->base);

   ctx->base.create_sampler_state = zink_create_sampler_state;
   ctx->base.bind_sampler_states = screen->info.have_EXT_non_seamless_cube_map ? zink_bind_sampler_states : zink_bind_sampler_states_nonseamless;
   ctx->base.delete_sampler_state = zink_delete_sampler_state;

   ctx->base.create_sampler_view = zink_create_sampler_view;
   ctx->base.set_sampler_views = zink_set_sampler_views;
   ctx->base.sampler_view_destroy = zink_sampler_view_destroy;
   ctx->base.get_sample_position = zink_get_sample_position;
   ctx->base.set_sample_locations = zink_set_sample_locations;

   zink_program_init(ctx);

   ctx->base.set_polygon_stipple = zink_set_polygon_stipple;
   ctx->base.set_vertex_buffers = zink_set_vertex_buffers;
   ctx->base.set_viewport_states = zink_set_viewport_states;
   ctx->base.set_scissor_states = zink_set_scissor_states;
   ctx->base.set_inlinable_constants = zink_set_inlinable_constants;
   ctx->base.set_constant_buffer = zink_set_constant_buffer;
   ctx->base.set_shader_buffers = zink_set_shader_buffers;
   ctx->base.set_shader_images = zink_set_shader_images;
   ctx->base.set_framebuffer_state = zink_set_framebuffer_state;
   ctx->base.set_stencil_ref = zink_set_stencil_ref;
   ctx->base.set_clip_state = zink_set_clip_state;
   ctx->base.set_blend_color = zink_set_blend_color;
   ctx->base.set_tess_state = zink_set_tess_state;
   ctx->base.set_patch_vertices = zink_set_patch_vertices;

   ctx->base.set_min_samples = zink_set_min_samples;
   ctx->gfx_pipeline_state.min_samples = 0;
   ctx->base.set_sample_mask = zink_set_sample_mask;
   ctx->gfx_pipeline_state.sample_mask = UINT32_MAX;

   ctx->base.clear = zink_clear;
   ctx->base.clear_texture = zink_clear_texture;
   ctx->base.clear_buffer = zink_clear_buffer;
   ctx->base.clear_render_target = zink_clear_render_target;
   ctx->base.clear_depth_stencil = zink_clear_depth_stencil;

   ctx->base.create_fence_fd = zink_create_fence_fd;
   ctx->base.fence_server_sync = zink_fence_server_sync;
   ctx->base.fence_server_signal = zink_fence_server_signal;
   ctx->base.flush = zink_flush;
   ctx->base.memory_barrier = zink_memory_barrier;
   ctx->base.texture_barrier = zink_texture_barrier;
   ctx->base.evaluate_depth_buffer = zink_evaluate_depth_buffer;

   ctx->base.resource_commit = zink_resource_commit;
   ctx->base.resource_copy_region = zink_resource_copy_region;
   ctx->base.blit = zink_blit;
   ctx->base.create_stream_output_target = zink_create_stream_output_target;
   ctx->base.stream_output_target_destroy = zink_stream_output_target_destroy;

   ctx->base.set_stream_output_targets = zink_set_stream_output_targets;
   ctx->base.flush_resource = zink_flush_resource;

   ctx->base.emit_string_marker = zink_emit_string_marker;

   zink_context_surface_init(&ctx->base);
   zink_context_resource_init(&ctx->base);
   zink_context_query_init(&ctx->base);

   list_inithead(&ctx->query_pools);
   _mesa_set_init(&ctx->update_barriers[0][0], ctx, _mesa_hash_pointer, _mesa_key_pointer_equal);
   _mesa_set_init(&ctx->update_barriers[1][0], ctx, _mesa_hash_pointer, _mesa_key_pointer_equal);
   _mesa_set_init(&ctx->update_barriers[0][1], ctx, _mesa_hash_pointer, _mesa_key_pointer_equal);
   _mesa_set_init(&ctx->update_barriers[1][1], ctx, _mesa_hash_pointer, _mesa_key_pointer_equal);
   ctx->need_barriers[0] = &ctx->update_barriers[0][0];
   ctx->need_barriers[1] = &ctx->update_barriers[1][0];

   slab_create_child(&ctx->transfer_pool, &screen->transfer_pool);
   slab_create_child(&ctx->transfer_pool_unsync, &screen->transfer_pool);

   ctx->base.stream_uploader = u_upload_create_default(&ctx->base);
   ctx->base.const_uploader = u_upload_create_default(&ctx->base);
   for (int i = 0; i < ARRAY_SIZE(ctx->fb_clears); i++)
      util_dynarray_init(&ctx->fb_clears[i].clears, ctx);

   if (!is_copy_only) {
      ctx->blitter = util_blitter_create(&ctx->base);
      if (!ctx->blitter)
         goto fail;
   }

   zink_set_last_vertex_key(ctx)->last_vertex_stage = true;
   zink_set_tcs_key_patches(ctx, 1);
   if (!screen->optimal_keys) {
      ctx->gfx_pipeline_state.shader_keys.key[MESA_SHADER_VERTEX].size = sizeof(struct zink_vs_key_base);
      ctx->gfx_pipeline_state.shader_keys.key[MESA_SHADER_TESS_EVAL].size = sizeof(struct zink_vs_key_base);
      ctx->gfx_pipeline_state.shader_keys.key[MESA_SHADER_TESS_CTRL].size = sizeof(struct zink_tcs_key);
      ctx->gfx_pipeline_state.shader_keys.key[MESA_SHADER_GEOMETRY].size = sizeof(struct zink_vs_key_base);
      ctx->gfx_pipeline_state.shader_keys.key[MESA_SHADER_FRAGMENT].size = sizeof(struct zink_fs_key);
   }
   _mesa_hash_table_init(&ctx->framebuffer_cache, ctx, hash_framebuffer_imageless, equals_framebuffer_imageless);
   if (!zink_init_render_pass(ctx))
      goto fail;
   _mesa_set_init(&ctx->rendering_state_cache, ctx, hash_rendering_state, equals_rendering_state);
   ctx->dynamic_fb.info.pColorAttachments = ctx->dynamic_fb.attachments;
   ctx->dynamic_fb.info.sType = VK_STRUCTURE_TYPE_RENDERING_INFO;
   for (unsigned i = 0; i < ARRAY_SIZE(ctx->dynamic_fb.attachments); i++) {
      VkRenderingAttachmentInfo *att = &ctx->dynamic_fb.attachments[i];
      att->sType = VK_STRUCTURE_TYPE_RENDERING_ATTACHMENT_INFO;
      att->imageLayout = VK_IMAGE_LAYOUT_COLOR_ATTACHMENT_OPTIMAL;
      att->storeOp = VK_ATTACHMENT_STORE_OP_STORE;
   }
   ctx->gfx_pipeline_state.rendering_info.sType = VK_STRUCTURE_TYPE_PIPELINE_RENDERING_CREATE_INFO;
   ctx->gfx_pipeline_state.rendering_info.pColorAttachmentFormats = ctx->gfx_pipeline_state.rendering_formats;

   const uint32_t data[] = {0};
   if (!is_copy_only) {
      ctx->dummy_vertex_buffer = pipe_buffer_create(&screen->base,
         PIPE_BIND_VERTEX_BUFFER | PIPE_BIND_SHADER_IMAGE, PIPE_USAGE_IMMUTABLE, sizeof(data));
      if (!ctx->dummy_vertex_buffer)
         goto fail;
      ctx->dummy_xfb_buffer = pipe_buffer_create(&screen->base,
         PIPE_BIND_STREAM_OUTPUT, PIPE_USAGE_IMMUTABLE, sizeof(data));
      if (!ctx->dummy_xfb_buffer)
         goto fail;
      for (unsigned i = 0; i < ARRAY_SIZE(ctx->dummy_surface); i++) {
         if (!(screen->info.props.limits.framebufferDepthSampleCounts & BITFIELD_BIT(i)))
            continue;
         ctx->dummy_surface[i] = zink_surface_create_null(ctx, PIPE_TEXTURE_2D, 1024, 1024, BITFIELD_BIT(i));
         if (!ctx->dummy_surface[i])
            goto fail;
      }
      VkBufferViewCreateInfo bvci = create_bvci(ctx, zink_resource(ctx->dummy_vertex_buffer), PIPE_FORMAT_R8G8B8A8_UNORM, 0, sizeof(data));
      ctx->dummy_bufferview = get_buffer_view(ctx, zink_resource(ctx->dummy_vertex_buffer), &bvci);
      if (!ctx->dummy_bufferview)
         goto fail;

      if (!zink_descriptor_layouts_init(ctx))
         goto fail;

      if (!zink_descriptors_init(ctx))
         goto fail;

      ctx->base.create_texture_handle = zink_create_texture_handle;
      ctx->base.delete_texture_handle = zink_delete_texture_handle;
      ctx->base.make_texture_handle_resident = zink_make_texture_handle_resident;
      ctx->base.create_image_handle = zink_create_image_handle;
      ctx->base.delete_image_handle = zink_delete_image_handle;
      ctx->base.make_image_handle_resident = zink_make_image_handle_resident;
      for (unsigned i = 0; i < 2; i++) {
         _mesa_hash_table_init(&ctx->di.bindless[i].img_handles, ctx, _mesa_hash_pointer, _mesa_key_pointer_equal);
         _mesa_hash_table_init(&ctx->di.bindless[i].tex_handles, ctx, _mesa_hash_pointer, _mesa_key_pointer_equal);

         /* allocate 1024 slots and reserve slot 0 */
         util_idalloc_init(&ctx->di.bindless[i].tex_slots, ZINK_MAX_BINDLESS_HANDLES);
         util_idalloc_alloc(&ctx->di.bindless[i].tex_slots);
         util_idalloc_init(&ctx->di.bindless[i].img_slots, ZINK_MAX_BINDLESS_HANDLES);
         util_idalloc_alloc(&ctx->di.bindless[i].img_slots);
         ctx->di.bindless[i].buffer_infos = malloc(sizeof(VkBufferView) * ZINK_MAX_BINDLESS_HANDLES);
         ctx->di.bindless[i].img_infos = malloc(sizeof(VkDescriptorImageInfo) * ZINK_MAX_BINDLESS_HANDLES);
         util_dynarray_init(&ctx->di.bindless[i].updates, NULL);
         util_dynarray_init(&ctx->di.bindless[i].resident, NULL);
      }
   }
 
   ctx->have_timelines = screen->info.have_KHR_timeline_semaphore;
   simple_mtx_init(&ctx->batch_mtx, mtx_plain);

   zink_start_batch(ctx, &ctx->batch);
   if (!ctx->batch.state)
      goto fail;

   if (!is_copy_only) {
      pipe_buffer_write_nooverlap(&ctx->base, ctx->dummy_vertex_buffer, 0, sizeof(data), data);
      pipe_buffer_write_nooverlap(&ctx->base, ctx->dummy_xfb_buffer, 0, sizeof(data), data);

      for (unsigned i = 0; i < MESA_SHADER_STAGES; i++) {
         /* need to update these based on screen config for null descriptors */
         for (unsigned j = 0; j < 32; j++) {
            update_descriptor_state_ubo(ctx, i, j, NULL);
            update_descriptor_state_sampler(ctx, i, j, NULL);
            update_descriptor_state_ssbo(ctx, i, j, NULL);
            update_descriptor_state_image(ctx, i, j, NULL);
         }
      }
      if (!screen->info.rb2_feats.nullDescriptor)
         ctx->di.fbfetch.imageView = zink_csurface(ctx->dummy_surface[0])->image_view;

      reapply_color_write(ctx);
      p_atomic_inc(&screen->base.num_contexts);
   }

   zink_select_draw_vbo(ctx);
   zink_select_launch_grid(ctx);

   /* set on startup just to avoid validation errors if a draw comes through without
    * a tess shader later
    */
   if (screen->info.dynamic_state2_feats.extendedDynamicState2PatchControlPoints)
      VKCTX(CmdSetPatchControlPointsEXT)(ctx->batch.state->cmdbuf, 1);

<<<<<<< HEAD
   /* ZINK_CONTEXT_MODE 
    * Options:
    * threaded - force threaded context selection (default option)
    * base - force base context selection
    * auto - automatically select base or threaded context
    */
   const char *zink_context_string = getenv("ZINK_CONTEXT_MODE");
   enum zink_context_modes context_mode;

   if (!zink_context_string) {
      mesa_logi("force threaded context selection");
      context_mode = ZINK_CONTEXT_THREADED;
   } else {
      if (!strcmp(zink_context_string, "base")) {
         context_mode = ZINK_CONTEXT_BASE;
         mesa_logi("force base context selection");
      }
      else if (!strcmp(zink_context_string, "auto")) {
         context_mode = ZINK_CONTEXT_AUTO;
         mesa_logi("automatically select base or threaded context");
      }
      else {
         mesa_logi("force threaded context selection");
         context_mode = ZINK_CONTEXT_THREADED;
      }
=======
   if (!is_copy_only && zink_debug & ZINK_DEBUG_SHADERDB) {
      if (!screen->info.have_EXT_vertex_input_dynamic_state) {
         struct pipe_vertex_element velems[32] = {0};
         for (unsigned i = 0; i < ARRAY_SIZE(velems); i++)
            velems[i].src_format = PIPE_FORMAT_R8G8B8_UNORM;
         void *state = ctx->base.create_vertex_elements_state(&ctx->base, ARRAY_SIZE(velems), velems);
         ctx->base.bind_vertex_elements_state(&ctx->base, state);
      }
      ctx->gfx_pipeline_state.sample_mask = BITFIELD_MASK(32);
      struct pipe_framebuffer_state fb = {0};
      fb.cbufs[0] = ctx->dummy_surface[0];
      fb.nr_cbufs = 1;
      fb.width = fb.height = 256;
      ctx->base.set_framebuffer_state(&ctx->base, &fb);
      ctx->disable_color_writes = true;
      struct pipe_depth_stencil_alpha_state dsa = {0};
      void *state = ctx->base.create_depth_stencil_alpha_state(&ctx->base, &dsa);
      ctx->base.bind_depth_stencil_alpha_state(&ctx->base, state);
      zink_batch_rp(ctx);
>>>>>>> 3c9771b4
   }

   if (!(flags & PIPE_CONTEXT_PREFER_THREADED) || flags & PIPE_CONTEXT_COMPUTE_ONLY) {
      if (context_mode == ZINK_CONTEXT_BASE || context_mode == ZINK_CONTEXT_AUTO) {
         zink_xlib_context = &ctx->base;
         mesa_logi("base context %u created", (unsigned)zink_xlib_context);
      }
      return &ctx->base;
   }

   struct threaded_context *tc = (struct threaded_context*)threaded_context_create(&ctx->base, &screen->transfer_pool,
                                                     zink_context_replace_buffer_storage,
                                                     &(struct threaded_context_options){
                                                        .create_fence = zink_create_tc_fence_for_tc,
                                                        .is_resource_busy = zink_context_is_resource_busy,
                                                        .driver_calls_flush_notify = true,
                                                        .unsynchronized_get_device_reset_status = true,
                                                     },
                                                     &ctx->tc);

   if (tc && (struct zink_context*)tc != ctx) {
      threaded_context_init_bytes_mapped_limit(tc, 4);
      ctx->base.set_context_param = zink_set_context_param;
   }
   
   if (context_mode == ZINK_CONTEXT_THREADED || context_mode == ZINK_CONTEXT_AUTO) {
      mesa_logi("threaded context %u created", (unsigned)zink_xlib_context);
      zink_xlib_context = (struct pipe_context*)tc; 
   }

   return (struct pipe_context*)tc;

fail:
   if (ctx)
      zink_context_destroy(&ctx->base);
   return NULL;
}

struct zink_context *
zink_tc_context_unwrap(struct pipe_context *pctx, bool threaded)
{
   /* need to get the actual zink_context, not the threaded context */
   if (threaded)
      pctx = threaded_context_unwrap_sync(pctx);
   pctx = trace_get_possibly_threaded_context(pctx);
   return zink_context(pctx);
}<|MERGE_RESOLUTION|>--- conflicted
+++ resolved
@@ -4974,7 +4974,6 @@
    if (screen->info.dynamic_state2_feats.extendedDynamicState2PatchControlPoints)
       VKCTX(CmdSetPatchControlPointsEXT)(ctx->batch.state->cmdbuf, 1);
 
-<<<<<<< HEAD
    /* ZINK_CONTEXT_MODE 
     * Options:
     * threaded - force threaded context selection (default option)
@@ -5000,7 +4999,16 @@
          mesa_logi("force threaded context selection");
          context_mode = ZINK_CONTEXT_THREADED;
       }
-=======
+   }
+
+   if (!(flags & PIPE_CONTEXT_PREFER_THREADED) || flags & PIPE_CONTEXT_COMPUTE_ONLY) {
+      if (context_mode == ZINK_CONTEXT_BASE || context_mode == ZINK_CONTEXT_AUTO) {
+         zink_xlib_context = &ctx->base;
+         mesa_logi("base context %u created", (unsigned)zink_xlib_context);
+      }
+      return &ctx->base;
+   }
+
    if (!is_copy_only && zink_debug & ZINK_DEBUG_SHADERDB) {
       if (!screen->info.have_EXT_vertex_input_dynamic_state) {
          struct pipe_vertex_element velems[32] = {0};
@@ -5020,15 +5028,6 @@
       void *state = ctx->base.create_depth_stencil_alpha_state(&ctx->base, &dsa);
       ctx->base.bind_depth_stencil_alpha_state(&ctx->base, state);
       zink_batch_rp(ctx);
->>>>>>> 3c9771b4
-   }
-
-   if (!(flags & PIPE_CONTEXT_PREFER_THREADED) || flags & PIPE_CONTEXT_COMPUTE_ONLY) {
-      if (context_mode == ZINK_CONTEXT_BASE || context_mode == ZINK_CONTEXT_AUTO) {
-         zink_xlib_context = &ctx->base;
-         mesa_logi("base context %u created", (unsigned)zink_xlib_context);
-      }
-      return &ctx->base;
    }
 
    struct threaded_context *tc = (struct threaded_context*)threaded_context_create(&ctx->base, &screen->transfer_pool,
