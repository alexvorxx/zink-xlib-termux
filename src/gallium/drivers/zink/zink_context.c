/*
 * Copyright 2018 Collabora Ltd.
 *
 * Permission is hereby granted, free of charge, to any person obtaining a
 * copy of this software and associated documentation files (the "Software"),
 * to deal in the Software without restriction, including without limitation
 * on the rights to use, copy, modify, merge, publish, distribute, sub
 * license, and/or sell copies of the Software, and to permit persons to whom
 * the Software is furnished to do so, subject to the following conditions:
 *
 * The above copyright notice and this permission notice (including the next
 * paragraph) shall be included in all copies or substantial portions of the
 * Software.
 *
 * THE SOFTWARE IS PROVIDED "AS IS", WITHOUT WARRANTY OF ANY KIND, EXPRESS OR
 * IMPLIED, INCLUDING BUT NOT LIMITED TO THE WARRANTIES OF MERCHANTABILITY,
 * FITNESS FOR A PARTICULAR PURPOSE AND NON-INFRINGEMENT. IN NO EVENT SHALL
 * THE AUTHOR(S) AND/OR THEIR SUPPLIERS BE LIABLE FOR ANY CLAIM,
 * DAMAGES OR OTHER LIABILITY, WHETHER IN AN ACTION OF CONTRACT, TORT OR
 * OTHERWISE, ARISING FROM, OUT OF OR IN CONNECTION WITH THE SOFTWARE OR THE
 * USE OR OTHER DEALINGS IN THE SOFTWARE.
 */

#include "zink_clear.h"
#include "zink_context.h"
#include "zink_descriptors.h"
#include "zink_fence.h"
#include "zink_format.h"
#include "zink_framebuffer.h"
#include "zink_helpers.h"
#include "zink_inlines.h"
#include "zink_kopper.h"
#include "zink_pipeline.h"
#include "zink_program.h"
#include "zink_query.h"
#include "zink_render_pass.h"
#include "zink_resource.h"
#include "zink_screen.h"
#include "zink_state.h"
#include "zink_surface.h"


#include "nir/pipe_nir.h"
#include "util/u_blitter.h"
#include "util/u_debug.h"
#include "util/format_srgb.h"
#include "util/format/u_format.h"
#include "util/u_helpers.h"
#include "util/u_inlines.h"
#include "util/u_sample_positions.h"
#include "util/u_string.h"
#include "util/u_thread.h"
#include "util/perf/u_trace.h"
#include "util/u_cpu_detect.h"
#include "util/thread_sched.h"
#include "util/strndup.h"
#include "nir.h"
#include "nir_builder.h"

#include "vk_format.h"

#include "driver_trace/tr_context.h"

#include "util/u_memory.h"
#include "util/u_upload_mgr.h"

#define XXH_INLINE_ALL
#include "util/xxhash.h"

struct pipe_context* zink_xlib_context;

static void
update_tc_info(struct zink_context *ctx)
{
   if (ctx->track_renderpasses) {
      const struct tc_renderpass_info *info = threaded_context_get_renderpass_info(ctx->tc);
      ctx->rp_changed |= ctx->dynamic_fb.tc_info.data != info->data;
      ctx->dynamic_fb.tc_info.data = info->data;
   } else {
      struct tc_renderpass_info info = ctx->dynamic_fb.tc_info;
      bool zsbuf_used = !ctx->zsbuf_unused;
      bool zsbuf_write = zink_is_zsbuf_write(ctx);
      ctx->dynamic_fb.tc_info.data32[0] = 0;
      if (ctx->clears_enabled & PIPE_CLEAR_DEPTHSTENCIL)
         ctx->dynamic_fb.tc_info.zsbuf_clear_partial = true;
      if (ctx->rp_clears_enabled & PIPE_CLEAR_DEPTHSTENCIL)
         ctx->dynamic_fb.tc_info.zsbuf_clear = true;
      if (ctx->dynamic_fb.tc_info.zsbuf_clear != info.zsbuf_clear)
         ctx->rp_loadop_changed = true;
      if (zink_is_zsbuf_write(ctx) != zsbuf_write)
         ctx->rp_layout_changed = true;
      ctx->rp_changed |= zink_is_zsbuf_used(ctx) != zsbuf_used;
   }
}

void
debug_describe_zink_buffer_view(char *buf, const struct zink_buffer_view *ptr)
{
   sprintf(buf, "zink_buffer_view");
}

ALWAYS_INLINE static void
check_resource_for_batch_ref(struct zink_context *ctx, struct zink_resource *res)
{
   if (!zink_resource_has_binds(res)) {
      /* avoid desync between usage and tracking:
       * - if usage exists, it must be removed before the context is destroyed
       * - having usage does not imply having tracking
       * - if tracking will be added here, also reapply usage to avoid dangling usage once tracking is removed
       * TODO: somehow fix this for perf because it's an extra hash lookup
       */
      if (!res->obj->dt && zink_resource_has_usage(res))
         zink_batch_reference_resource_rw(&ctx->batch, res, !!res->obj->bo->writes.u);
      else
         zink_batch_reference_resource(&ctx->batch, res);
   }
}

static void
zink_context_destroy(struct pipe_context *pctx)
{
   struct zink_context *ctx = zink_context(pctx);
   struct zink_screen *screen = zink_screen(pctx->screen);

   struct pipe_framebuffer_state fb = {0};
   pctx->set_framebuffer_state(pctx, &fb);

   if (util_queue_is_initialized(&screen->flush_queue))
      util_queue_finish(&screen->flush_queue);
   if (ctx->batch.state && !screen->device_lost) {
      simple_mtx_lock(&screen->queue_lock);
      VkResult result = VKSCR(QueueWaitIdle)(screen->queue);
      simple_mtx_unlock(&screen->queue_lock);

      if (result != VK_SUCCESS)
         mesa_loge("ZINK: vkQueueWaitIdle failed (%s)", vk_Result_to_str(result));
   }

   for (unsigned i = 0; i < ARRAY_SIZE(ctx->program_cache); i++) {
      simple_mtx_lock((&ctx->program_lock[i]));
      hash_table_foreach(&ctx->program_cache[i], entry) {
         struct zink_program *pg = entry->data;
         util_queue_fence_wait(&pg->cache_fence);
         pg->removed = true;
      }
      simple_mtx_unlock((&ctx->program_lock[i]));
   }

   if (ctx->blitter)
      util_blitter_destroy(ctx->blitter);
   for (unsigned i = 0; i < ctx->fb_state.nr_cbufs; i++)
      pipe_surface_release(&ctx->base, &ctx->fb_state.cbufs[i]);
   pipe_surface_release(&ctx->base, &ctx->fb_state.zsbuf);

   pipe_resource_reference(&ctx->dummy_vertex_buffer, NULL);
   pipe_resource_reference(&ctx->dummy_xfb_buffer, NULL);

   for (unsigned i = 0; i < ARRAY_SIZE(ctx->dummy_surface); i++)
      pipe_surface_release(&ctx->base, &ctx->dummy_surface[i]);
   zink_buffer_view_reference(screen, &ctx->dummy_bufferview, NULL);

   zink_descriptors_deinit_bindless(ctx);

   simple_mtx_destroy(&ctx->batch_mtx);

   struct zink_batch_state *bs = ctx->batch_states;
   while (bs) {
      struct zink_batch_state *bs_next = bs->next;
      zink_clear_batch_state(ctx, bs);
      /* restore link as we insert them into the screens free_batch_states
       * list below
       */
      bs->next = bs_next;
      bs = bs_next;
   }
   bs = ctx->free_batch_states;
   while (bs) {
      struct zink_batch_state *bs_next = bs->next;
      zink_clear_batch_state(ctx, bs);
      bs->ctx = NULL;
      /* restore link as we insert them into the screens free_batch_states
       * list below
       */
      bs->next = bs_next;
      bs = bs_next;
   }
   simple_mtx_lock(&screen->free_batch_states_lock);
   if (ctx->batch_states) {
      if (screen->free_batch_states)
         screen->last_free_batch_state->next = ctx->batch_states;
      else {
         screen->free_batch_states = ctx->batch_states;
         screen->last_free_batch_state = screen->free_batch_states;
      }
   }
   while (screen->last_free_batch_state && screen->last_free_batch_state->next)
      screen->last_free_batch_state = screen->last_free_batch_state->next;
   if (ctx->free_batch_states) {
      if (screen->free_batch_states)
         screen->last_free_batch_state->next = ctx->free_batch_states;
      else {
         screen->free_batch_states = ctx->free_batch_states;
         screen->last_free_batch_state = ctx->last_free_batch_state;
      }
   }
   while (screen->last_free_batch_state && screen->last_free_batch_state->next)
      screen->last_free_batch_state = screen->last_free_batch_state->next;
   if (ctx->batch.state) {
      zink_clear_batch_state(ctx, ctx->batch.state);
      if (screen->free_batch_states)
         screen->last_free_batch_state->next = ctx->batch.state;
      else {
         screen->free_batch_states = ctx->batch.state;
         screen->last_free_batch_state = screen->free_batch_states;
      }
   }
   while (screen->last_free_batch_state && screen->last_free_batch_state->next)
      screen->last_free_batch_state = screen->last_free_batch_state->next;
   simple_mtx_unlock(&screen->free_batch_states_lock);

   for (unsigned i = 0; i < 2; i++) {
      util_idalloc_fini(&ctx->di.bindless[i].tex_slots);
      util_idalloc_fini(&ctx->di.bindless[i].img_slots);
      if (zink_descriptor_mode == ZINK_DESCRIPTOR_MODE_DB)
         free(ctx->di.bindless[i].db.buffer_infos);
      else
         free(ctx->di.bindless[i].t.buffer_infos);
      free(ctx->di.bindless[i].img_infos);
      util_dynarray_fini(&ctx->di.bindless[i].updates);
      util_dynarray_fini(&ctx->di.bindless[i].resident);
   }

   /*if (ctx->null_fs)
      pctx->delete_fs_state(pctx, ctx->null_fs);*/
   
   /*hash_table_foreach(&ctx->framebuffer_cache, he)
      zink_destroy_framebuffer(screen, he->data);*/
	  
   if (screen->info.have_KHR_imageless_framebuffer) {
      hash_table_foreach(&ctx->framebuffer_cache, he)
         zink_destroy_framebuffer(screen, he->data);
   } else if (ctx->framebuffer) {
      simple_mtx_lock(&screen->framebuffer_mtx);
      struct hash_entry *entry = _mesa_hash_table_search(&screen->framebuffer_cache, &ctx->framebuffer->state);
      if (zink_framebuffer_reference(screen, &ctx->framebuffer, NULL))
         _mesa_hash_table_remove(&screen->framebuffer_cache, entry);
      simple_mtx_unlock(&screen->framebuffer_mtx);
   }	  

   hash_table_foreach(ctx->render_pass_cache, he)
      zink_destroy_render_pass(screen, he->data);

   zink_context_destroy_query_pools(ctx);
   set_foreach(&ctx->gfx_inputs, he) {
      struct zink_gfx_input_key *ikey = (void*)he->key;
      VKSCR(DestroyPipeline)(screen->dev, ikey->pipeline, NULL);
   }
   set_foreach(&ctx->gfx_outputs, he) {
      struct zink_gfx_output_key *okey = (void*)he->key;
      VKSCR(DestroyPipeline)(screen->dev, okey->pipeline, NULL);
   }
   u_upload_destroy(pctx->stream_uploader);
   u_upload_destroy(pctx->const_uploader);
   slab_destroy_child(&ctx->transfer_pool);
   for (unsigned i = 0; i < ARRAY_SIZE(ctx->program_cache); i++)
      _mesa_hash_table_clear(&ctx->program_cache[i], NULL);
   for (unsigned i = 0; i < ARRAY_SIZE(ctx->program_lock); i++)
      simple_mtx_destroy(&ctx->program_lock[i]);
   _mesa_hash_table_destroy(ctx->render_pass_cache, NULL);
   slab_destroy_child(&ctx->transfer_pool_unsync);

   if (zink_debug & ZINK_DEBUG_DGC) {
      for (unsigned i = 0; i < ARRAY_SIZE(ctx->dgc.upload); i++)
         u_upload_destroy(ctx->dgc.upload[i]);
      for (unsigned i = 0; i < ARRAY_SIZE(ctx->dgc.buffers); i++) {
         if (!ctx->dgc.buffers[i])
            continue;
         struct pipe_resource *pres = &ctx->dgc.buffers[i]->base.b;
         pipe_resource_reference(&pres, NULL);
      }
      util_dynarray_fini(&ctx->dgc.pipelines);
   }

   zink_descriptors_deinit(ctx);

   if (!(ctx->flags & ZINK_CONTEXT_COPY_ONLY))
      p_atomic_dec(&screen->base.num_contexts);

   util_dynarray_foreach(&ctx->di.global_bindings, struct pipe_resource *, res) {
      pipe_resource_reference(res, NULL);
   }
   util_dynarray_fini(&ctx->di.global_bindings);

   ralloc_free(ctx);
}

static void
check_device_lost(struct zink_context *ctx)
{
   if (!zink_screen(ctx->base.screen)->device_lost || ctx->is_device_lost)
      return;
   debug_printf("ZINK: device lost detected!\n");
   if (ctx->reset.reset)
      ctx->reset.reset(ctx->reset.data, PIPE_GUILTY_CONTEXT_RESET);
   ctx->is_device_lost = true;
}

static enum pipe_reset_status
zink_get_device_reset_status(struct pipe_context *pctx)
{
   struct zink_context *ctx = zink_context(pctx);

   enum pipe_reset_status status = PIPE_NO_RESET;

   if (ctx->is_device_lost) {
      // Since we don't know what really happened to the hardware, just
      // assume that we are in the wrong
      status = PIPE_GUILTY_CONTEXT_RESET;

      debug_printf("ZINK: device lost detected!\n");

      if (ctx->reset.reset)
         ctx->reset.reset(ctx->reset.data, status);
   }

   return status;
}

static void
zink_set_device_reset_callback(struct pipe_context *pctx,
                               const struct pipe_device_reset_callback *cb)
{
   struct zink_context *ctx = zink_context(pctx);
   bool had_reset = !!ctx->reset.reset;

   if (cb)
      ctx->reset = *cb;
   else
      memset(&ctx->reset, 0, sizeof(ctx->reset));

   bool have_reset = !!ctx->reset.reset;
   if (had_reset != have_reset) {
      if (have_reset)
         p_atomic_inc(&zink_screen(pctx->screen)->robust_ctx_count);
      else
         p_atomic_dec(&zink_screen(pctx->screen)->robust_ctx_count);
   }
}

static void
zink_set_context_param(struct pipe_context *pctx, enum pipe_context_param param,
                       unsigned value)
{
   struct zink_context *ctx = zink_context(pctx);
   struct zink_screen *screen = zink_screen(ctx->base.screen);

   switch (param) {
   case PIPE_CONTEXT_PARAM_UPDATE_THREAD_SCHEDULING:
      if (screen->threaded_submit)
         util_thread_sched_apply_policy(screen->flush_queue.threads[0],
                                        UTIL_THREAD_DRIVER_SUBMIT, value, NULL);
      break;
   default:
      break;
   }
}

static void
zink_set_debug_callback(struct pipe_context *pctx, const struct util_debug_callback *cb)
{
   struct zink_context *ctx = zink_context(pctx);

   if (cb)
      ctx->dbg = *cb;
   else
      memset(&ctx->dbg, 0, sizeof(ctx->dbg));
}

static VkSamplerMipmapMode
sampler_mipmap_mode(enum pipe_tex_mipfilter filter)
{
   switch (filter) {
   case PIPE_TEX_MIPFILTER_NEAREST: return VK_SAMPLER_MIPMAP_MODE_NEAREST;
   case PIPE_TEX_MIPFILTER_LINEAR: return VK_SAMPLER_MIPMAP_MODE_LINEAR;
   case PIPE_TEX_MIPFILTER_NONE:
      unreachable("PIPE_TEX_MIPFILTER_NONE should be dealt with earlier");
   }
   unreachable("unexpected filter");
}

static VkSamplerAddressMode
sampler_address_mode(enum pipe_tex_wrap filter)
{
   switch (filter) {
   case PIPE_TEX_WRAP_REPEAT: return VK_SAMPLER_ADDRESS_MODE_REPEAT;
   case PIPE_TEX_WRAP_CLAMP_TO_EDGE: return VK_SAMPLER_ADDRESS_MODE_CLAMP_TO_EDGE;
   case PIPE_TEX_WRAP_CLAMP_TO_BORDER: return VK_SAMPLER_ADDRESS_MODE_CLAMP_TO_BORDER;
   case PIPE_TEX_WRAP_MIRROR_REPEAT: return VK_SAMPLER_ADDRESS_MODE_MIRRORED_REPEAT;
   case PIPE_TEX_WRAP_MIRROR_CLAMP_TO_EDGE: return VK_SAMPLER_ADDRESS_MODE_MIRROR_CLAMP_TO_EDGE;
   case PIPE_TEX_WRAP_MIRROR_CLAMP_TO_BORDER: return VK_SAMPLER_ADDRESS_MODE_MIRROR_CLAMP_TO_EDGE; /* not technically correct, but kinda works */
   default: break;
   }
   unreachable("unexpected wrap");
}

/* unnormalizedCoordinates only support CLAMP_TO_EDGE or CLAMP_TO_BORDER */
static VkSamplerAddressMode
sampler_address_mode_unnormalized(enum pipe_tex_wrap filter)
{
   switch (filter) {
   case PIPE_TEX_WRAP_CLAMP_TO_EDGE: return VK_SAMPLER_ADDRESS_MODE_CLAMP_TO_EDGE;
   case PIPE_TEX_WRAP_CLAMP_TO_BORDER: return VK_SAMPLER_ADDRESS_MODE_CLAMP_TO_BORDER;
   default: break;
   }
   unreachable("unexpected wrap");
}

static VkCompareOp
compare_op(enum pipe_compare_func op)
{
   switch (op) {
      case PIPE_FUNC_NEVER: return VK_COMPARE_OP_NEVER;
      case PIPE_FUNC_LESS: return VK_COMPARE_OP_LESS;
      case PIPE_FUNC_EQUAL: return VK_COMPARE_OP_EQUAL;
      case PIPE_FUNC_LEQUAL: return VK_COMPARE_OP_LESS_OR_EQUAL;
      case PIPE_FUNC_GREATER: return VK_COMPARE_OP_GREATER;
      case PIPE_FUNC_NOTEQUAL: return VK_COMPARE_OP_NOT_EQUAL;
      case PIPE_FUNC_GEQUAL: return VK_COMPARE_OP_GREATER_OR_EQUAL;
      case PIPE_FUNC_ALWAYS: return VK_COMPARE_OP_ALWAYS;
   }
   unreachable("unexpected compare");
}

static inline bool
wrap_needs_border_color(unsigned wrap)
{
   return wrap == PIPE_TEX_WRAP_CLAMP || wrap == PIPE_TEX_WRAP_CLAMP_TO_BORDER ||
          wrap == PIPE_TEX_WRAP_MIRROR_CLAMP || wrap == PIPE_TEX_WRAP_MIRROR_CLAMP_TO_BORDER;
}

static VkBorderColor
get_border_color(const union pipe_color_union *color, bool is_integer, bool need_custom)
{
   if (is_integer) {
      if (color->ui[0] == 0 && color->ui[1] == 0 && color->ui[2] == 0 && color->ui[3] == 0)
         return VK_BORDER_COLOR_INT_TRANSPARENT_BLACK;
      if (color->ui[0] == 0 && color->ui[1] == 0 && color->ui[2] == 0 && color->ui[3] == 1)
         return VK_BORDER_COLOR_INT_OPAQUE_BLACK;
      if (color->ui[0] == 1 && color->ui[1] == 1 && color->ui[2] == 1 && color->ui[3] == 1)
         return VK_BORDER_COLOR_INT_OPAQUE_WHITE;
      return need_custom ? VK_BORDER_COLOR_INT_CUSTOM_EXT : VK_BORDER_COLOR_INT_TRANSPARENT_BLACK;
   }

   if (color->f[0] == 0 && color->f[1] == 0 && color->f[2] == 0 && color->f[3] == 0)
      return VK_BORDER_COLOR_FLOAT_TRANSPARENT_BLACK;
   if (color->f[0] == 0 && color->f[1] == 0 && color->f[2] == 0 && color->f[3] == 1)
      return VK_BORDER_COLOR_FLOAT_OPAQUE_BLACK;
   if (color->f[0] == 1 && color->f[1] == 1 && color->f[2] == 1 && color->f[3] == 1)
      return VK_BORDER_COLOR_FLOAT_OPAQUE_WHITE;
   return need_custom ? VK_BORDER_COLOR_FLOAT_CUSTOM_EXT : VK_BORDER_COLOR_FLOAT_TRANSPARENT_BLACK;
}

static void *
zink_create_sampler_state(struct pipe_context *pctx,
                          const struct pipe_sampler_state *state)
{
   struct zink_screen *screen = zink_screen(pctx->screen);
   ASSERTED struct zink_context *zink = zink_context(pctx);
   bool need_custom = false;
   bool need_clamped_border_color = false;
   VkSamplerCreateInfo sci = {0};
   VkSamplerCustomBorderColorCreateInfoEXT cbci = {0};
   VkSamplerCustomBorderColorCreateInfoEXT cbci_clamped = {0};
   sci.sType = VK_STRUCTURE_TYPE_SAMPLER_CREATE_INFO;
   if (screen->info.have_EXT_non_seamless_cube_map && !state->seamless_cube_map)
      sci.flags |= VK_SAMPLER_CREATE_NON_SEAMLESS_CUBE_MAP_BIT_EXT;
   if (state->unnormalized_coords) {
      assert(zink->flags & PIPE_CONTEXT_COMPUTE_ONLY);
      sci.unnormalizedCoordinates = state->unnormalized_coords;
   }
   sci.magFilter = zink_filter(state->mag_img_filter);
   if (sci.unnormalizedCoordinates)
      sci.minFilter = sci.magFilter;
   else
      sci.minFilter = zink_filter(state->min_img_filter);

   VkSamplerReductionModeCreateInfo rci;
   rci.sType = VK_STRUCTURE_TYPE_SAMPLER_REDUCTION_MODE_CREATE_INFO;
   rci.pNext = NULL;
   switch (state->reduction_mode) {
   case PIPE_TEX_REDUCTION_MIN:
      rci.reductionMode = VK_SAMPLER_REDUCTION_MODE_MIN;
      break;
   case PIPE_TEX_REDUCTION_MAX:
      rci.reductionMode = VK_SAMPLER_REDUCTION_MODE_MAX;
      break;
   default:
      rci.reductionMode = VK_SAMPLER_REDUCTION_MODE_WEIGHTED_AVERAGE;
      break;
   }
   if (state->reduction_mode)
      sci.pNext = &rci;

   if (sci.unnormalizedCoordinates) {
      sci.mipmapMode = VK_SAMPLER_MIPMAP_MODE_NEAREST;
   } else if (state->min_mip_filter != PIPE_TEX_MIPFILTER_NONE) {
      sci.mipmapMode = sampler_mipmap_mode(state->min_mip_filter);
      sci.minLod = state->min_lod;
      sci.maxLod = MAX2(state->max_lod, state->min_lod);
   } else {
      sci.mipmapMode = VK_SAMPLER_MIPMAP_MODE_NEAREST;
      sci.minLod = CLAMP(state->min_lod, 0.0f, 0.25f);
      sci.maxLod = CLAMP(state->max_lod, 0.0f, 0.25f);
   }

   if (!sci.unnormalizedCoordinates) {
      sci.addressModeU = sampler_address_mode(state->wrap_s);
      sci.addressModeV = sampler_address_mode(state->wrap_t);
      sci.addressModeW = sampler_address_mode(state->wrap_r);
   } else {
      sci.addressModeU = sampler_address_mode_unnormalized(state->wrap_s);
      sci.addressModeV = sampler_address_mode_unnormalized(state->wrap_t);
      sci.addressModeW = sampler_address_mode_unnormalized(state->wrap_r);
   }

   sci.mipLodBias = CLAMP(state->lod_bias,
                          -screen->info.props.limits.maxSamplerLodBias,
                          screen->info.props.limits.maxSamplerLodBias);

   need_custom |= wrap_needs_border_color(state->wrap_s);
   need_custom |= wrap_needs_border_color(state->wrap_t);
   need_custom |= wrap_needs_border_color(state->wrap_r);

   if (state->compare_mode == PIPE_TEX_COMPARE_NONE)
      sci.compareOp = VK_COMPARE_OP_NEVER;
   else {
      sci.compareOp = compare_op(state->compare_func);
      sci.compareEnable = VK_TRUE;
   }

   bool is_integer = state->border_color_is_integer;

   sci.borderColor = get_border_color(&state->border_color, is_integer, need_custom);
   if (sci.borderColor > VK_BORDER_COLOR_INT_OPAQUE_WHITE && need_custom) {
      if (!screen->info.border_color_feats.customBorderColorWithoutFormat &&
          screen->info.driver_props.driverID != VK_DRIVER_ID_MESA_TURNIP) {
         static bool warned = false;
         warn_missing_feature(warned, "customBorderColorWithoutFormat");
      }
      if (screen->info.have_EXT_custom_border_color &&
          (screen->info.border_color_feats.customBorderColorWithoutFormat || state->border_color_format)) {
         if (!screen->info.have_EXT_border_color_swizzle) {
            static bool warned = false;
            warn_missing_feature(warned, "VK_EXT_border_color_swizzle");
         }

         if (!is_integer && !screen->have_D24_UNORM_S8_UINT) {
            union pipe_color_union clamped_border_color;
            for (unsigned i = 0; i < 4; ++i) {
               /* Use channel 0 on purpose, so that we can use OPAQUE_WHITE
                * when the border color is 1.0. */
               clamped_border_color.f[i] = CLAMP(state->border_color.f[0], 0, 1);
            }
            if (memcmp(&state->border_color, &clamped_border_color, sizeof(clamped_border_color)) != 0) {
               need_clamped_border_color = true;
               cbci_clamped.sType = VK_STRUCTURE_TYPE_SAMPLER_CUSTOM_BORDER_COLOR_CREATE_INFO_EXT;
               cbci_clamped.format = VK_FORMAT_UNDEFINED;
               /* these are identical unions */
               memcpy(&cbci_clamped.customBorderColor, &clamped_border_color, sizeof(union pipe_color_union));
            }
         }
         cbci.sType = VK_STRUCTURE_TYPE_SAMPLER_CUSTOM_BORDER_COLOR_CREATE_INFO_EXT;
         if (screen->info.border_color_feats.customBorderColorWithoutFormat) {
            cbci.format = VK_FORMAT_UNDEFINED;
            /* these are identical unions */
            memcpy(&cbci.customBorderColor, &state->border_color, sizeof(union pipe_color_union));
         } else {
            if (util_format_is_depth_or_stencil(state->border_color_format)) {
               if (is_integer) {
                  cbci.format = VK_FORMAT_S8_UINT;
                  for (unsigned i = 0; i < 4; i++)
                     cbci.customBorderColor.uint32[i] = CLAMP(state->border_color.ui[i], 0, 255);
               } else {
                  cbci.format = zink_get_format(screen, util_format_get_depth_only(state->border_color_format));
                  /* these are identical unions */
                  memcpy(&cbci.customBorderColor, &state->border_color, sizeof(union pipe_color_union));
               }
            } else {
               cbci.format = zink_get_format(screen, state->border_color_format);
               union pipe_color_union color;
               for (unsigned i = 0; i < 4; i++) {
                  zink_format_clamp_channel_srgb(util_format_description(state->border_color_format), &color, &state->border_color, i);
               }
               zink_convert_color(screen, state->border_color_format, (void*)&cbci.customBorderColor, &color);
            }
         }
         cbci.pNext = sci.pNext;
         sci.pNext = &cbci;
         UNUSED uint32_t check = p_atomic_inc_return(&screen->cur_custom_border_color_samplers);
         assert(check <= screen->info.border_color_props.maxCustomBorderColorSamplers);
      } else
         sci.borderColor = VK_BORDER_COLOR_FLOAT_TRANSPARENT_BLACK; // TODO with custom shader if we're super interested?
   }

   if (state->max_anisotropy > 1) {
      sci.maxAnisotropy = state->max_anisotropy;
      sci.anisotropyEnable = VK_TRUE;
   }

   struct zink_sampler_state *sampler = CALLOC_STRUCT(zink_sampler_state);
   if (!sampler)
      return NULL;

   VkResult result = VKSCR(CreateSampler)(screen->dev, &sci, NULL, &sampler->sampler);
   if (result != VK_SUCCESS) {
      mesa_loge("ZINK: vkCreateSampler failed (%s)", vk_Result_to_str(result));
      FREE(sampler);
      return NULL;
   }
   if (need_clamped_border_color) {
      sci.pNext = &cbci_clamped;
      result = VKSCR(CreateSampler)(screen->dev, &sci, NULL, &sampler->sampler_clamped);
      if (result != VK_SUCCESS) {
         mesa_loge("ZINK: vkCreateSampler failed (%s)", vk_Result_to_str(result));
         VKSCR(DestroySampler)(screen->dev, sampler->sampler, NULL);
         FREE(sampler);
         return NULL;
      }
   }
   sampler->custom_border_color = need_custom;
   if (!screen->info.have_EXT_non_seamless_cube_map)
      sampler->emulate_nonseamless = !state->seamless_cube_map;

   return sampler;
}

ALWAYS_INLINE static VkImageLayout
get_layout_for_binding(const struct zink_context *ctx, struct zink_resource *res, enum zink_descriptor_type type, bool is_compute)
{
   if (res->obj->is_buffer)
      return 0;
   switch (type) {
   case ZINK_DESCRIPTOR_TYPE_SAMPLER_VIEW:
      return zink_descriptor_util_image_layout_eval(ctx, res, is_compute);
   case ZINK_DESCRIPTOR_TYPE_IMAGE:
      return VK_IMAGE_LAYOUT_GENERAL;
   default:
      break;
   }
   return 0;
}

ALWAYS_INLINE static struct zink_surface *
get_imageview_for_binding(struct zink_context *ctx, gl_shader_stage stage, enum zink_descriptor_type type, unsigned idx)
{
   switch (type) {
   case ZINK_DESCRIPTOR_TYPE_SAMPLER_VIEW: {
      struct zink_sampler_view *sampler_view = zink_sampler_view(ctx->sampler_views[stage][idx]);
      if (!sampler_view || !sampler_view->base.texture)
         return NULL;
      /* if this is a non-seamless cube sampler, return the cube array view */
      if (ctx->di.emulate_nonseamless[stage] & ctx->di.cubes[stage] & BITFIELD_BIT(idx))
         return sampler_view->cube_array;
      bool needs_zs_shader_swizzle = (ctx->di.zs_swizzle[stage].mask & BITFIELD_BIT(idx)) &&
                                     zink_screen(ctx->base.screen)->driver_workarounds.needs_zs_shader_swizzle;
      bool needs_shadow_shader_swizzle = (stage == MESA_SHADER_FRAGMENT) && ctx->gfx_stages[MESA_SHADER_FRAGMENT] &&
                                         (ctx->di.zs_swizzle[MESA_SHADER_FRAGMENT].mask & ctx->gfx_stages[MESA_SHADER_FRAGMENT]->fs.legacy_shadow_mask & BITFIELD_BIT(idx));
      if (sampler_view->zs_view && (needs_zs_shader_swizzle || needs_shadow_shader_swizzle))
         return sampler_view->zs_view;
      return sampler_view->image_view;
   }
   case ZINK_DESCRIPTOR_TYPE_IMAGE: {
      struct zink_image_view *image_view = &ctx->image_views[stage][idx];
      return image_view->base.resource ? image_view->surface : NULL;
   }
   default:
      break;
   }
   unreachable("ACK");
   return VK_NULL_HANDLE;
}

ALWAYS_INLINE static struct zink_buffer_view *
get_bufferview_for_binding(struct zink_context *ctx, gl_shader_stage stage, enum zink_descriptor_type type, unsigned idx)
{
   switch (type) {
   case ZINK_DESCRIPTOR_TYPE_SAMPLER_VIEW: {
      struct zink_sampler_view *sampler_view = zink_sampler_view(ctx->sampler_views[stage][idx]);
      return sampler_view->base.texture ? sampler_view->buffer_view : NULL;
   }
   case ZINK_DESCRIPTOR_TYPE_IMAGE: {
      struct zink_image_view *image_view = &ctx->image_views[stage][idx];
      return image_view->base.resource ? image_view->buffer_view : NULL;
   }
   default:
      break;
   }
   unreachable("ACK");
   return VK_NULL_HANDLE;
}

ALWAYS_INLINE static struct zink_resource *
update_descriptor_state_ubo(struct zink_context *ctx, gl_shader_stage shader, unsigned slot, struct zink_resource *res)
{
   struct zink_screen *screen = zink_screen(ctx->base.screen);
   bool have_null_descriptors = screen->info.rb2_feats.nullDescriptor;
   const enum zink_descriptor_type type = ZINK_DESCRIPTOR_TYPE_UBO;
   ctx->di.descriptor_res[type][shader][slot] = res;
   if (zink_descriptor_mode == ZINK_DESCRIPTOR_MODE_DB) {
      if (res)
         ctx->di.db.ubos[shader][slot].address = res->obj->bda + ctx->ubos[shader][slot].buffer_offset;
      else
         ctx->di.db.ubos[shader][slot].address = 0;
      ctx->di.db.ubos[shader][slot].range = res ? ctx->ubos[shader][slot].buffer_size : VK_WHOLE_SIZE;
      assert(ctx->di.db.ubos[shader][slot].range == VK_WHOLE_SIZE ||
             ctx->di.db.ubos[shader][slot].range <= screen->info.props.limits.maxUniformBufferRange);
   } else {
      ctx->di.t.ubos[shader][slot].offset = ctx->ubos[shader][slot].buffer_offset;
      if (res) {
         ctx->di.t.ubos[shader][slot].buffer = res->obj->buffer;
         ctx->di.t.ubos[shader][slot].range = ctx->ubos[shader][slot].buffer_size;
         assert(ctx->di.t.ubos[shader][slot].range <= screen->info.props.limits.maxUniformBufferRange);
      } else {
         VkBuffer null_buffer = zink_resource(ctx->dummy_vertex_buffer)->obj->buffer;
         ctx->di.t.ubos[shader][slot].buffer = have_null_descriptors ? VK_NULL_HANDLE : null_buffer;
         ctx->di.t.ubos[shader][slot].range = VK_WHOLE_SIZE;
      }
   }
   if (!slot) {
      if (res)
         ctx->di.push_valid |= BITFIELD64_BIT(shader);
      else
         ctx->di.push_valid &= ~BITFIELD64_BIT(shader);
   }
   return res;
}

ALWAYS_INLINE static struct zink_resource *
update_descriptor_state_ssbo(struct zink_context *ctx, gl_shader_stage shader, unsigned slot, struct zink_resource *res)
{
   struct zink_screen *screen = zink_screen(ctx->base.screen);
   bool have_null_descriptors = screen->info.rb2_feats.nullDescriptor;
   const enum zink_descriptor_type type = ZINK_DESCRIPTOR_TYPE_SSBO;
   ctx->di.descriptor_res[type][shader][slot] = res;
   if (zink_descriptor_mode == ZINK_DESCRIPTOR_MODE_DB) {
      if (res)
         ctx->di.db.ssbos[shader][slot].address = res->obj->bda + ctx->ssbos[shader][slot].buffer_offset;
      else
         ctx->di.db.ssbos[shader][slot].address = 0;
      ctx->di.db.ssbos[shader][slot].range = res ? ctx->ssbos[shader][slot].buffer_size : VK_WHOLE_SIZE;
   } else {
      ctx->di.t.ssbos[shader][slot].offset = ctx->ssbos[shader][slot].buffer_offset;
      if (res) {
         ctx->di.t.ssbos[shader][slot].buffer = res->obj->buffer;
         ctx->di.t.ssbos[shader][slot].range = ctx->ssbos[shader][slot].buffer_size;
      } else {
         VkBuffer null_buffer = zink_resource(ctx->dummy_vertex_buffer)->obj->buffer;
         ctx->di.t.ssbos[shader][slot].buffer = have_null_descriptors ? VK_NULL_HANDLE : null_buffer;
         ctx->di.t.ssbos[shader][slot].range = VK_WHOLE_SIZE;
      }
   }
   return res;
}

ALWAYS_INLINE static struct zink_resource *
update_descriptor_state_sampler(struct zink_context *ctx, gl_shader_stage shader, unsigned slot, struct zink_resource *res)
{
   struct zink_screen *screen = zink_screen(ctx->base.screen);
   bool have_null_descriptors = screen->info.rb2_feats.nullDescriptor;
   const enum zink_descriptor_type type = ZINK_DESCRIPTOR_TYPE_SAMPLER_VIEW;
   ctx->di.descriptor_res[type][shader][slot] = res;
   if (res) {
      if (res->obj->is_buffer) {
         if (zink_descriptor_mode == ZINK_DESCRIPTOR_MODE_DB) {
            ctx->di.db.tbos[shader][slot].address = res->obj->bda + ctx->sampler_views[shader][slot]->u.buf.offset;
            ctx->di.db.tbos[shader][slot].range = zink_sampler_view(ctx->sampler_views[shader][slot])->tbo_size;
            ctx->di.db.tbos[shader][slot].format = zink_get_format(screen, ctx->sampler_views[shader][slot]->format);
         } else {
            struct zink_buffer_view *bv = get_bufferview_for_binding(ctx, shader, type, slot);
            ctx->di.t.tbos[shader][slot] = bv->buffer_view;
         }
      } else {
         struct zink_surface *surface = get_imageview_for_binding(ctx, shader, type, slot);
         ctx->di.textures[shader][slot].imageLayout = ctx->blitting ? res->layout : get_layout_for_binding(ctx, res, type, shader == MESA_SHADER_COMPUTE);
         ctx->di.textures[shader][slot].imageView = surface->image_view;
         if (!screen->have_D24_UNORM_S8_UINT &&
             ctx->sampler_states[shader][slot] && ctx->sampler_states[shader][slot]->sampler_clamped) {
            struct zink_sampler_state *state = ctx->sampler_states[shader][slot];
            VkSampler sampler = (surface->base.format == PIPE_FORMAT_Z24X8_UNORM && surface->ivci.format == VK_FORMAT_D32_SFLOAT) ||
                                (surface->base.format == PIPE_FORMAT_Z24_UNORM_S8_UINT && surface->ivci.format == VK_FORMAT_D32_SFLOAT_S8_UINT) ?
                                state->sampler_clamped :
                                state->sampler;
            if (ctx->di.textures[shader][slot].sampler != sampler) {
               ctx->invalidate_descriptor_state(ctx, shader, ZINK_DESCRIPTOR_TYPE_SAMPLER_VIEW, slot, 1);
               ctx->di.textures[shader][slot].sampler = sampler;
            }
         }
      }
   } else {
      if (likely(have_null_descriptors)) {
         ctx->di.textures[shader][slot].imageView = VK_NULL_HANDLE;
         ctx->di.textures[shader][slot].imageLayout = VK_IMAGE_LAYOUT_UNDEFINED;
         if (zink_descriptor_mode == ZINK_DESCRIPTOR_MODE_DB) {
            ctx->di.db.tbos[shader][slot].address = 0;
            ctx->di.db.tbos[shader][slot].range = VK_WHOLE_SIZE;
         } else {
            ctx->di.t.tbos[shader][slot] = VK_NULL_HANDLE;
         }
      } else {
         assert(zink_descriptor_mode != ZINK_DESCRIPTOR_MODE_DB);
         struct zink_surface *null_surface = zink_get_dummy_surface(ctx, 0);
         struct zink_buffer_view *null_bufferview = ctx->dummy_bufferview;
         ctx->di.textures[shader][slot].imageView = null_surface->image_view;
         ctx->di.textures[shader][slot].imageLayout = VK_IMAGE_LAYOUT_SHADER_READ_ONLY_OPTIMAL;
         ctx->di.t.tbos[shader][slot] = null_bufferview->buffer_view;
      }
   }
   return res;
}

void
zink_update_shadow_samplerviews(struct zink_context *ctx, unsigned mask)
{
   u_foreach_bit(slot, mask)
      update_descriptor_state_sampler(ctx, MESA_SHADER_FRAGMENT, slot, ctx->di.descriptor_res[ZINK_DESCRIPTOR_TYPE_SAMPLER_VIEW][MESA_SHADER_FRAGMENT][slot]);
}

ALWAYS_INLINE static struct zink_resource *
update_descriptor_state_image(struct zink_context *ctx, gl_shader_stage shader, unsigned slot, struct zink_resource *res)
{
   struct zink_screen *screen = zink_screen(ctx->base.screen);
   bool have_null_descriptors = screen->info.rb2_feats.nullDescriptor;
   const enum zink_descriptor_type type = ZINK_DESCRIPTOR_TYPE_IMAGE;
   ctx->di.descriptor_res[type][shader][slot] = res;
   if (res) {
      if (res->obj->is_buffer) {
         if (zink_descriptor_mode == ZINK_DESCRIPTOR_MODE_DB) {
            ctx->di.db.texel_images[shader][slot].address = res->obj->bda + ctx->image_views[shader][slot].base.u.buf.offset;
            ctx->di.db.texel_images[shader][slot].range = ctx->image_views[shader][slot].base.u.buf.size;
            ctx->di.db.texel_images[shader][slot].format = zink_get_format(screen, ctx->image_views[shader][slot].base.format);
         } else {
            struct zink_buffer_view *bv = get_bufferview_for_binding(ctx, shader, type, slot);
            ctx->di.t.texel_images[shader][slot] = bv->buffer_view;
         }
      } else {
         struct zink_surface *surface = get_imageview_for_binding(ctx, shader, type, slot);
         ctx->di.images[shader][slot].imageLayout = VK_IMAGE_LAYOUT_GENERAL;
         ctx->di.images[shader][slot].imageView = surface->image_view;
      }
   } else {
      if (likely(have_null_descriptors)) {
         memset(&ctx->di.images[shader][slot], 0, sizeof(ctx->di.images[shader][slot]));
         if (zink_descriptor_mode == ZINK_DESCRIPTOR_MODE_DB) {
            ctx->di.db.texel_images[shader][slot].address = 0;
            ctx->di.db.texel_images[shader][slot].range = VK_WHOLE_SIZE;
         } else {
            ctx->di.t.texel_images[shader][slot] = VK_NULL_HANDLE;
         }
      } else {
         assert(zink_descriptor_mode != ZINK_DESCRIPTOR_MODE_DB);
         struct zink_surface *null_surface = zink_get_dummy_surface(ctx, 0);
         struct zink_buffer_view *null_bufferview = ctx->dummy_bufferview;
         ctx->di.images[shader][slot].imageView = null_surface->image_view;
         ctx->di.images[shader][slot].imageLayout = VK_IMAGE_LAYOUT_GENERAL;
         ctx->di.t.texel_images[shader][slot] = null_bufferview->buffer_view;
      }
   }
   return res;
}

static void
update_nonseamless_shader_key(struct zink_context *ctx, gl_shader_stage pstage)
{
   const uint32_t new_mask = ctx->di.emulate_nonseamless[pstage] & ctx->di.cubes[pstage];
   if (pstage == MESA_SHADER_COMPUTE) {
      if (ctx->compute_pipeline_state.key.base.nonseamless_cube_mask != new_mask)
         ctx->compute_dirty = true;
      ctx->compute_pipeline_state.key.base.nonseamless_cube_mask = new_mask;
   } else {
      if (zink_get_shader_key_base(ctx, pstage)->nonseamless_cube_mask != new_mask)
         zink_set_shader_key_base(ctx, pstage)->nonseamless_cube_mask = new_mask;
   }
}

static void
zink_bind_sampler_states(struct pipe_context *pctx,
                         gl_shader_stage shader,
                         unsigned start_slot,
                         unsigned num_samplers,
                         void **samplers)
{
   struct zink_context *ctx = zink_context(pctx);
   struct zink_screen *screen = zink_screen(pctx->screen);
   for (unsigned i = 0; i < num_samplers; ++i) {
      struct zink_sampler_state *state = samplers[i];
      if (samplers[i] == ctx->sampler_states[shader][start_slot + i])
         continue;
      ctx->invalidate_descriptor_state(ctx, shader, ZINK_DESCRIPTOR_TYPE_SAMPLER_VIEW, start_slot, 1);
      ctx->sampler_states[shader][start_slot + i] = state;
      if (state) {
         ctx->di.textures[shader][start_slot + i].sampler = state->sampler;
         if (state->sampler_clamped && !screen->have_D24_UNORM_S8_UINT) {
            struct zink_surface *surface = get_imageview_for_binding(ctx, shader, ZINK_DESCRIPTOR_TYPE_SAMPLER_VIEW, start_slot + i);
            if (surface &&
                ((surface->base.format == PIPE_FORMAT_Z24X8_UNORM && surface->ivci.format == VK_FORMAT_D32_SFLOAT) ||
                 (surface->base.format == PIPE_FORMAT_Z24_UNORM_S8_UINT && surface->ivci.format == VK_FORMAT_D32_SFLOAT_S8_UINT)))
               ctx->di.textures[shader][start_slot + i].sampler = state->sampler_clamped;
         }
      } else {
         ctx->di.textures[shader][start_slot + i].sampler = VK_NULL_HANDLE;
      }
   }
   ctx->di.num_samplers[shader] = start_slot + num_samplers;
}

static void
zink_bind_sampler_states_nonseamless(struct pipe_context *pctx,
                                     gl_shader_stage shader,
                                     unsigned start_slot,
                                     unsigned num_samplers,
                                     void **samplers)
{
   struct zink_context *ctx = zink_context(pctx);
   uint32_t old_mask = ctx->di.emulate_nonseamless[shader];
   uint32_t mask = BITFIELD_RANGE(start_slot, num_samplers);
   ctx->di.emulate_nonseamless[shader] &= ~mask;
   for (unsigned i = 0; i < num_samplers; ++i) {
      struct zink_sampler_state *state = samplers[i];
      const uint32_t bit = BITFIELD_BIT(start_slot + i);
      if (!state)
         continue;
      if (state->emulate_nonseamless)
         ctx->di.emulate_nonseamless[shader] |= bit;
      if (state->emulate_nonseamless != (old_mask & bit) && (ctx->di.cubes[shader] & bit)) {
         struct zink_surface *surface = get_imageview_for_binding(ctx, shader, ZINK_DESCRIPTOR_TYPE_SAMPLER_VIEW, start_slot + i);
         if (surface && ctx->di.images[shader][start_slot + i].imageView != surface->image_view) {
            ctx->di.images[shader][start_slot + i].imageView = surface->image_view;
            update_descriptor_state_sampler(ctx, shader, start_slot + i, zink_resource(surface->base.texture));
            ctx->invalidate_descriptor_state(ctx, shader, ZINK_DESCRIPTOR_TYPE_SAMPLER_VIEW, start_slot + i, 1);
         }
      }
   }
   zink_bind_sampler_states(pctx, shader, start_slot, num_samplers, samplers);
   update_nonseamless_shader_key(ctx, shader);
}

static void
zink_delete_sampler_state(struct pipe_context *pctx,
                          void *sampler_state)
{
   struct zink_sampler_state *sampler = sampler_state;
   struct zink_batch *batch = &zink_context(pctx)->batch;
   /* may be called if context_create fails */
   if (batch->state) {
      util_dynarray_append(&batch->state->zombie_samplers, VkSampler,
                           sampler->sampler);
      if (sampler->sampler_clamped)
         util_dynarray_append(&batch->state->zombie_samplers, VkSampler,
                              sampler->sampler_clamped);
   }
   if (sampler->custom_border_color)
      p_atomic_dec(&zink_screen(pctx->screen)->cur_custom_border_color_samplers);
   FREE(sampler);
}

static VkImageAspectFlags
sampler_aspect_from_format(enum pipe_format fmt)
{
   if (util_format_is_depth_or_stencil(fmt)) {
      const struct util_format_description *desc = util_format_description(fmt);
      if (util_format_has_depth(desc))
         return VK_IMAGE_ASPECT_DEPTH_BIT;
      assert(util_format_has_stencil(desc));
      return VK_IMAGE_ASPECT_STENCIL_BIT;
   } else
     return VK_IMAGE_ASPECT_COLOR_BIT;
}

static uint32_t
hash_bufferview(void *bvci)
{
   size_t offset = offsetof(VkBufferViewCreateInfo, flags);
   return _mesa_hash_data((char*)bvci + offset, sizeof(VkBufferViewCreateInfo) - offset);
}

static VkBufferViewCreateInfo
create_bvci(struct zink_context *ctx, struct zink_resource *res, enum pipe_format format, uint32_t offset, uint32_t range)
{
   struct zink_screen *screen = zink_screen(ctx->base.screen);
   VkBufferViewCreateInfo bvci;
   // Zero whole struct (including alignment holes), so hash_bufferview
   // does not access potentially uninitialized data.
   memset(&bvci, 0, sizeof(bvci));
   bvci.sType = VK_STRUCTURE_TYPE_BUFFER_VIEW_CREATE_INFO;
   bvci.pNext = NULL;
   if (screen->format_props[format].bufferFeatures & VK_FORMAT_FEATURE_STORAGE_TEXEL_BUFFER_BIT)
      bvci.buffer = res->obj->storage_buffer ? res->obj->storage_buffer : res->obj->buffer;
   else
      bvci.buffer = res->obj->buffer;
   bvci.format = zink_get_format(screen, format);
   assert(bvci.format);
   bvci.offset = offset;
   bvci.range = !offset && range == res->base.b.width0 ? VK_WHOLE_SIZE : range;
   unsigned blocksize = util_format_get_blocksize(format);
   if (bvci.range != VK_WHOLE_SIZE) {
      /* clamp out partial texels */
      bvci.range -= bvci.range % blocksize;
      if (bvci.offset + bvci.range >= res->base.b.width0)
         bvci.range = VK_WHOLE_SIZE;
   }
   uint64_t clamp = blocksize * screen->info.props.limits.maxTexelBufferElements;
   if (bvci.range == VK_WHOLE_SIZE && res->base.b.width0 > clamp)
      bvci.range = clamp;
   bvci.flags = 0;
   return bvci;
}

static struct zink_buffer_view *
get_buffer_view(struct zink_context *ctx, struct zink_resource *res, VkBufferViewCreateInfo *bvci)
{
   struct zink_screen *screen = zink_screen(ctx->base.screen);
   struct zink_buffer_view *buffer_view = NULL;

   uint32_t hash = hash_bufferview(bvci);
   simple_mtx_lock(&res->bufferview_mtx);
   struct hash_entry *he = _mesa_hash_table_search_pre_hashed(&res->bufferview_cache, hash, bvci);
   if (he) {
      buffer_view = he->data;
      p_atomic_inc(&buffer_view->reference.count);
   } else {
      VkBufferView view;
      VkResult result = VKSCR(CreateBufferView)(screen->dev, bvci, NULL, &view);
      if (result != VK_SUCCESS) {
         mesa_loge("ZINK: vkCreateBufferView failed (%s)", vk_Result_to_str(result));
         goto out;
      }
      buffer_view = CALLOC_STRUCT(zink_buffer_view);
      if (!buffer_view) {
         VKSCR(DestroyBufferView)(screen->dev, view, NULL);
         goto out;
      }
      pipe_reference_init(&buffer_view->reference, 1);
      pipe_resource_reference(&buffer_view->pres, &res->base.b);
      buffer_view->bvci = *bvci;
      buffer_view->buffer_view = view;
      buffer_view->hash = hash;
      _mesa_hash_table_insert_pre_hashed(&res->bufferview_cache, hash, &buffer_view->bvci, buffer_view);
   }
out:
   simple_mtx_unlock(&res->bufferview_mtx);
   return buffer_view;
}

enum pipe_swizzle
zink_clamp_void_swizzle(const struct util_format_description *desc, enum pipe_swizzle swizzle)
{
   switch (swizzle) {
   case PIPE_SWIZZLE_X:
   case PIPE_SWIZZLE_Y:
   case PIPE_SWIZZLE_Z:
   case PIPE_SWIZZLE_W:
      return desc->channel[swizzle].type == UTIL_FORMAT_TYPE_VOID ? PIPE_SWIZZLE_1 : swizzle;
   default:
      break;
   }
   return swizzle;
}

ALWAYS_INLINE static enum pipe_swizzle
clamp_zs_swizzle(enum pipe_swizzle swizzle)
{
   switch (swizzle) {
   case PIPE_SWIZZLE_X:
   case PIPE_SWIZZLE_Y:
   case PIPE_SWIZZLE_Z:
   case PIPE_SWIZZLE_W:
      return PIPE_SWIZZLE_X;
   default:
      break;
   }
   return swizzle;
}

ALWAYS_INLINE static enum pipe_swizzle
clamp_alpha_swizzle(enum pipe_swizzle swizzle)
{
   if (swizzle == PIPE_SWIZZLE_W)
      return PIPE_SWIZZLE_X;
   if (swizzle < PIPE_SWIZZLE_W)
      return PIPE_SWIZZLE_0;
   return swizzle;
}

ALWAYS_INLINE static enum pipe_swizzle
clamp_luminance_swizzle(enum pipe_swizzle swizzle)
{
   if (swizzle == PIPE_SWIZZLE_W)
      return PIPE_SWIZZLE_1;
   if (swizzle < PIPE_SWIZZLE_W)
      return PIPE_SWIZZLE_X;
   return swizzle;
}

ALWAYS_INLINE static enum pipe_swizzle
clamp_luminance_alpha_swizzle(enum pipe_swizzle swizzle)
{
   if (swizzle == PIPE_SWIZZLE_W)
      return PIPE_SWIZZLE_Y;
   if (swizzle < PIPE_SWIZZLE_W)
      return PIPE_SWIZZLE_X;
   return swizzle;
}

ALWAYS_INLINE static bool
viewtype_is_cube(const VkImageViewCreateInfo *ivci)
{
   return ivci->viewType == VK_IMAGE_VIEW_TYPE_CUBE ||
          ivci->viewType == VK_IMAGE_VIEW_TYPE_CUBE_ARRAY;
}

static struct pipe_sampler_view *
zink_create_sampler_view(struct pipe_context *pctx, struct pipe_resource *pres,
                         const struct pipe_sampler_view *state)
{
   struct zink_screen *screen = zink_screen(pctx->screen);
   struct zink_resource *res = zink_resource(pres);
   struct zink_context *ctx = zink_context(pctx);
   struct zink_sampler_view *sampler_view = CALLOC_STRUCT_CL(zink_sampler_view);
   bool err;

   if (!sampler_view) {
      mesa_loge("ZINK: failed to allocate sampler_view!");
      return NULL;
   }
      
   sampler_view->base = *state;
   sampler_view->base.texture = NULL;
   pipe_resource_reference(&sampler_view->base.texture, pres);
   sampler_view->base.reference.count = 1;
   sampler_view->base.context = pctx;

   if (state->target != PIPE_BUFFER) {
      VkImageViewCreateInfo ivci;

      struct pipe_surface templ = {0};
      templ.u.tex.level = state->u.tex.first_level;
      templ.format = state->format;
      /* avoid needing mutable for depth/stencil sampling */
      if (util_format_is_depth_and_stencil(pres->format))
         templ.format = pres->format;
      if (state->target != PIPE_TEXTURE_3D) {
         templ.u.tex.first_layer = state->u.tex.first_layer;
         templ.u.tex.last_layer = state->u.tex.last_layer;
      }

      if (zink_is_swapchain(res)) {
         if (!zink_kopper_acquire(ctx, res, UINT64_MAX)) {
            FREE_CL(sampler_view);
            return NULL;
         }
      }

      ivci = create_ivci(screen, res, &templ, state->target);
      ivci.subresourceRange.levelCount = state->u.tex.last_level - state->u.tex.first_level + 1;
      ivci.subresourceRange.aspectMask = sampler_aspect_from_format(state->format);
      bool red_depth_sampler_view = false;
      /* samplers for stencil aspects of packed formats need to always use stencil swizzle */
      if (ivci.subresourceRange.aspectMask & (VK_IMAGE_ASPECT_DEPTH_BIT | VK_IMAGE_ASPECT_STENCIL_BIT)) {
         ivci.components.r = zink_component_mapping(clamp_zs_swizzle(sampler_view->base.swizzle_r));
         ivci.components.g = zink_component_mapping(clamp_zs_swizzle(sampler_view->base.swizzle_g));
         ivci.components.b = zink_component_mapping(clamp_zs_swizzle(sampler_view->base.swizzle_b));
         ivci.components.a = zink_component_mapping(clamp_zs_swizzle(sampler_view->base.swizzle_a));

         /* If we're sampling depth and we might need to do shader rewrites for
          * legacy shadow sampling, then set up an extra image view that just
          * returns the red (depth) component, so you can always have the shadow
          * result available in the red component for the in-shader swizzling.
          * (Or if we have PVR's needs_zs_shader_swizzle and are sampling ONE
          * value for stencil, which also uses that view).
          */
         if (ivci.subresourceRange.aspectMask == VK_IMAGE_ASPECT_DEPTH_BIT ||
             zink_screen(ctx->base.screen)->driver_workarounds.needs_zs_shader_swizzle) {
            VkComponentSwizzle *swizzle = (VkComponentSwizzle*)&ivci.components;
            for (unsigned i = 0; i < 4; i++) {
               if (swizzle[i] == VK_COMPONENT_SWIZZLE_ONE ||
                   (swizzle[i] == VK_COMPONENT_SWIZZLE_ZERO && ivci.subresourceRange.aspectMask == VK_IMAGE_ASPECT_DEPTH_BIT))
                  red_depth_sampler_view = true;
            }
            /* this is the data that will be used in shader rewrites */
            sampler_view->swizzle.s[0] = clamp_zs_swizzle(sampler_view->base.swizzle_r);
            sampler_view->swizzle.s[1] = clamp_zs_swizzle(sampler_view->base.swizzle_g);
            sampler_view->swizzle.s[2] = clamp_zs_swizzle(sampler_view->base.swizzle_b);
            sampler_view->swizzle.s[3] = clamp_zs_swizzle(sampler_view->base.swizzle_a);
         }
      } else {
         enum pipe_swizzle swizzle[4] = {
            sampler_view->base.swizzle_r,
            sampler_view->base.swizzle_g,
            sampler_view->base.swizzle_b,
            sampler_view->base.swizzle_a
         };
         /* if we have e.g., R8G8B8X8, then we have to ignore alpha since we're just emulating
          * these formats
          */
         if (zink_format_is_voidable_rgba_variant(state->format)) {
            const struct util_format_description *view_desc = util_format_description(state->format);
            for (int i = 0; i < 4; ++i)
               swizzle[i] = zink_clamp_void_swizzle(view_desc, swizzle[i]);
         } else if (util_format_is_alpha(state->format) && res->format != VK_FORMAT_A8_UNORM_KHR) {
            for (int i = 0; i < 4; ++i)
               swizzle[i] = clamp_alpha_swizzle(swizzle[i]);
         } else if (util_format_is_luminance(pres->format) ||
                    util_format_is_luminance_alpha(pres->format)) {
            if (util_format_is_luminance(pres->format)) {
               for (int i = 0; i < 4; ++i)
                  swizzle[i] = clamp_luminance_swizzle(swizzle[i]);
            } else {
               for (int i = 0; i < 4; ++i)
                  swizzle[i] = clamp_luminance_alpha_swizzle(swizzle[i]);
            }
            if (state->format != pres->format) {
               /* luminance / luminance-alpha formats can be reinterpreted
                * as red / red-alpha formats by the state-tracker, and we
                * need to whack the green/blue channels here to the
                * correct values for that to work.
                */
               enum pipe_format linear = util_format_linear(pres->format);
               if (state->format == util_format_luminance_to_red(linear)) {
                  assert(swizzle[1] == PIPE_SWIZZLE_X ||
                         swizzle[1] == PIPE_SWIZZLE_0);
                  assert(swizzle[2] == PIPE_SWIZZLE_X ||
                         swizzle[2] == PIPE_SWIZZLE_0);
                  swizzle[1] = swizzle[2] = PIPE_SWIZZLE_0;
               } else
                  assert(state->format == linear);
            }
         } else if (util_format_is_red_alpha(pres->format)) {
            /* RA formats are mapped to RG with adjusted swizzle */
            assert(util_format_is_red_green(vk_format_to_pipe_format(ivci.format)));
            swizzle[3] = PIPE_SWIZZLE_Y;
         }

         ivci.components.r = zink_component_mapping(swizzle[0]);
         ivci.components.g = zink_component_mapping(swizzle[1]);
         ivci.components.b = zink_component_mapping(swizzle[2]);
         ivci.components.a = zink_component_mapping(swizzle[3]);
      }
      assert(ivci.format);

      sampler_view->image_view = zink_get_surface(ctx, pres, &templ, &ivci);
      if (!screen->info.have_EXT_non_seamless_cube_map && viewtype_is_cube(&sampler_view->image_view->ivci)) {
         ivci.viewType = VK_IMAGE_VIEW_TYPE_2D_ARRAY;
         sampler_view->cube_array = zink_get_surface(ctx, pres, &templ, &ivci);
      } else if (red_depth_sampler_view) {
         /* there is only one component, and real swizzling can't be done here,
          * so ensure the shader gets the sampled data
          */
         ivci.components.r = VK_COMPONENT_SWIZZLE_R;
         ivci.components.g = VK_COMPONENT_SWIZZLE_R;
         ivci.components.b = VK_COMPONENT_SWIZZLE_R;
         ivci.components.a = VK_COMPONENT_SWIZZLE_R;
         sampler_view->zs_view = zink_get_surface(ctx, pres, &templ, &ivci);
      }
      err = !sampler_view->image_view;
   } else {
      if (zink_descriptor_mode == ZINK_DESCRIPTOR_MODE_DB) {
         /* always enforce limit clamping */
         unsigned blocksize = util_format_get_blocksize(state->format);
         sampler_view->tbo_size = MIN2(state->u.buf.size / blocksize, screen->info.props.limits.maxTexelBufferElements) * blocksize;
         return &sampler_view->base;
      }
      VkBufferViewCreateInfo bvci = create_bvci(ctx, res, state->format, state->u.buf.offset, state->u.buf.size);
      sampler_view->buffer_view = get_buffer_view(ctx, res, &bvci);
      err = !sampler_view->buffer_view;
   }
   if (err) {
      FREE_CL(sampler_view);
      return NULL;
   }
   return &sampler_view->base;
}

void
zink_destroy_buffer_view(struct zink_screen *screen, struct zink_buffer_view *buffer_view)
{
   struct zink_resource *res = zink_resource(buffer_view->pres);
   simple_mtx_lock(&res->bufferview_mtx);
   if (buffer_view->reference.count) {
      /* got a cache hit during deletion */
      simple_mtx_unlock(&res->bufferview_mtx);
      return;
   }
   struct hash_entry *he = _mesa_hash_table_search_pre_hashed(&res->bufferview_cache, buffer_view->hash, &buffer_view->bvci);
   assert(he);
   _mesa_hash_table_remove(&res->bufferview_cache, he);
   simple_mtx_unlock(&res->bufferview_mtx);
   simple_mtx_lock(&res->obj->view_lock);
   util_dynarray_append(&res->obj->views, VkBufferView, buffer_view->buffer_view);
   simple_mtx_unlock(&res->obj->view_lock);
   pipe_resource_reference(&buffer_view->pres, NULL);
   FREE(buffer_view);
}

static void
zink_sampler_view_destroy(struct pipe_context *pctx,
                          struct pipe_sampler_view *pview)
{
   struct zink_sampler_view *view = zink_sampler_view(pview);
   if (pview->texture->target == PIPE_BUFFER) {
      if (zink_descriptor_mode != ZINK_DESCRIPTOR_MODE_DB)
         zink_buffer_view_reference(zink_screen(pctx->screen), &view->buffer_view, NULL);
   } else {
      zink_surface_reference(zink_screen(pctx->screen), &view->image_view, NULL);
      zink_surface_reference(zink_screen(pctx->screen), &view->cube_array, NULL);
      zink_surface_reference(zink_screen(pctx->screen), &view->zs_view, NULL);
   }
   pipe_resource_reference(&pview->texture, NULL);
   FREE_CL(view);
}

static void
zink_get_sample_position(struct pipe_context *ctx,
                         unsigned sample_count,
                         unsigned sample_index,
                         float *out_value)
{
   /* TODO: handle this I guess */
   assert(zink_screen(ctx->screen)->info.props.limits.standardSampleLocations);
   u_default_get_sample_position(ctx, sample_count, sample_index, out_value);
}

static void
zink_set_polygon_stipple(struct pipe_context *pctx,
                         const struct pipe_poly_stipple *ps)
{
}

ALWAYS_INLINE static void
update_res_bind_count(struct zink_context *ctx, struct zink_resource *res, bool is_compute, bool decrement)
{
   if (decrement) {
      assert(res->bind_count[is_compute]);
      if (!--res->bind_count[is_compute])
         _mesa_set_remove_key(ctx->need_barriers[is_compute], res);
      check_resource_for_batch_ref(ctx, res);
   } else
      res->bind_count[is_compute]++;
}

ALWAYS_INLINE static void
update_existing_vbo(struct zink_context *ctx, unsigned slot)
{
   if (!ctx->vertex_buffers[slot].buffer.resource)
      return;
   struct zink_resource *res = zink_resource(ctx->vertex_buffers[slot].buffer.resource);
   res->vbo_bind_count--;
   res->vbo_bind_mask &= ~BITFIELD_BIT(slot);
   if (!res->vbo_bind_count) {
      res->gfx_barrier &= ~VK_PIPELINE_STAGE_VERTEX_INPUT_BIT;
      res->barrier_access[0] &= ~VK_ACCESS_VERTEX_ATTRIBUTE_READ_BIT;
   }
   update_res_bind_count(ctx, res, false, true);
}

static void
zink_set_vertex_buffers(struct pipe_context *pctx,
                        unsigned num_buffers,
                        const struct pipe_vertex_buffer *buffers)
{
   struct zink_context *ctx = zink_context(pctx);
   const bool have_input_state = zink_screen(pctx->screen)->info.have_EXT_vertex_input_dynamic_state;
   const bool need_state_change = !zink_screen(pctx->screen)->info.have_EXT_extended_dynamic_state &&
                                  !have_input_state;
   unsigned last_count = util_last_bit(ctx->gfx_pipeline_state.vertex_buffers_enabled_mask);
   uint32_t enabled_buffers = BITFIELD_MASK(num_buffers);

   assert(!num_buffers || buffers);

   for (unsigned i = 0; i < num_buffers; ++i) {
      const struct pipe_vertex_buffer *vb = buffers + i;
      struct pipe_vertex_buffer *ctx_vb = &ctx->vertex_buffers[i];
      update_existing_vbo(ctx, i);
      pipe_resource_reference(&ctx_vb->buffer.resource, NULL);
      ctx_vb->buffer.resource = vb->buffer.resource;

      if (vb->buffer.resource) {
         struct zink_resource *res = zink_resource(vb->buffer.resource);
         res->vbo_bind_mask |= BITFIELD_BIT(i);
         res->vbo_bind_count++;
         res->gfx_barrier |= VK_PIPELINE_STAGE_VERTEX_INPUT_BIT;
         res->barrier_access[0] |= VK_ACCESS_VERTEX_ATTRIBUTE_READ_BIT;
         update_res_bind_count(ctx, res, false, false);
         ctx_vb->buffer_offset = vb->buffer_offset;
         /* always barrier before possible rebind */
         zink_screen(ctx->base.screen)->buffer_barrier(ctx, res, VK_ACCESS_VERTEX_ATTRIBUTE_READ_BIT,
                                      VK_PIPELINE_STAGE_VERTEX_INPUT_BIT);
         zink_batch_resource_usage_set(&ctx->batch, res, false, true);
         res->obj->unordered_read = false;
      } else {
         enabled_buffers &= ~BITFIELD_BIT(i);
      }
   }
   for (unsigned i = num_buffers; i < last_count; i++) {
      update_existing_vbo(ctx, i);
      pipe_resource_reference(&ctx->vertex_buffers[i].buffer.resource, NULL);
   }
   if (need_state_change)
      ctx->vertex_state_changed = true;
   else if (!have_input_state && ctx->gfx_pipeline_state.vertex_buffers_enabled_mask != enabled_buffers)
      ctx->vertex_state_changed = true;
   ctx->gfx_pipeline_state.vertex_buffers_enabled_mask = enabled_buffers;
   ctx->vertex_buffers_dirty = num_buffers > 0;
#ifndef NDEBUG
   u_foreach_bit(b, enabled_buffers)
      assert(ctx->vertex_buffers[b].buffer.resource);
#endif
}

static void
zink_set_viewport_states(struct pipe_context *pctx,
                         unsigned start_slot,
                         unsigned num_viewports,
                         const struct pipe_viewport_state *state)
{
   struct zink_context *ctx = zink_context(pctx);

   for (unsigned i = 0; i < num_viewports; ++i)
      ctx->vp_state.viewport_states[start_slot + i] = state[i];

   ctx->vp_state_changed = true;
   zink_flush_dgc_if_enabled(ctx);
}

static void
zink_set_scissor_states(struct pipe_context *pctx,
                        unsigned start_slot, unsigned num_scissors,
                        const struct pipe_scissor_state *states)
{
   struct zink_context *ctx = zink_context(pctx);

   for (unsigned i = 0; i < num_scissors; i++)
      ctx->vp_state.scissor_states[start_slot + i] = states[i];
   ctx->scissor_changed = true;
   zink_flush_dgc_if_enabled(ctx);
}

static void
zink_set_inlinable_constants(struct pipe_context *pctx,
                             gl_shader_stage shader,
                             uint num_values, uint32_t *values)
{
   struct zink_context *ctx = (struct zink_context *)pctx;
   const uint32_t bit = BITFIELD_BIT(shader);
   uint32_t *inlinable_uniforms;
   struct zink_shader_key *key = NULL;

   if (shader == MESA_SHADER_COMPUTE) {
      key = &ctx->compute_pipeline_state.key;
   } else {
      assert(!zink_screen(pctx->screen)->optimal_keys ||
             (shader == MESA_SHADER_GEOMETRY &&
              ctx->gfx_stages[MESA_SHADER_GEOMETRY] &&
              ctx->gfx_stages[MESA_SHADER_GEOMETRY]->non_fs.is_generated));
      key = &ctx->gfx_pipeline_state.shader_keys.key[shader];
   }
   inlinable_uniforms = key->base.inlined_uniform_values;
   if (!(ctx->inlinable_uniforms_valid_mask & bit) ||
       memcmp(inlinable_uniforms, values, num_values * 4)) {
      memcpy(inlinable_uniforms, values, num_values * 4);
      if (shader == MESA_SHADER_COMPUTE)
         ctx->compute_dirty = true;
      else
         ctx->dirty_gfx_stages |= bit;
      ctx->inlinable_uniforms_valid_mask |= bit;
      key->inline_uniforms = true;
   }
}

ALWAYS_INLINE static void
unbind_descriptor_stage(struct zink_resource *res, gl_shader_stage pstage)
{
   if (!res->sampler_binds[pstage] && !res->image_binds[pstage] && !res->all_bindless)
      res->gfx_barrier &= ~zink_pipeline_flags_from_pipe_stage(pstage);
}

ALWAYS_INLINE static void
unbind_buffer_descriptor_stage(struct zink_resource *res, gl_shader_stage pstage)
{
   if (!res->ubo_bind_mask[pstage] && !res->ssbo_bind_mask[pstage])
      unbind_descriptor_stage(res, pstage);
}

ALWAYS_INLINE static void
unbind_ubo(struct zink_context *ctx, struct zink_resource *res, gl_shader_stage pstage, unsigned slot)
{
   if (!res)
      return;
   res->ubo_bind_mask[pstage] &= ~BITFIELD_BIT(slot);
   res->ubo_bind_count[pstage == MESA_SHADER_COMPUTE]--;
   unbind_buffer_descriptor_stage(res, pstage);
   if (!res->ubo_bind_count[pstage == MESA_SHADER_COMPUTE])
      res->barrier_access[pstage == MESA_SHADER_COMPUTE] &= ~VK_ACCESS_UNIFORM_READ_BIT;
   update_res_bind_count(ctx, res, pstage == MESA_SHADER_COMPUTE, true);
}

static void
invalidate_inlined_uniforms(struct zink_context *ctx, gl_shader_stage pstage)
{
   unsigned bit = BITFIELD_BIT(pstage);
   if (!(ctx->inlinable_uniforms_valid_mask & bit))
      return;
   ctx->inlinable_uniforms_valid_mask &= ~bit;
   if (pstage == MESA_SHADER_COMPUTE) {
      ctx->compute_dirty = true;
      return;
   }
   assert(!zink_screen(ctx->base.screen)->optimal_keys || (pstage == MESA_SHADER_GEOMETRY && ctx->is_generated_gs_bound));
   ctx->dirty_gfx_stages |= bit;
   struct zink_shader_key *key = &ctx->gfx_pipeline_state.shader_keys.key[pstage];
   key->inline_uniforms = false;
}

static void
zink_set_constant_buffer(struct pipe_context *pctx,
                         gl_shader_stage shader, uint index,
                         bool take_ownership,
                         const struct pipe_constant_buffer *cb)
{
   struct zink_context *ctx = zink_context(pctx);
   bool update = false;

   struct zink_resource *res = zink_resource(ctx->ubos[shader][index].buffer);
   if (cb) {
      struct pipe_resource *buffer = cb->buffer;
      unsigned offset = cb->buffer_offset;
      struct zink_screen *screen = zink_screen(pctx->screen);
      if (cb->user_buffer) {
         u_upload_data(ctx->base.const_uploader, 0, cb->buffer_size,
                       screen->info.props.limits.minUniformBufferOffsetAlignment,
                       cb->user_buffer, &offset, &buffer);
      }
      struct zink_resource *new_res = zink_resource(buffer);
      if (new_res) {
         if (new_res != res) {
            unbind_ubo(ctx, res, shader, index);
            new_res->ubo_bind_count[shader == MESA_SHADER_COMPUTE]++;
            new_res->ubo_bind_mask[shader] |= BITFIELD_BIT(index);
            new_res->gfx_barrier |= zink_pipeline_flags_from_pipe_stage(shader);
            new_res->barrier_access[shader == MESA_SHADER_COMPUTE] |= VK_ACCESS_UNIFORM_READ_BIT;
            update_res_bind_count(ctx, new_res, shader == MESA_SHADER_COMPUTE, false);
         }
         zink_screen(ctx->base.screen)->buffer_barrier(ctx, new_res, VK_ACCESS_UNIFORM_READ_BIT,
                                      new_res->gfx_barrier);
         zink_batch_resource_usage_set(&ctx->batch, new_res, false, true);
         if (!ctx->unordered_blitting)
            new_res->obj->unordered_read = false;
      }
      update |= ctx->ubos[shader][index].buffer_offset != offset ||
                !!res != !!buffer || (res && res->obj->buffer != new_res->obj->buffer) ||
                ctx->ubos[shader][index].buffer_size != cb->buffer_size;

      if (take_ownership) {
         pipe_resource_reference(&ctx->ubos[shader][index].buffer, NULL);
         ctx->ubos[shader][index].buffer = buffer;
      } else {
         pipe_resource_reference(&ctx->ubos[shader][index].buffer, buffer);
      }
      ctx->ubos[shader][index].buffer_offset = offset;
      ctx->ubos[shader][index].buffer_size = cb->buffer_size;
      ctx->ubos[shader][index].user_buffer = NULL;

      if (cb->user_buffer)
         pipe_resource_reference(&buffer, NULL);

      if (index + 1 >= ctx->di.num_ubos[shader])
         ctx->di.num_ubos[shader] = index + 1;
      update_descriptor_state_ubo(ctx, shader, index, new_res);
   } else {
      ctx->ubos[shader][index].buffer_offset = 0;
      ctx->ubos[shader][index].buffer_size = 0;
      ctx->ubos[shader][index].user_buffer = NULL;
      if (res) {
         unbind_ubo(ctx, res, shader, index);
         update_descriptor_state_ubo(ctx, shader, index, NULL);
      }
      update = !!ctx->ubos[shader][index].buffer;

      pipe_resource_reference(&ctx->ubos[shader][index].buffer, NULL);
      if (ctx->di.num_ubos[shader] == index + 1)
         ctx->di.num_ubos[shader]--;
   }
   if (index == 0) {
      /* Invalidate current inlinable uniforms. */
      invalidate_inlined_uniforms(ctx, shader);
   }

   if (update)
      ctx->invalidate_descriptor_state(ctx, shader, ZINK_DESCRIPTOR_TYPE_UBO, index, 1);
}

ALWAYS_INLINE static void
unbind_descriptor_reads(struct zink_resource *res, bool is_compute)
{
   if (!res->sampler_bind_count[is_compute] && !res->image_bind_count[is_compute] && !res->all_bindless)
      res->barrier_access[is_compute] &= ~VK_ACCESS_SHADER_READ_BIT;
}

ALWAYS_INLINE static void
unbind_buffer_descriptor_reads(struct zink_resource *res, bool is_compute)
{
   if (!res->ssbo_bind_count[is_compute] && !res->all_bindless)
      unbind_descriptor_reads(res, is_compute);
}

ALWAYS_INLINE static void
unbind_ssbo(struct zink_context *ctx, struct zink_resource *res, gl_shader_stage pstage, unsigned slot, bool writable)
{
   if (!res)
      return;
   res->ssbo_bind_mask[pstage] &= ~BITFIELD_BIT(slot);
   res->ssbo_bind_count[pstage == MESA_SHADER_COMPUTE]--;
   unbind_buffer_descriptor_stage(res, pstage);
   unbind_buffer_descriptor_reads(res, pstage == MESA_SHADER_COMPUTE);
   update_res_bind_count(ctx, res, pstage == MESA_SHADER_COMPUTE, true);
   if (writable)
      res->write_bind_count[pstage == MESA_SHADER_COMPUTE]--;
   if (!res->write_bind_count[pstage == MESA_SHADER_COMPUTE])
      res->barrier_access[pstage == MESA_SHADER_COMPUTE] &= ~VK_ACCESS_SHADER_WRITE_BIT;
}

static void
zink_set_shader_buffers(struct pipe_context *pctx,
                        gl_shader_stage p_stage,
                        unsigned start_slot, unsigned count,
                        const struct pipe_shader_buffer *buffers,
                        unsigned writable_bitmask)
{
   struct zink_context *ctx = zink_context(pctx);
   bool update = false;
   unsigned max_slot = 0;

   unsigned modified_bits = u_bit_consecutive(start_slot, count);
   unsigned old_writable_mask = ctx->writable_ssbos[p_stage];
   assert(!ctx->unordered_blitting);
   ctx->writable_ssbos[p_stage] &= ~modified_bits;
   ctx->writable_ssbos[p_stage] |= writable_bitmask << start_slot;

   for (unsigned i = 0; i < count; i++) {
      unsigned slot = start_slot + i;
      struct pipe_shader_buffer *ssbo = &ctx->ssbos[p_stage][slot];
      struct zink_resource *res = ssbo->buffer ? zink_resource(ssbo->buffer) : NULL;
      bool was_writable = old_writable_mask & BITFIELD64_BIT(slot);
      if (buffers && buffers[i].buffer) {
         struct zink_resource *new_res = zink_resource(buffers[i].buffer);
         if (new_res != res) {
            unbind_ssbo(ctx, res, p_stage, slot, was_writable);
            new_res->ssbo_bind_mask[p_stage] |= BITFIELD_BIT(slot);
            new_res->ssbo_bind_count[p_stage == MESA_SHADER_COMPUTE]++;
            new_res->gfx_barrier |= zink_pipeline_flags_from_pipe_stage(p_stage);
            update_res_bind_count(ctx, new_res, p_stage == MESA_SHADER_COMPUTE, false);
         }
         VkAccessFlags access = VK_ACCESS_SHADER_READ_BIT;
         if (ctx->writable_ssbos[p_stage] & BITFIELD64_BIT(slot)) {
            new_res->write_bind_count[p_stage == MESA_SHADER_COMPUTE]++;
            access |= VK_ACCESS_SHADER_WRITE_BIT;
         }
         pipe_resource_reference(&ssbo->buffer, &new_res->base.b);
         new_res->barrier_access[p_stage == MESA_SHADER_COMPUTE] |= access;
         ssbo->buffer_offset = buffers[i].buffer_offset;
         ssbo->buffer_size = MIN2(buffers[i].buffer_size, new_res->base.b.width0 - ssbo->buffer_offset);
         util_range_add(&new_res->base.b, &new_res->valid_buffer_range, ssbo->buffer_offset,
                        ssbo->buffer_offset + ssbo->buffer_size);
         zink_screen(ctx->base.screen)->buffer_barrier(ctx, new_res, access,
                                      new_res->gfx_barrier);
         zink_batch_resource_usage_set(&ctx->batch, new_res, access & VK_ACCESS_SHADER_WRITE_BIT, true);
         update = true;
         max_slot = MAX2(max_slot, slot);
         update_descriptor_state_ssbo(ctx, p_stage, slot, new_res);
         if (zink_resource_access_is_write(access))
            new_res->obj->unordered_write = false;
         new_res->obj->unordered_read = false;
      } else {
         if (res)
            update = true;
         ssbo->buffer_offset = 0;
         ssbo->buffer_size = 0;
         if (res) {
            unbind_ssbo(ctx, res, p_stage, slot, was_writable);
            update_descriptor_state_ssbo(ctx, p_stage, slot, NULL);
         }
         pipe_resource_reference(&ssbo->buffer, NULL);
      }
   }
   if (start_slot + count >= ctx->di.num_ssbos[p_stage])
      ctx->di.num_ssbos[p_stage] = max_slot + 1;
   if (update)
      ctx->invalidate_descriptor_state(ctx, p_stage, ZINK_DESCRIPTOR_TYPE_SSBO, start_slot, count);
}

static void
update_binds_for_samplerviews(struct zink_context *ctx, struct zink_resource *res, bool is_compute)
{
    VkImageLayout layout = get_layout_for_binding(ctx, res, ZINK_DESCRIPTOR_TYPE_SAMPLER_VIEW, is_compute);
    if (is_compute) {
       u_foreach_bit(slot, res->sampler_binds[MESA_SHADER_COMPUTE]) {
          if (ctx->di.textures[MESA_SHADER_COMPUTE][slot].imageLayout != layout) {
             update_descriptor_state_sampler(ctx, MESA_SHADER_COMPUTE, slot, res);
             ctx->invalidate_descriptor_state(ctx, MESA_SHADER_COMPUTE, ZINK_DESCRIPTOR_TYPE_SAMPLER_VIEW, slot, 1);
          }
       }
    } else {
       for (unsigned i = 0; i < ZINK_GFX_SHADER_COUNT; i++) {
          u_foreach_bit(slot, res->sampler_binds[i]) {
             if (ctx->di.textures[i][slot].imageLayout != layout) {
                update_descriptor_state_sampler(ctx, i, slot, res);
                ctx->invalidate_descriptor_state(ctx, i, ZINK_DESCRIPTOR_TYPE_SAMPLER_VIEW, slot, 1);
             }
          }
       }
    }
}

static void
flush_pending_clears(struct zink_context *ctx, struct zink_resource *res)
{
   if (res->fb_bind_count && ctx->clears_enabled)
      zink_fb_clears_apply(ctx, &res->base.b);
}

static inline void
unbind_shader_image_counts(struct zink_context *ctx, struct zink_resource *res, bool is_compute, bool writable)
{
   update_res_bind_count(ctx, res, is_compute, true);
   if (writable)
      res->write_bind_count[is_compute]--;
   res->image_bind_count[is_compute]--;
   /* if this was the last image bind, the sampler bind layouts must be updated */
   if (!res->obj->is_buffer && !res->image_bind_count[is_compute] && res->bind_count[is_compute])
      update_binds_for_samplerviews(ctx, res, is_compute);
}

ALWAYS_INLINE static bool
check_for_layout_update(struct zink_context *ctx, struct zink_resource *res, bool is_compute)
{
   VkImageLayout layout = res->bind_count[is_compute] ? zink_descriptor_util_image_layout_eval(ctx, res, is_compute) : VK_IMAGE_LAYOUT_UNDEFINED;
   VkImageLayout other_layout = res->bind_count[!is_compute] ? zink_descriptor_util_image_layout_eval(ctx, res, !is_compute) : VK_IMAGE_LAYOUT_UNDEFINED;
   bool ret = false;
   if (!is_compute && res->fb_binds && !(ctx->feedback_loops & res->fb_binds)) {
      /* always double check feedback loops */
      ret = !!_mesa_set_add(ctx->need_barriers[0], res);
   } else {
      if (res->bind_count[is_compute] && layout && res->layout != layout)
         ret = !!_mesa_set_add(ctx->need_barriers[is_compute], res);
      if (res->bind_count[!is_compute] && other_layout && (layout != other_layout || res->layout != other_layout))
         ret = !!_mesa_set_add(ctx->need_barriers[!is_compute], res);
   }
   return ret;
}

static void
unbind_shader_image(struct zink_context *ctx, gl_shader_stage stage, unsigned slot)
{
   struct zink_image_view *image_view = &ctx->image_views[stage][slot];
   bool is_compute = stage == MESA_SHADER_COMPUTE;
   if (!image_view->base.resource)
      return;

   struct zink_resource *res = zink_resource(image_view->base.resource);
   res->image_binds[stage] &= ~BITFIELD_BIT(slot);
   unbind_shader_image_counts(ctx, res, is_compute, image_view->base.access & PIPE_IMAGE_ACCESS_WRITE);
   if (!res->write_bind_count[is_compute])
      res->barrier_access[stage == MESA_SHADER_COMPUTE] &= ~VK_ACCESS_SHADER_WRITE_BIT;
   
   if (image_view->base.resource->target == PIPE_BUFFER) {
      unbind_buffer_descriptor_stage(res, stage);
      unbind_buffer_descriptor_reads(res, stage == MESA_SHADER_COMPUTE);
      zink_buffer_view_reference(zink_screen(ctx->base.screen), &image_view->buffer_view, NULL);
      if (zink_descriptor_mode == ZINK_DESCRIPTOR_MODE_DB)
         pipe_resource_reference(&image_view->base.resource, NULL);
   } else {
      unbind_descriptor_stage(res, stage);
      unbind_descriptor_reads(res, stage == MESA_SHADER_COMPUTE);
      if (!res->image_bind_count[is_compute])
         check_for_layout_update(ctx, res, is_compute);
      zink_surface_reference(zink_screen(ctx->base.screen), &image_view->surface, NULL);
   }
   image_view->base.resource = NULL;
   image_view->surface = NULL;
}

static struct zink_buffer_view *
create_image_bufferview(struct zink_context *ctx, const struct pipe_image_view *view)
{
   struct zink_resource *res = zink_resource(view->resource);
   VkBufferViewCreateInfo bvci = create_bvci(ctx, res, view->format, view->u.buf.offset, view->u.buf.size);
   struct zink_buffer_view *buffer_view = get_buffer_view(ctx, res, &bvci);
   if (!buffer_view)
      return NULL;
   util_range_add(&res->base.b, &res->valid_buffer_range, view->u.buf.offset,
                  view->u.buf.offset + view->u.buf.size);
   return buffer_view;
}

static void
finalize_image_bind(struct zink_context *ctx, struct zink_resource *res, bool is_compute)
{
   /* if this is the first image bind and there are sampler binds, the image's sampler layout
    * must be updated to GENERAL
    */
   if (res->image_bind_count[is_compute] == 1 &&
       res->bind_count[is_compute] > 1)
      update_binds_for_samplerviews(ctx, res, is_compute);
   if (!check_for_layout_update(ctx, res, is_compute)) {
      /* no deferred barrier: unset unordered usage immediately */
      // TODO: figure out a way to link up layouts between unordered and main cmdbuf
      // if (zink_resource_access_is_write(res->barrier_access[is_compute]))
      res->obj->unordered_write = false;
      res->obj->unordered_read = false;
   }
}

static struct zink_surface *
create_image_surface(struct zink_context *ctx, const struct pipe_image_view *view, bool is_compute)
{
   struct zink_screen *screen = zink_screen(ctx->base.screen);
   struct zink_resource *res = zink_resource(view->resource);
   struct pipe_surface tmpl = {0};
   enum pipe_texture_target target = res->base.b.target;
   tmpl.format = view->format;
   tmpl.u.tex.level = view->u.tex.level;
   tmpl.u.tex.first_layer = view->u.tex.first_layer;
   tmpl.u.tex.last_layer = view->u.tex.last_layer;
   unsigned depth = 1 + tmpl.u.tex.last_layer - tmpl.u.tex.first_layer;
   switch (target) {
   case PIPE_TEXTURE_3D:
      if (depth < u_minify(res->base.b.depth0, view->u.tex.level)) {
         assert(depth == 1);
         target = PIPE_TEXTURE_2D;
         if (!screen->info.have_EXT_image_2d_view_of_3d ||
             !screen->info.view2d_feats.image2DViewOf3D) {
            static bool warned = false;
            warn_missing_feature(warned, "image2DViewOf3D");
         }
      } else {
         assert(tmpl.u.tex.first_layer == 0);
         tmpl.u.tex.last_layer = 0;
      }
      break;
   case PIPE_TEXTURE_2D_ARRAY:
   case PIPE_TEXTURE_1D_ARRAY:
      if (depth < res->base.b.array_size && depth == 1)
         target = target == PIPE_TEXTURE_2D_ARRAY ? PIPE_TEXTURE_2D : PIPE_TEXTURE_1D;
      break;
   default: break;
   }
   if (zink_format_needs_mutable(view->resource->format, view->format))
      /* mutable not set by default */
      zink_resource_object_init_mutable(ctx, res);
   VkImageViewCreateInfo ivci = create_ivci(screen, res, &tmpl, target);
   struct zink_surface *surface = zink_get_surface(ctx, view->resource, &tmpl, &ivci);
   if (!surface)
      return NULL;
   if (is_compute)
      flush_pending_clears(ctx, res);
   return surface;
}

static void
zink_set_shader_images(struct pipe_context *pctx,
                       gl_shader_stage shader_type,
                       unsigned start_slot, unsigned count,
                       unsigned unbind_num_trailing_slots,
                       const struct pipe_image_view *images)
{
   struct zink_context *ctx = zink_context(pctx);
   struct zink_screen *screen = zink_screen(pctx->screen);
   bool update = false;
   bool is_compute = shader_type == MESA_SHADER_COMPUTE;
   assert(!ctx->unordered_blitting);
   for (unsigned i = 0; i < count; i++) {
      struct zink_image_view *a = &ctx->image_views[shader_type][start_slot + i];
      const struct pipe_image_view *b = images ? &images[i] : NULL;
      struct zink_resource *res = b ? zink_resource(b->resource) : NULL;
      if (b && b->resource) {
         if (!zink_resource_object_init_storage(ctx, res)) {
            debug_printf("couldn't create storage image!");
            continue;
         }

         VkAccessFlags access = 0;
         if (b->access & PIPE_IMAGE_ACCESS_WRITE) {
            access |= VK_ACCESS_SHADER_WRITE_BIT;
         }
         if (b->access & PIPE_IMAGE_ACCESS_READ) {
            access |= VK_ACCESS_SHADER_READ_BIT;
         }

         bool changed = false;
         if (!a->base.resource || a->base.resource != b->resource) {
            /* this needs a full unbind+bind */
            changed = true;
            unbind_shader_image(ctx, shader_type, start_slot + i);
            update_res_bind_count(ctx, res, is_compute, false);
            res->image_bind_count[is_compute]++;
            /* always increment write_bind_count on new bind */
            if (b->access & PIPE_IMAGE_ACCESS_WRITE)
               res->write_bind_count[is_compute]++;
            /* db mode refcounts these */
            if (zink_descriptor_mode == ZINK_DESCRIPTOR_MODE_DB && b->resource->target == PIPE_BUFFER)
               pipe_resource_reference(&a->base.resource, b->resource);
         } else {
            /* resource matches: check for write flag change and partial rebind */

            /* previous bind didn't have write: increment */
            if ((b->access & PIPE_IMAGE_ACCESS_WRITE) && !(a->base.access & PIPE_IMAGE_ACCESS_WRITE))
               res->write_bind_count[is_compute]++;
            /* previous bind had write: decrement */
            else if (!(b->access & PIPE_IMAGE_ACCESS_WRITE) && (a->base.access & PIPE_IMAGE_ACCESS_WRITE)) {
               res->write_bind_count[is_compute]--;
               if (!res->write_bind_count[is_compute])
                  res->barrier_access[is_compute] &= ~VK_ACCESS_SHADER_WRITE_BIT;
            }

            /* this may need a partial rebind */
            changed = a->base.format != b->format || zink_resource(a->base.resource)->obj != res->obj;
            if (!changed) {
               if (b->resource->target == PIPE_BUFFER) {
                  /* db mode has no partial rebind */
                  if (zink_descriptor_mode != ZINK_DESCRIPTOR_MODE_DB)
                     changed = !!memcmp(&a->base.u.buf, &b->u.buf, sizeof(b->u.buf));
               } else {
                  /* no memcmp, these are bitfields */
                  changed = a->base.u.tex.first_layer != b->u.tex.first_layer ||
                            a->base.u.tex.last_layer != b->u.tex.last_layer ||
                            a->base.u.tex.level != b->u.tex.level;
               }
            }
         }

         if (changed) {
            /* this is a partial rebind */
            if (b->resource->target == PIPE_BUFFER) {
               /* db has no partial rebind */
               if (zink_descriptor_mode != ZINK_DESCRIPTOR_MODE_DB) {
                  /* bufferview rebind: get updated bufferview and unref old one */
                  struct zink_buffer_view *bv = create_image_bufferview(ctx, b);
                  /* identical rebind was already checked above */
                  assert(bv && bv != a->buffer_view);
                  zink_buffer_view_reference(screen, &a->buffer_view, NULL);
                  /* ref already added by create */
                  a->buffer_view = bv;
               }
               if (zink_resource_access_is_write(access))
                  res->obj->unordered_write = false;
               res->obj->unordered_read = false;
            } else {
               /* image rebind: get updated surface and unref old one */
               struct zink_surface *surface = create_image_surface(ctx, b, is_compute);
               /* identical rebind was already checked above */
               assert(surface && surface != a->surface);
               zink_surface_reference(screen, &a->surface, NULL);
               /* ref already added by create */
               a->surface = surface;
            }
         }

         /* these operations occur regardless of binding/rebinding */
         res->gfx_barrier |= zink_pipeline_flags_from_pipe_stage(shader_type);
         res->barrier_access[is_compute] |= access;
         if (b->resource->target == PIPE_BUFFER) {
            screen->buffer_barrier(ctx, res, access,
                                         res->gfx_barrier);
            zink_batch_resource_usage_set(&ctx->batch, res,
                                          zink_resource_access_is_write(access), true);
         } else {
            finalize_image_bind(ctx, res, is_compute);
            zink_batch_resource_usage_set(&ctx->batch, res,
                                          zink_resource_access_is_write(access), false);
         }
         memcpy(&a->base, images + i, sizeof(struct pipe_image_view));
         if (b->resource->target == PIPE_BUFFER) {
            /* always enforce limit clamping */
            unsigned blocksize = util_format_get_blocksize(a->base.format);
            a->base.u.buf.size = MIN2(a->base.u.buf.size / blocksize, screen->info.props.limits.maxTexelBufferElements) * blocksize;
         }
         update = true;
         res->image_binds[shader_type] |= BITFIELD_BIT(start_slot + i);
      } else if (a->base.resource) {
         update = true;
         unbind_shader_image(ctx, shader_type, start_slot + i);
      }
      update_descriptor_state_image(ctx, shader_type, start_slot + i, res);
   }
   for (unsigned i = 0; i < unbind_num_trailing_slots; i++) {
      update |= !!ctx->image_views[shader_type][start_slot + count + i].base.resource;
      unbind_shader_image(ctx, shader_type, start_slot + count + i);
      update_descriptor_state_image(ctx, shader_type, start_slot + count + i, NULL);
   }
   ctx->di.num_images[shader_type] = start_slot + count;
   if (update)
      ctx->invalidate_descriptor_state(ctx, shader_type, ZINK_DESCRIPTOR_TYPE_IMAGE, start_slot, count);
}

static void
update_feedback_loop_dynamic_state(struct zink_context *ctx)
{
   if (!zink_screen(ctx->base.screen)->info.have_EXT_attachment_feedback_loop_dynamic_state)
      return;
   VkImageAspectFlags aspects = 0;
   if (ctx->feedback_loops & BITFIELD_MASK(PIPE_MAX_COLOR_BUFS))
      aspects |= VK_IMAGE_ASPECT_COLOR_BIT;
   if (ctx->feedback_loops & BITFIELD_BIT(PIPE_MAX_COLOR_BUFS))
      aspects |= VK_IMAGE_ASPECT_DEPTH_BIT | VK_IMAGE_ASPECT_STENCIL_BIT;
   VKCTX(CmdSetAttachmentFeedbackLoopEnableEXT)(ctx->batch.state->cmdbuf, aspects);
}

static void
update_feedback_loop_state(struct zink_context *ctx, unsigned idx, unsigned feedback_loops)
{
   if (feedback_loops != ctx->feedback_loops) {
      if (idx == PIPE_MAX_COLOR_BUFS && !zink_screen(ctx->base.screen)->driver_workarounds.always_feedback_loop_zs) {
         if (ctx->gfx_pipeline_state.feedback_loop_zs)
            ctx->gfx_pipeline_state.dirty = true;
         ctx->gfx_pipeline_state.feedback_loop_zs = false;
      } else if (idx < PIPE_MAX_COLOR_BUFS && !zink_screen(ctx->base.screen)->driver_workarounds.always_feedback_loop) {
         if (ctx->gfx_pipeline_state.feedback_loop)
            ctx->gfx_pipeline_state.dirty = true;
         ctx->gfx_pipeline_state.feedback_loop = false;
      }
      update_feedback_loop_dynamic_state(ctx);
   }
   ctx->feedback_loops = feedback_loops;
}

ALWAYS_INLINE static void
unbind_samplerview(struct zink_context *ctx, gl_shader_stage stage, unsigned slot)
{
   struct zink_sampler_view *sv = zink_sampler_view(ctx->sampler_views[stage][slot]);
   if (!sv || !sv->base.texture)
      return;
   struct zink_resource *res = zink_resource(sv->base.texture);
   res->sampler_bind_count[stage == MESA_SHADER_COMPUTE]--;
   if (stage != MESA_SHADER_COMPUTE && !res->sampler_bind_count[0] && res->fb_bind_count) {
      u_foreach_bit(idx, res->fb_binds) {
         if (ctx->feedback_loops & BITFIELD_BIT(idx)) {
            ctx->dynamic_fb.attachments[idx].imageLayout = VK_IMAGE_LAYOUT_COLOR_ATTACHMENT_OPTIMAL;
            ctx->rp_layout_changed = true;
         }
         update_feedback_loop_state(ctx, idx, ctx->feedback_loops & ~BITFIELD_BIT(idx));
      }
   }
   update_res_bind_count(ctx, res, stage == MESA_SHADER_COMPUTE, true);
   res->sampler_binds[stage] &= ~BITFIELD_BIT(slot);
   if (res->obj->is_buffer) {
      unbind_buffer_descriptor_stage(res, stage);
      unbind_buffer_descriptor_reads(res, stage == MESA_SHADER_COMPUTE);
   } else {
      unbind_descriptor_stage(res, stage);
      unbind_descriptor_reads(res, stage == MESA_SHADER_COMPUTE);
      if (!res->sampler_bind_count[stage == MESA_SHADER_COMPUTE])
         check_for_layout_update(ctx, res, stage == MESA_SHADER_COMPUTE);
   }
   assert(slot < 32);
   ctx->di.zs_swizzle[stage].mask &= ~BITFIELD_BIT(slot);
}

static void
zink_set_sampler_views(struct pipe_context *pctx,
                       gl_shader_stage shader_type,
                       unsigned start_slot,
                       unsigned num_views,
                       unsigned unbind_num_trailing_slots,
                       bool take_ownership,
                       struct pipe_sampler_view **views)
{
   struct zink_context *ctx = zink_context(pctx);

   const uint32_t mask = BITFIELD_RANGE(start_slot, num_views);
   uint32_t shadow_mask = ctx->di.zs_swizzle[shader_type].mask;
   ctx->di.cubes[shader_type] &= ~mask;

   bool update = false;
   bool shadow_update = false;
   if (views) {
      for (unsigned i = 0; i < num_views; ++i) {
         struct pipe_sampler_view *pview = views[i];
         struct zink_sampler_view *a = zink_sampler_view(ctx->sampler_views[shader_type][start_slot + i]);
         struct zink_sampler_view *b = zink_sampler_view(pview);

         if (a == b) {
            if (take_ownership) {
               struct pipe_sampler_view *view = views[i];
               pipe_sampler_view_reference(&view, NULL);
            }
            continue;
         }

         struct zink_resource *res = b ? zink_resource(b->base.texture) : NULL;
         if (b && b->base.texture) {
            if (!a || zink_resource(a->base.texture) != res) {
               if (a)
                  unbind_samplerview(ctx, shader_type, start_slot + i);
               update_res_bind_count(ctx, res, shader_type == MESA_SHADER_COMPUTE, false);
               res->sampler_bind_count[shader_type == MESA_SHADER_COMPUTE]++;
               res->gfx_barrier |= zink_pipeline_flags_from_pipe_stage(shader_type);
               res->barrier_access[shader_type == MESA_SHADER_COMPUTE] |= VK_ACCESS_SHADER_READ_BIT;
            }
            if (res->base.b.target == PIPE_BUFFER) {
               if (zink_descriptor_mode == ZINK_DESCRIPTOR_MODE_DB) {
                  if (!a || a->base.texture != b->base.texture || zink_resource(a->base.texture)->obj != res->obj ||
                     memcmp(&a->base.u.buf, &b->base.u.buf, sizeof(b->base.u.buf)))
                     update = true;
               } else if (b->buffer_view->bvci.buffer != res->obj->buffer) {
                  /* if this resource has been rebound while it wasn't set here,
                  * its backing resource will have changed and thus we need to update
                  * the bufferview
                  */
                  VkBufferViewCreateInfo bvci = b->buffer_view->bvci;
                  bvci.buffer = res->obj->buffer;
                  struct zink_buffer_view *buffer_view = get_buffer_view(ctx, res, &bvci);
                  assert(buffer_view != b->buffer_view);
                  zink_buffer_view_reference(zink_screen(ctx->base.screen), &b->buffer_view, NULL);
                  b->buffer_view = buffer_view;
                  update = true;
               } else if (!a || a->buffer_view->buffer_view != b->buffer_view->buffer_view)
                     update = true;
               zink_screen(ctx->base.screen)->buffer_barrier(ctx, res, VK_ACCESS_SHADER_READ_BIT,
                                          res->gfx_barrier);
               zink_batch_resource_usage_set(&ctx->batch, res, false, true);
               if (!ctx->unordered_blitting)
                  res->obj->unordered_read = false;
            } else {
               if (zink_format_needs_mutable(res->base.b.format, b->image_view->base.format))
                  /* mutable not set by default */
                  zink_resource_object_init_mutable(ctx, res);
               if (res->obj != b->image_view->obj) {
                  struct pipe_surface *psurf = &b->image_view->base;
                  VkImageView iv = b->image_view->image_view;
                  zink_rebind_surface(ctx, &psurf);
                  b->image_view = zink_surface(psurf);
                  update |= iv != b->image_view->image_view;
               } else  if (a != b)
                  update = true;
               if (shader_type == MESA_SHADER_COMPUTE)
                  flush_pending_clears(ctx, res);
               if (b->cube_array) {
                  ctx->di.cubes[shader_type] |= BITFIELD_BIT(start_slot + i);
               }
               if (!check_for_layout_update(ctx, res, shader_type == MESA_SHADER_COMPUTE) && !ctx->unordered_blitting) {
                  /* no deferred barrier: unset unordered usage immediately */
                  res->obj->unordered_read = false;
                  // TODO: figure out a way to link up layouts between unordered and main cmdbuf
                  res->obj->unordered_write = false;
               }
               if (!a)
                  update = true;
               zink_batch_resource_usage_set(&ctx->batch, res, false, false);
               if (b->zs_view) {
                  assert(start_slot + i < 32); //bitfield size
                  ctx->di.zs_swizzle[shader_type].mask |= BITFIELD_BIT(start_slot + i);
                  /* this is already gonna be slow, so don't bother trying to micro-optimize */
                  shadow_update |= memcmp(&ctx->di.zs_swizzle[shader_type].swizzle[start_slot + i],
                                          &b->swizzle, sizeof(struct zink_zs_swizzle));
                  memcpy(&ctx->di.zs_swizzle[shader_type].swizzle[start_slot + i], &b->swizzle, sizeof(struct zink_zs_swizzle));
               } else {
                  assert(start_slot + i < 32); //bitfield size
                  ctx->di.zs_swizzle[shader_type].mask &= ~BITFIELD_BIT(start_slot + i);
               }
            }
            res->sampler_binds[shader_type] |= BITFIELD_BIT(start_slot + i);
         } else if (a) {
            unbind_samplerview(ctx, shader_type, start_slot + i);
            update = true;
         }
         if (take_ownership) {
            pipe_sampler_view_reference(&ctx->sampler_views[shader_type][start_slot + i], NULL);
            ctx->sampler_views[shader_type][start_slot + i] = pview;
         } else {
            pipe_sampler_view_reference(&ctx->sampler_views[shader_type][start_slot + i], pview);
         }
         update_descriptor_state_sampler(ctx, shader_type, start_slot + i, res);
      }
   } else {
      unbind_num_trailing_slots += num_views;
      num_views = 0;
   }
   for (unsigned i = 0; i < unbind_num_trailing_slots; ++i) {
      unsigned slot = start_slot + num_views + i;
      update |= !!ctx->sampler_views[shader_type][slot];
      unbind_samplerview(ctx, shader_type, slot);
      pipe_sampler_view_reference(
         &ctx->sampler_views[shader_type][slot],
         NULL);
      update_descriptor_state_sampler(ctx, shader_type, slot, NULL);
   }
   ctx->di.num_sampler_views[shader_type] = start_slot + num_views;
   if (update) {
      struct zink_screen *screen = zink_screen(pctx->screen);
      ctx->invalidate_descriptor_state(ctx, shader_type, ZINK_DESCRIPTOR_TYPE_SAMPLER_VIEW, start_slot, num_views);
      if (!screen->info.have_EXT_non_seamless_cube_map)
         update_nonseamless_shader_key(ctx, shader_type);
      shadow_update |= shadow_mask != ctx->di.zs_swizzle[shader_type].mask;
      zink_set_zs_needs_shader_swizzle_key(ctx, shader_type, shadow_update);
   }
}

static uint64_t
zink_create_texture_handle(struct pipe_context *pctx, struct pipe_sampler_view *view, const struct pipe_sampler_state *state)
{
   struct zink_context *ctx = zink_context(pctx);
   struct zink_resource *res = zink_resource(view->texture);
   struct zink_sampler_view *sv = zink_sampler_view(view);
   struct zink_bindless_descriptor *bd;
   bd = calloc(1, sizeof(struct zink_bindless_descriptor));
   if (!bd)
      return 0;

   bd->sampler = pctx->create_sampler_state(pctx, state);
   if (!bd->sampler) {
      free(bd);
      return 0;
   }

   bd->ds.is_buffer = res->base.b.target == PIPE_BUFFER;
   if (res->base.b.target == PIPE_BUFFER) {
      if (zink_descriptor_mode == ZINK_DESCRIPTOR_MODE_DB) {
         pipe_resource_reference(&bd->ds.db.pres, view->texture);
         bd->ds.db.format = view->format;
         bd->ds.db.offset = view->u.buf.offset;
         bd->ds.db.size = view->u.buf.size;
      } else {
         zink_buffer_view_reference(zink_screen(pctx->screen), &bd->ds.bufferview, sv->buffer_view);
      }
   } else {
      zink_surface_reference(zink_screen(pctx->screen), &bd->ds.surface, sv->image_view);
   }
   uint64_t handle = util_idalloc_alloc(&ctx->di.bindless[bd->ds.is_buffer].tex_slots);
   if (bd->ds.is_buffer)
      handle += ZINK_MAX_BINDLESS_HANDLES;
   bd->handle = handle;
   _mesa_hash_table_insert(&ctx->di.bindless[bd->ds.is_buffer].tex_handles, (void*)(uintptr_t)handle, bd);
   return handle;
}

static void
zink_delete_texture_handle(struct pipe_context *pctx, uint64_t handle)
{
   struct zink_context *ctx = zink_context(pctx);
   bool is_buffer = ZINK_BINDLESS_IS_BUFFER(handle);
   struct hash_entry *he = _mesa_hash_table_search(&ctx->di.bindless[is_buffer].tex_handles, (void*)(uintptr_t)handle);
   assert(he);
   struct zink_bindless_descriptor *bd = he->data;
   struct zink_descriptor_surface *ds = &bd->ds;
   _mesa_hash_table_remove(&ctx->di.bindless[is_buffer].tex_handles, he);
   uint32_t h = handle;
   util_dynarray_append(&ctx->batch.state->bindless_releases[0], uint32_t, h);

   if (ds->is_buffer) {
      if (zink_descriptor_mode == ZINK_DESCRIPTOR_MODE_DB) {
         pipe_resource_reference(&ds->db.pres, NULL);
      } else {
         zink_buffer_view_reference(zink_screen(pctx->screen), &ds->bufferview, NULL);
      }
   } else {
      zink_surface_reference(zink_screen(pctx->screen), &ds->surface, NULL);
      pctx->delete_sampler_state(pctx, bd->sampler);
   }
   free(ds);
}

static void
rebind_bindless_bufferview(struct zink_context *ctx, struct zink_resource *res, struct zink_descriptor_surface *ds)
{
   /* descriptor buffer is unaffected by this */
   if (zink_descriptor_mode == ZINK_DESCRIPTOR_MODE_DB)
      return;
   /* if this resource has been rebound while it wasn't set here,
    * its backing resource will have changed and thus we need to update
    * the bufferview
    */
   VkBufferViewCreateInfo bvci = ds->bufferview->bvci;
   bvci.buffer = res->obj->buffer;
   struct zink_buffer_view *buffer_view = get_buffer_view(ctx, res, &bvci);
   assert(buffer_view != ds->bufferview);
   zink_buffer_view_reference(zink_screen(ctx->base.screen), &ds->bufferview, NULL);
   ds->bufferview = buffer_view;
}

static void
zero_bindless_descriptor(struct zink_context *ctx, uint32_t handle, bool is_buffer, bool is_image)
{
   if (likely(zink_screen(ctx->base.screen)->info.rb2_feats.nullDescriptor)) {
      if (is_buffer) {
         if (zink_descriptor_mode == ZINK_DESCRIPTOR_MODE_DB) {
            ctx->di.bindless[is_image].db.buffer_infos[handle].address = 0;
            ctx->di.bindless[is_image].db.buffer_infos[handle].range = 0;
         } else {
            VkBufferView *bv = &ctx->di.bindless[is_image].t.buffer_infos[handle];
            *bv = VK_NULL_HANDLE;
         }
      } else {
         VkDescriptorImageInfo *ii = &ctx->di.bindless[is_image].img_infos[handle];
         memset(ii, 0, sizeof(*ii));
      }
   } else {
      if (is_buffer) {
         if (zink_descriptor_mode == ZINK_DESCRIPTOR_MODE_DB) {
            ctx->di.bindless[is_image].db.buffer_infos[handle].address = zink_resource(ctx->dummy_bufferview->pres)->obj->bda;
            ctx->di.bindless[is_image].db.buffer_infos[handle].range = 1;
         } else {
            VkBufferView *bv = &ctx->di.bindless[is_image].t.buffer_infos[handle];
            struct zink_buffer_view *null_bufferview = ctx->dummy_bufferview;
            *bv = null_bufferview->buffer_view;
         }
      } else {
         struct zink_surface *null_surface = zink_get_dummy_surface(ctx, 0);
         VkDescriptorImageInfo *ii = &ctx->di.bindless[is_image].img_infos[handle];
         ii->sampler = VK_NULL_HANDLE;
         ii->imageView = null_surface->image_view;
         ii->imageLayout = VK_IMAGE_LAYOUT_GENERAL;
      }
   }
}

static void
unbind_bindless_descriptor(struct zink_context *ctx, struct zink_resource *res)
{
   if (!res->bindless[1]) {
      /* check to remove write access */
      for (unsigned i = 0; i < 2; i++) {
         if (!res->write_bind_count[i])
            res->barrier_access[i] &= ~VK_ACCESS_SHADER_WRITE_BIT;
      }
   }
   bool is_buffer = res->base.b.target == PIPE_BUFFER;
   if (!res->all_bindless) {
      /* check to remove read access */
      if (is_buffer) {
         for (unsigned i = 0; i < 2; i++)
            unbind_buffer_descriptor_reads(res, i);
      } else {
         for (unsigned i = 0; i < 2; i++)
            unbind_descriptor_reads(res, i);
      }
   }
   for (unsigned i = 0; i < 2; i++) {
      if (!res->image_bind_count[i])
         check_for_layout_update(ctx, res, i);
   }
}

static void
zink_make_texture_handle_resident(struct pipe_context *pctx, uint64_t handle, bool resident)
{
   struct zink_context *ctx = zink_context(pctx);
   bool is_buffer = ZINK_BINDLESS_IS_BUFFER(handle);
   struct hash_entry *he = _mesa_hash_table_search(&ctx->di.bindless[is_buffer].tex_handles, (void*)(uintptr_t)handle);
   assert(he);
   struct zink_bindless_descriptor *bd = he->data;
   struct zink_descriptor_surface *ds = &bd->ds;
   struct zink_resource *res = zink_descriptor_surface_resource(ds);
   if (is_buffer)
      handle -= ZINK_MAX_BINDLESS_HANDLES;
   if (resident) {
      update_res_bind_count(ctx, res, false, false);
      update_res_bind_count(ctx, res, true, false);
      res->bindless[0]++;
      if (is_buffer) {
         if (zink_descriptor_mode == ZINK_DESCRIPTOR_MODE_DB) {
            ctx->di.bindless[0].db.buffer_infos[handle].address = res->obj->bda + ds->db.offset;
            ctx->di.bindless[0].db.buffer_infos[handle].range = ds->db.size;
            ctx->di.bindless[0].db.buffer_infos[handle].format = zink_get_format(zink_screen(ctx->base.screen), ds->db.format);
         } else {
            if (ds->bufferview->bvci.buffer != res->obj->buffer)
               rebind_bindless_bufferview(ctx, res, ds);
            VkBufferView *bv = &ctx->di.bindless[0].t.buffer_infos[handle];
            *bv = ds->bufferview->buffer_view;
         }
         zink_screen(ctx->base.screen)->buffer_barrier(ctx, res, VK_ACCESS_SHADER_READ_BIT, VK_PIPELINE_STAGE_FRAGMENT_SHADER_BIT | VK_PIPELINE_STAGE_COMPUTE_SHADER_BIT);
         zink_batch_resource_usage_set(&ctx->batch, res, false, true);
         res->obj->unordered_read = false;
      } else {
         VkDescriptorImageInfo *ii = &ctx->di.bindless[0].img_infos[handle];
         ii->sampler = bd->sampler->sampler;
         ii->imageView = ds->surface->image_view;
         ii->imageLayout = zink_descriptor_util_image_layout_eval(ctx, res, false);
         flush_pending_clears(ctx, res);
         if (!check_for_layout_update(ctx, res, false)) {
            res->obj->unordered_read = false;
            // TODO: figure out a way to link up layouts between unordered and main cmdbuf
            res->obj->unordered_write = false;
         }
         if (!check_for_layout_update(ctx, res, true)) {
            res->obj->unordered_read = false;
            // TODO: figure out a way to link up layouts between unordered and main cmdbuf
            res->obj->unordered_write = false;
         }
         zink_batch_resource_usage_set(&ctx->batch, res, false, false);
         res->obj->unordered_write = false;
      }
      res->gfx_barrier |= VK_PIPELINE_STAGE_ALL_GRAPHICS_BIT | VK_PIPELINE_STAGE_COMPUTE_SHADER_BIT;
      res->barrier_access[0] |= VK_ACCESS_SHADER_READ_BIT;
      res->barrier_access[1] |= VK_ACCESS_SHADER_READ_BIT;
      util_dynarray_append(&ctx->di.bindless[0].resident, struct zink_bindless_descriptor *, bd);
      uint32_t h = is_buffer ? handle + ZINK_MAX_BINDLESS_HANDLES : handle;
      util_dynarray_append(&ctx->di.bindless[0].updates, uint32_t, h);
   } else {
      zero_bindless_descriptor(ctx, handle, is_buffer, false);
      util_dynarray_delete_unordered(&ctx->di.bindless[0].resident, struct zink_bindless_descriptor *, bd);
      update_res_bind_count(ctx, res, false, true);
      update_res_bind_count(ctx, res, true, true);
      res->bindless[0]--;
      unbind_bindless_descriptor(ctx, res);
   }
   ctx->di.bindless_dirty[0] = true;
}

static uint64_t
zink_create_image_handle(struct pipe_context *pctx, const struct pipe_image_view *view)
{
   struct zink_context *ctx = zink_context(pctx);
   struct zink_resource *res = zink_resource(view->resource);
   struct zink_bindless_descriptor *bd;
   if (!zink_resource_object_init_storage(ctx, res)) {
      debug_printf("couldn't create storage image!");
      return 0;
   }
   bd = calloc(1, sizeof(struct zink_bindless_descriptor));
   if (!bd)
      return 0;
   bd->sampler = NULL;

   bd->ds.is_buffer = res->base.b.target == PIPE_BUFFER;
   if (res->base.b.target == PIPE_BUFFER)
      if (zink_descriptor_mode == ZINK_DESCRIPTOR_MODE_DB) {
         pipe_resource_reference(&bd->ds.db.pres, view->resource);
         bd->ds.db.format = view->format;
         bd->ds.db.offset = view->u.buf.offset;
         bd->ds.db.size = view->u.buf.size;
      } else {
         bd->ds.bufferview = create_image_bufferview(ctx, view);
      }
   else
      bd->ds.surface = create_image_surface(ctx, view, false);
   uint64_t handle = util_idalloc_alloc(&ctx->di.bindless[bd->ds.is_buffer].img_slots);
   if (bd->ds.is_buffer)
      handle += ZINK_MAX_BINDLESS_HANDLES;
   bd->handle = handle;
   _mesa_hash_table_insert(&ctx->di.bindless[bd->ds.is_buffer].img_handles, (void*)(uintptr_t)handle, bd);
   return handle;
}

static void
zink_delete_image_handle(struct pipe_context *pctx, uint64_t handle)
{
   struct zink_context *ctx = zink_context(pctx);
   bool is_buffer = ZINK_BINDLESS_IS_BUFFER(handle);
   struct hash_entry *he = _mesa_hash_table_search(&ctx->di.bindless[is_buffer].img_handles, (void*)(uintptr_t)handle);
   assert(he);
   struct zink_descriptor_surface *ds = he->data;
   _mesa_hash_table_remove(&ctx->di.bindless[is_buffer].img_handles, he);
   uint32_t h = handle;
   util_dynarray_append(&ctx->batch.state->bindless_releases[1], uint32_t, h);

   if (ds->is_buffer) {
      if (zink_descriptor_mode == ZINK_DESCRIPTOR_MODE_DB) {
         pipe_resource_reference(&ds->db.pres, NULL);
      } else {
         zink_buffer_view_reference(zink_screen(pctx->screen), &ds->bufferview, NULL);
      }
   } else {
      zink_surface_reference(zink_screen(pctx->screen), &ds->surface, NULL);
   }
   free(ds);
}

static void
zink_make_image_handle_resident(struct pipe_context *pctx, uint64_t handle, unsigned paccess, bool resident)
{
   struct zink_context *ctx = zink_context(pctx);
   bool is_buffer = ZINK_BINDLESS_IS_BUFFER(handle);
   struct hash_entry *he = _mesa_hash_table_search(&ctx->di.bindless[is_buffer].img_handles, (void*)(uintptr_t)handle);
   assert(he);
   struct zink_bindless_descriptor *bd = he->data;
   struct zink_descriptor_surface *ds = &bd->ds;
   bd->access = paccess;
   struct zink_resource *res = zink_descriptor_surface_resource(ds);
   VkAccessFlags access = 0;
   if (paccess & PIPE_IMAGE_ACCESS_WRITE) {
      if (resident) {
         res->write_bind_count[0]++;
         res->write_bind_count[1]++;
      } else {
         res->write_bind_count[0]--;
         res->write_bind_count[1]--;
      }
      access |= VK_ACCESS_SHADER_WRITE_BIT;
   }
   if (paccess & PIPE_IMAGE_ACCESS_READ) {
      access |= VK_ACCESS_SHADER_READ_BIT;
   }
   if (is_buffer)
      handle -= ZINK_MAX_BINDLESS_HANDLES;
   if (resident) {
      update_res_bind_count(ctx, res, false, false);
      update_res_bind_count(ctx, res, true, false);
      res->image_bind_count[0]++;
      res->image_bind_count[1]++;
      res->bindless[1]++;
      if (is_buffer) {
         if (zink_descriptor_mode == ZINK_DESCRIPTOR_MODE_DB) {
            ctx->di.bindless[0].db.buffer_infos[handle].address = res->obj->bda + ds->db.offset;
            ctx->di.bindless[0].db.buffer_infos[handle].range = ds->db.size;
            ctx->di.bindless[0].db.buffer_infos[handle].format = zink_get_format(zink_screen(ctx->base.screen), ds->db.format);
         } else {
            if (ds->bufferview->bvci.buffer != res->obj->buffer)
               rebind_bindless_bufferview(ctx, res, ds);
            VkBufferView *bv = &ctx->di.bindless[1].t.buffer_infos[handle];
            *bv = ds->bufferview->buffer_view;
         }
         zink_screen(ctx->base.screen)->buffer_barrier(ctx, res, access, VK_PIPELINE_STAGE_FRAGMENT_SHADER_BIT | VK_PIPELINE_STAGE_COMPUTE_SHADER_BIT);
         zink_batch_resource_usage_set(&ctx->batch, res, zink_resource_access_is_write(access), true);
         if (zink_resource_access_is_write(access))
            res->obj->unordered_write = false;
         res->obj->unordered_read = false;
      } else {
         VkDescriptorImageInfo *ii = &ctx->di.bindless[1].img_infos[handle];
         ii->sampler = VK_NULL_HANDLE;
         ii->imageView = ds->surface->image_view;
         ii->imageLayout = VK_IMAGE_LAYOUT_GENERAL;
         finalize_image_bind(ctx, res, false);
         finalize_image_bind(ctx, res, true);
         zink_batch_resource_usage_set(&ctx->batch, res, zink_resource_access_is_write(access), false);
         res->obj->unordered_write = false;
      }
      res->gfx_barrier |= VK_PIPELINE_STAGE_ALL_GRAPHICS_BIT | VK_PIPELINE_STAGE_COMPUTE_SHADER_BIT;
      res->barrier_access[0] |= access;
      res->barrier_access[1] |= access;
      util_dynarray_append(&ctx->di.bindless[1].resident, struct zink_bindless_descriptor *, bd);
      uint32_t h = is_buffer ? handle + ZINK_MAX_BINDLESS_HANDLES : handle;
      util_dynarray_append(&ctx->di.bindless[1].updates, uint32_t, h);
   } else {
      zero_bindless_descriptor(ctx, handle, is_buffer, true);
      util_dynarray_delete_unordered(&ctx->di.bindless[1].resident, struct zink_bindless_descriptor *, bd);
      unbind_shader_image_counts(ctx, res, false, false);
      unbind_shader_image_counts(ctx, res, true, false);
      res->bindless[1]--;
      unbind_bindless_descriptor(ctx, res);
   }
   ctx->di.bindless_dirty[1] = true;
}

static void
zink_set_global_binding(struct pipe_context *pctx,
                        unsigned first, unsigned count,
                        struct pipe_resource **resources,
                        uint32_t **handles)
{
   struct zink_context *ctx = zink_context(pctx);

   size_t size = ctx->di.global_bindings.capacity;
   if (!util_dynarray_resize(&ctx->di.global_bindings, struct pipe_resource*, first + count + 8))
      unreachable("zink: out of memory somehow");
   if (size != ctx->di.global_bindings.capacity) {
      uint8_t *data = ctx->di.global_bindings.data;
      memset(data + size, 0, ctx->di.global_bindings.capacity - size);
   }

   struct pipe_resource **globals = ctx->di.global_bindings.data;
   for (unsigned i = 0; i < count; i++) {
      if (resources && resources[i]) {
         struct zink_resource *res = zink_resource(resources[i]);

         util_range_add(&res->base.b, &res->valid_buffer_range, 0, res->base.b.width0);
         pipe_resource_reference(&globals[first + i], resources[i]);

         uint64_t addr = 0;
         memcpy(&addr, handles[i], sizeof(addr));
         addr += zink_resource_get_address(zink_screen(pctx->screen), res);
         memcpy(handles[i], &addr, sizeof(addr));
         zink_resource_usage_set(res, ctx->batch.state, true);
         res->obj->unordered_read = res->obj->unordered_write = false;
         zink_screen(ctx->base.screen)->buffer_barrier(ctx, res, VK_ACCESS_SHADER_READ_BIT | VK_ACCESS_SHADER_WRITE_BIT, VK_PIPELINE_STAGE_COMPUTE_SHADER_BIT);
      } else if (globals[i]) {
         zink_batch_reference_resource(&ctx->batch, zink_resource(globals[first + i]));
         pipe_resource_reference(&globals[first + i], NULL);
      }
   }
}

static void
zink_set_stencil_ref(struct pipe_context *pctx,
                     const struct pipe_stencil_ref ref)
{
   struct zink_context *ctx = zink_context(pctx);
   ctx->stencil_ref = ref;
   ctx->stencil_ref_changed = true;
}

static void
zink_set_clip_state(struct pipe_context *pctx,
                    const struct pipe_clip_state *pcs)
{
}

static void
zink_set_tess_state(struct pipe_context *pctx,
                    const float default_outer_level[4],
                    const float default_inner_level[2])
{
   struct zink_context *ctx = zink_context(pctx);
   memcpy(&ctx->default_inner_level, default_inner_level, sizeof(ctx->default_inner_level));
   memcpy(&ctx->default_outer_level, default_outer_level, sizeof(ctx->default_outer_level));
}

static void
zink_set_patch_vertices(struct pipe_context *pctx, uint8_t patch_vertices)
{
   struct zink_context *ctx = zink_context(pctx);
   if (zink_set_tcs_key_patches(ctx, patch_vertices)) {
      ctx->gfx_pipeline_state.dyn_state2.vertices_per_patch = patch_vertices;
      if (zink_screen(ctx->base.screen)->info.dynamic_state2_feats.extendedDynamicState2PatchControlPoints)
         VKCTX(CmdSetPatchControlPointsEXT)(ctx->batch.state->cmdbuf, patch_vertices);
      else
         ctx->gfx_pipeline_state.dirty = true;
      zink_flush_dgc_if_enabled(ctx);
   }
}

static void
init_null_fbfetch(struct zink_context *ctx)
{
   struct zink_screen *screen = zink_screen(ctx->base.screen);
   ctx->di.null_fbfetch_init = true;
   if (zink_descriptor_mode != ZINK_DESCRIPTOR_MODE_DB)
      return;
   VkDescriptorGetInfoEXT info;
   info.sType = VK_STRUCTURE_TYPE_DESCRIPTOR_GET_INFO_EXT;
   info.pNext = NULL;
   info.type = VK_DESCRIPTOR_TYPE_INPUT_ATTACHMENT;
   info.data.pInputAttachmentImage = &ctx->di.fbfetch;
   if (screen->info.db_props.inputAttachmentDescriptorSize)
      VKSCR(GetDescriptorEXT)(screen->dev, &info, screen->info.db_props.inputAttachmentDescriptorSize, ctx->di.fbfetch_db);
}

bool
zink_update_fbfetch(struct zink_context *ctx)
{
   const bool had_fbfetch = ctx->di.fbfetch.imageLayout == VK_IMAGE_LAYOUT_GENERAL;
   if (!ctx->gfx_stages[MESA_SHADER_FRAGMENT] ||
       !ctx->gfx_stages[MESA_SHADER_FRAGMENT]->info.fs.uses_fbfetch_output) {
      if (!had_fbfetch)
         return false;
      zink_batch_no_rp(ctx);
      ctx->di.fbfetch.imageLayout = VK_IMAGE_LAYOUT_UNDEFINED;
      ctx->di.fbfetch.imageView = zink_screen(ctx->base.screen)->info.rb2_feats.nullDescriptor ?
                                  VK_NULL_HANDLE :
                                  zink_get_dummy_surface(ctx, 0)->image_view;
      ctx->invalidate_descriptor_state(ctx, MESA_SHADER_FRAGMENT, ZINK_DESCRIPTOR_TYPE_UBO, 0, 1);
      return true;
   }

   bool changed = !had_fbfetch;
   if (ctx->fb_state.cbufs[0]) {
      VkImageView fbfetch = zink_csurface(ctx->fb_state.cbufs[0])->image_view;
      if (!fbfetch)
         /* swapchain image: retry later */
         return false;
      changed |= fbfetch != ctx->di.fbfetch.imageView;
      ctx->di.fbfetch.imageView = zink_csurface(ctx->fb_state.cbufs[0])->image_view;

      bool fbfetch_ms = ctx->fb_state.cbufs[0]->texture->nr_samples > 1;
      if (zink_get_fs_base_key(ctx)->fbfetch_ms != fbfetch_ms)
         zink_set_fs_base_key(ctx)->fbfetch_ms = fbfetch_ms;
   } else {
      ctx->di.fbfetch.imageView = zink_screen(ctx->base.screen)->info.rb2_feats.nullDescriptor ?
                                  VK_NULL_HANDLE :
                                  zink_get_dummy_surface(ctx, 0)->image_view;
   }
   bool ret = false;
   ctx->di.fbfetch.imageLayout = VK_IMAGE_LAYOUT_GENERAL;
   if (changed) {
      ctx->invalidate_descriptor_state(ctx, MESA_SHADER_FRAGMENT, ZINK_DESCRIPTOR_TYPE_UBO, 0, 1);
      if (!had_fbfetch) {
         ret = true;
         zink_batch_no_rp(ctx);
      }
   }
   return ret;
}

void
zink_update_vk_sample_locations(struct zink_context *ctx)
{
   if (ctx->gfx_pipeline_state.sample_locations_enabled && ctx->sample_locations_changed) {
      unsigned samples = ctx->gfx_pipeline_state.rast_samples + 1;
      unsigned idx = util_logbase2_ceil(MAX2(samples, 1));
      VkExtent2D grid_size = zink_screen(ctx->base.screen)->maxSampleLocationGridSize[idx];
 
      for (unsigned pixel = 0; pixel < grid_size.width * grid_size.height; pixel++) {
         for (unsigned sample = 0; sample < samples; sample++) {
            unsigned pixel_x = pixel % grid_size.width;
            unsigned pixel_y = pixel / grid_size.width;
            unsigned wi = pixel * samples + sample;
            unsigned ri = (pixel_y * grid_size.width + pixel_x % grid_size.width);
            ri = ri * samples + sample;
            ctx->vk_sample_locations[wi].x = (ctx->sample_locations[ri] & 0xf) / 16.0f;
            ctx->vk_sample_locations[wi].y = (16 - (ctx->sample_locations[ri] >> 4)) / 16.0f;
         }
      }
   }
}

static unsigned
find_rp_state(struct zink_context *ctx)
{
   bool found = false;
   /* calc the state idx using the samples to account for msrtss */
   unsigned idx = zink_screen(ctx->base.screen)->info.have_EXT_multisampled_render_to_single_sampled && ctx->transient_attachments ? 
                  util_logbase2_ceil(ctx->gfx_pipeline_state.rast_samples + 1) : 0;
   struct set_entry *he = _mesa_set_search_or_add(&ctx->rendering_state_cache[idx], &ctx->gfx_pipeline_state.rendering_info, &found);
   struct zink_rendering_info *info;
   if (found) {
      info = (void*)he->key;
      return info->id;
   }
   info = ralloc(ctx, struct zink_rendering_info);
   memcpy(info, &ctx->gfx_pipeline_state.rendering_info, sizeof(VkPipelineRenderingCreateInfo));
   info->id = ctx->rendering_state_cache[idx].entries;
   he->key = info;
   return info->id;
}

unsigned
zink_update_rendering_info(struct zink_context *ctx)
{
   for (int i = 0; i < ctx->fb_state.nr_cbufs; i++) {
      struct zink_surface *surf = zink_csurface(ctx->fb_state.cbufs[i]);
      ctx->gfx_pipeline_state.rendering_formats[i] = surf ? surf->info.format[0] : VK_FORMAT_UNDEFINED;
   }
   ctx->gfx_pipeline_state.rendering_info.depthAttachmentFormat = VK_FORMAT_UNDEFINED;
   ctx->gfx_pipeline_state.rendering_info.stencilAttachmentFormat = VK_FORMAT_UNDEFINED;
   if (ctx->fb_state.zsbuf && zink_is_zsbuf_used(ctx)) {
      struct zink_surface *surf = zink_csurface(ctx->fb_state.zsbuf);
      bool has_depth = util_format_has_depth(util_format_description(ctx->fb_state.zsbuf->format));
      bool has_stencil = util_format_has_stencil(util_format_description(ctx->fb_state.zsbuf->format));

      if (has_depth)
         ctx->gfx_pipeline_state.rendering_info.depthAttachmentFormat = surf->info.format[0];
      if (has_stencil)
         ctx->gfx_pipeline_state.rendering_info.stencilAttachmentFormat = surf->info.format[0];
   }
   return find_rp_state(ctx);
}

static unsigned
calc_max_dummy_fbo_size(struct zink_context *ctx)
{
   unsigned size = MAX2(ctx->fb_state.width, ctx->fb_state.height);
   return size ? size : MIN2(256, zink_screen(ctx->base.screen)->info.props.limits.maxImageDimension2D);
}

static unsigned
begin_rendering(struct zink_context *ctx)
{
   unsigned clear_buffers = 0;
   ctx->gfx_pipeline_state.render_pass = NULL;
   zink_update_vk_sample_locations(ctx);
   bool has_swapchain = zink_render_update_swapchain(ctx);
   if (has_swapchain)
      zink_render_fixup_swapchain(ctx);
   bool has_depth = false;
   bool has_stencil = false;
   bool changed_layout = false;
   bool changed_size = false;
   bool zsbuf_used = zink_is_zsbuf_used(ctx);
   bool use_tc_info = !ctx->blitting && ctx->track_renderpasses;
   if (ctx->rp_changed || ctx->rp_layout_changed || (!ctx->batch.in_rp && ctx->rp_loadop_changed)) {
      /* init imageviews, base loadOp, formats */
      for (int i = 0; i < ctx->fb_state.nr_cbufs; i++) {
         struct zink_surface *surf = zink_csurface(ctx->fb_state.cbufs[i]);
         if (!surf)
            continue;

         if (!zink_resource(surf->base.texture)->valid)
            ctx->dynamic_fb.attachments[i].loadOp = VK_ATTACHMENT_LOAD_OP_DONT_CARE;
         else
            ctx->dynamic_fb.attachments[i].loadOp = VK_ATTACHMENT_LOAD_OP_LOAD;
         if (use_tc_info) {
            if (ctx->dynamic_fb.tc_info.cbuf_invalidate & BITFIELD_BIT(i))
               ctx->dynamic_fb.attachments[i].storeOp = VK_ATTACHMENT_STORE_OP_DONT_CARE;
            else
               ctx->dynamic_fb.attachments[i].storeOp = VK_ATTACHMENT_STORE_OP_STORE;
         }
      }

      /* unset depth and stencil info: reset below */
      VkImageLayout zlayout = ctx->dynamic_fb.info.pDepthAttachment ? ctx->dynamic_fb.info.pDepthAttachment->imageLayout : VK_IMAGE_LAYOUT_UNDEFINED;
      VkImageLayout slayout = ctx->dynamic_fb.info.pStencilAttachment ? ctx->dynamic_fb.info.pStencilAttachment->imageLayout : VK_IMAGE_LAYOUT_UNDEFINED;
      ctx->dynamic_fb.info.pDepthAttachment = NULL;
      ctx->dynamic_fb.info.pStencilAttachment = NULL;

      if (ctx->fb_state.zsbuf && zsbuf_used) {
         struct zink_surface *surf = zink_csurface(ctx->fb_state.zsbuf);
         has_depth = util_format_has_depth(util_format_description(ctx->fb_state.zsbuf->format));
         has_stencil = util_format_has_stencil(util_format_description(ctx->fb_state.zsbuf->format));

         /* depth may or may not be used but init it anyway */
         if (zink_resource(surf->base.texture)->valid)
            ctx->dynamic_fb.attachments[PIPE_MAX_COLOR_BUFS].loadOp = VK_ATTACHMENT_LOAD_OP_LOAD;
         else
            ctx->dynamic_fb.attachments[PIPE_MAX_COLOR_BUFS].loadOp = VK_ATTACHMENT_LOAD_OP_DONT_CARE;

         if (use_tc_info) {
            if (ctx->dynamic_fb.tc_info.zsbuf_invalidate)
               ctx->dynamic_fb.attachments[PIPE_MAX_COLOR_BUFS].storeOp = VK_ATTACHMENT_STORE_OP_DONT_CARE;
            else
               ctx->dynamic_fb.attachments[PIPE_MAX_COLOR_BUFS].storeOp = VK_ATTACHMENT_STORE_OP_STORE;
         }

         /* stencil may or may not be used but init it anyway */
         ctx->dynamic_fb.attachments[PIPE_MAX_COLOR_BUFS+1].loadOp = ctx->dynamic_fb.attachments[PIPE_MAX_COLOR_BUFS].loadOp;
         ctx->dynamic_fb.attachments[PIPE_MAX_COLOR_BUFS+1].storeOp = ctx->dynamic_fb.attachments[PIPE_MAX_COLOR_BUFS].storeOp;

         if (has_depth) {
            ctx->dynamic_fb.info.pDepthAttachment = &ctx->dynamic_fb.attachments[PIPE_MAX_COLOR_BUFS];
            /* stencil info only set for clears below */
         }
         if (has_stencil) {
            /* must be stencil-only */
            ctx->dynamic_fb.info.pStencilAttachment = &ctx->dynamic_fb.attachments[PIPE_MAX_COLOR_BUFS + 1];
         }
      } else {
         ctx->dynamic_fb.info.pDepthAttachment = NULL;
      }
      if (zlayout != (ctx->dynamic_fb.info.pDepthAttachment ? ctx->dynamic_fb.info.pDepthAttachment->imageLayout : VK_IMAGE_LAYOUT_UNDEFINED))
         changed_layout = true;
      if (slayout != (ctx->dynamic_fb.info.pStencilAttachment ? ctx->dynamic_fb.info.pStencilAttachment->imageLayout : VK_IMAGE_LAYOUT_UNDEFINED))
         changed_layout = true;

      /* similar to begin_render_pass(), but just filling in VkRenderingInfo */
      for (int i = 0; i < ctx->fb_state.nr_cbufs; i++) {
         /* these are no-ops */
         if (!ctx->fb_state.cbufs[i] || !zink_fb_clear_enabled(ctx, i))
            continue;
         /* these need actual clear calls inside the rp */
         struct zink_framebuffer_clear_data *clear = zink_fb_clear_element(&ctx->fb_clears[i], 0);
         if (zink_fb_clear_needs_explicit(&ctx->fb_clears[i])) {
            clear_buffers |= (PIPE_CLEAR_COLOR0 << i);
            if (zink_fb_clear_count(&ctx->fb_clears[i]) < 2 ||
                zink_fb_clear_element_needs_explicit(clear))
               continue;
         }
         /* we now know there's one clear that can be done here */
         memcpy(&ctx->dynamic_fb.attachments[i].clearValue, &clear->color, sizeof(float) * 4);
         ctx->dynamic_fb.attachments[i].loadOp = VK_ATTACHMENT_LOAD_OP_CLEAR;
      }
      if (ctx->fb_state.zsbuf && zink_fb_clear_enabled(ctx, PIPE_MAX_COLOR_BUFS)) {
         struct zink_framebuffer_clear *fb_clear = &ctx->fb_clears[PIPE_MAX_COLOR_BUFS];
         struct zink_framebuffer_clear_data *clear = zink_fb_clear_element(fb_clear, 0);
         if (!zink_fb_clear_element_needs_explicit(clear)) {
            /* base zs clear info */
            ctx->dynamic_fb.attachments[PIPE_MAX_COLOR_BUFS].clearValue.depthStencil.depth = clear->zs.depth;
            ctx->dynamic_fb.attachments[PIPE_MAX_COLOR_BUFS].clearValue.depthStencil.stencil = clear->zs.stencil;
            /* always init separate stencil attachment */
            ctx->dynamic_fb.attachments[PIPE_MAX_COLOR_BUFS+1].clearValue.depthStencil.stencil = clear->zs.stencil;
            if ((zink_fb_clear_element(fb_clear, 0)->zs.bits & PIPE_CLEAR_DEPTH))
               /* initiate a depth clear */
               ctx->dynamic_fb.attachments[PIPE_MAX_COLOR_BUFS].loadOp = VK_ATTACHMENT_LOAD_OP_CLEAR;
            if ((zink_fb_clear_element(fb_clear, 0)->zs.bits & PIPE_CLEAR_STENCIL)) {
               /* use a stencil clear, also set stencil attachment */
               ctx->dynamic_fb.attachments[PIPE_MAX_COLOR_BUFS+1].loadOp = VK_ATTACHMENT_LOAD_OP_CLEAR;
            }
         }
      }
      if (changed_size || changed_layout)
         ctx->rp_changed = true;
      ctx->rp_loadop_changed = false;
      ctx->rp_layout_changed = false;
   }
   /* always assemble clear_buffers mask:
    * if a scissored clear must be triggered during glFlush,
    * the renderpass metadata may be unchanged (e.g., LOAD from previous rp),
    * but the buffer mask must still be returned
    */
   if (ctx->clears_enabled) {
      for (int i = 0; i < ctx->fb_state.nr_cbufs; i++) {
         /* these are no-ops */
         if (!ctx->fb_state.cbufs[i] || !zink_fb_clear_enabled(ctx, i))
            continue;
         /* these need actual clear calls inside the rp */
         if (zink_fb_clear_needs_explicit(&ctx->fb_clears[i]))
            clear_buffers |= (PIPE_CLEAR_COLOR0 << i);
      }
      if (ctx->fb_state.zsbuf && zink_fb_clear_enabled(ctx, PIPE_MAX_COLOR_BUFS)) {
         struct zink_framebuffer_clear *fb_clear = &ctx->fb_clears[PIPE_MAX_COLOR_BUFS];
         struct zink_framebuffer_clear_data *clear = zink_fb_clear_element(fb_clear, 0);
         if (zink_fb_clear_needs_explicit(fb_clear)) {
            for (int j = !zink_fb_clear_element_needs_explicit(clear);
                 (clear_buffers & PIPE_CLEAR_DEPTHSTENCIL) != PIPE_CLEAR_DEPTHSTENCIL && j < zink_fb_clear_count(fb_clear);
                 j++)
               clear_buffers |= zink_fb_clear_element(fb_clear, j)->zs.bits;
         }
      }
   }

   if (!ctx->rp_changed && ctx->batch.in_rp)
      return 0;
   ctx->rp_changed = false;

   /* update pipeline info id for compatibility VUs */
   unsigned rp_state = zink_update_rendering_info(ctx);
   /* validate zs VUs: attachment must be null or format must be valid */
   assert(!ctx->dynamic_fb.info.pDepthAttachment || ctx->gfx_pipeline_state.rendering_info.depthAttachmentFormat);
   assert(!ctx->dynamic_fb.info.pStencilAttachment || ctx->gfx_pipeline_state.rendering_info.stencilAttachmentFormat);
   bool rp_changed = ctx->gfx_pipeline_state.rp_state != rp_state;
   if (!rp_changed && ctx->batch.in_rp)
      return 0;

   zink_batch_no_rp(ctx);
   for (int i = 0; i < ctx->fb_state.nr_cbufs; i++) {
      VkImageView iv = VK_NULL_HANDLE;
      struct zink_surface *surf = zink_csurface(ctx->fb_state.cbufs[i]);
      if (surf) {
         iv = zink_prep_fb_attachment(ctx, surf, i);
         if (!iv)
            /* dead swapchain */
            return 0;
         ctx->dynamic_fb.attachments[i].imageLayout = zink_resource(surf->base.texture)->layout;
      }
      ctx->dynamic_fb.attachments[i].imageView = iv;
   }
   if (has_swapchain) {
      ASSERTED struct zink_resource *res = zink_resource(ctx->fb_state.cbufs[0]->texture);
      zink_render_fixup_swapchain(ctx);
      if (res->use_damage)
         ctx->dynamic_fb.info.renderArea = res->damage;
      /* clamp for late swapchain resize */
      if (res->base.b.width0 < ctx->dynamic_fb.info.renderArea.extent.width)
         ctx->dynamic_fb.info.renderArea.extent.width = res->base.b.width0;
      if (res->base.b.height0 < ctx->dynamic_fb.info.renderArea.extent.height)
         ctx->dynamic_fb.info.renderArea.extent.height = res->base.b.height0;
   }
   if (ctx->fb_state.zsbuf && zsbuf_used) {
      struct zink_surface *surf = zink_csurface(ctx->fb_state.zsbuf);
      VkImageView iv = zink_prep_fb_attachment(ctx, surf, ctx->fb_state.nr_cbufs);
      ctx->dynamic_fb.attachments[PIPE_MAX_COLOR_BUFS].imageView = iv;
      ctx->dynamic_fb.attachments[PIPE_MAX_COLOR_BUFS].imageLayout = zink_resource(surf->base.texture)->layout;
      assert(ctx->dynamic_fb.attachments[PIPE_MAX_COLOR_BUFS].imageLayout != VK_IMAGE_LAYOUT_UNDEFINED);
      ctx->dynamic_fb.attachments[PIPE_MAX_COLOR_BUFS+1].imageView = iv;
      ctx->dynamic_fb.attachments[PIPE_MAX_COLOR_BUFS+1].imageLayout = zink_resource(surf->base.texture)->layout;
      assert(ctx->dynamic_fb.attachments[PIPE_MAX_COLOR_BUFS+1].imageLayout != VK_IMAGE_LAYOUT_UNDEFINED);
      if (ctx->transient_attachments & BITFIELD_BIT(PIPE_MAX_COLOR_BUFS)) {
         ctx->dynamic_fb.attachments[PIPE_MAX_COLOR_BUFS].resolveMode = VK_RESOLVE_MODE_SAMPLE_ZERO_BIT;
         ctx->dynamic_fb.attachments[PIPE_MAX_COLOR_BUFS + 1].resolveMode = VK_RESOLVE_MODE_SAMPLE_ZERO_BIT;
      } else {
         ctx->dynamic_fb.attachments[PIPE_MAX_COLOR_BUFS].resolveMode = 0;
         ctx->dynamic_fb.attachments[PIPE_MAX_COLOR_BUFS + 1].resolveMode = 0;
      }
   }
   ctx->zsbuf_unused = !zsbuf_used;
   assert(ctx->fb_state.width >= ctx->dynamic_fb.info.renderArea.extent.width);
   assert(ctx->fb_state.height >= ctx->dynamic_fb.info.renderArea.extent.height);
   ctx->gfx_pipeline_state.dirty |= rp_changed;
   ctx->gfx_pipeline_state.rp_state = rp_state;

   VkMultisampledRenderToSingleSampledInfoEXT msrtss = {
      VK_STRUCTURE_TYPE_MULTISAMPLED_RENDER_TO_SINGLE_SAMPLED_INFO_EXT,
      NULL,
      VK_TRUE,
      ctx->gfx_pipeline_state.rast_samples + 1,
   };

   if (zink_screen(ctx->base.screen)->info.have_EXT_multisampled_render_to_single_sampled)
      ctx->dynamic_fb.info.pNext = ctx->transient_attachments ? &msrtss : NULL;
   assert(!ctx->transient_attachments || msrtss.rasterizationSamples != VK_SAMPLE_COUNT_1_BIT);
   VKCTX(CmdBeginRendering)(ctx->batch.state->cmdbuf, &ctx->dynamic_fb.info);
   ctx->batch.in_rp = true;
   return clear_buffers;
}

ALWAYS_INLINE static void
update_layered_rendering_state(struct zink_context *ctx)
{
   if (!zink_screen(ctx->base.screen)->driver_workarounds.needs_sanitised_layer)
      return;
   unsigned framebffer_is_layered = zink_framebuffer_get_num_layers(&ctx->fb_state) > 1;
   VKCTX(CmdPushConstants)(
         ctx->batch.state->cmdbuf,
         zink_screen(ctx->base.screen)->gfx_push_constant_layout,
         VK_SHADER_STAGE_ALL_GRAPHICS,
         offsetof(struct zink_gfx_push_constant, framebuffer_is_layered), sizeof(unsigned),
         &framebffer_is_layered);
}

ALWAYS_INLINE static void
batch_ref_fb_surface(struct zink_context *ctx, struct pipe_surface *psurf)
{
   if (!psurf)
      return;
   zink_batch_reference_resource(&ctx->batch, zink_resource(psurf->texture));
   struct zink_surface *transient = zink_transient_surface(psurf);
   if (transient)
      zink_batch_reference_resource(&ctx->batch, zink_resource(transient->base.texture));
}

void
zink_batch_rp(struct zink_context *ctx)
{
   assert(!(ctx->batch.in_rp && ctx->rp_changed));
   if (!ctx->track_renderpasses && !ctx->blitting) {
      if (ctx->rp_tc_info_updated)
         zink_parse_tc_info(ctx);
   }
   if (ctx->batch.in_rp && !ctx->rp_layout_changed)
      return;
   bool in_rp = ctx->batch.in_rp;
   if (!in_rp && ctx->void_clears) {
      union pipe_color_union color;
      color.f[0] = color.f[1] = color.f[2] = 0;
      color.f[3] = 1.0;
      ctx->base.clear(&ctx->base, ctx->void_clears, NULL, &color, 0, 0);
      ctx->void_clears = 0;
   }
   if (!ctx->blitting) {
      if (ctx->rp_tc_info_updated)
         update_tc_info(ctx);
      ctx->rp_tc_info_updated = false;
   }
   bool maybe_has_query_ends = !ctx->track_renderpasses || ctx->dynamic_fb.tc_info.has_query_ends;
   ctx->queries_in_rp = maybe_has_query_ends;
   /* if possible, out-of-renderpass resume any queries that were stopped when previous rp ended */
   if (!ctx->queries_disabled && !maybe_has_query_ends) {
      if (ctx->primitives_generated_suspended && ctx->clears_enabled) {
         /* this is a driver that doesn't need dummy surfaces but does need rasterization discard, so flush clears first */
         ctx->queries_disabled = true;
         zink_batch_rp(ctx);
         zink_batch_no_rp(ctx);
         ctx->queries_disabled = false;
      }
      zink_resume_queries(ctx, &ctx->batch);
      zink_query_update_gs_states(ctx);
   }
   if (!ctx->queries_disabled && ctx->primitives_generated_suspended && !zink_screen(ctx->base.screen)->info.have_EXT_color_write_enable) {
      if (zink_set_rasterizer_discard(ctx, true))
         zink_set_null_fs(ctx);
   }
   unsigned clear_buffers;
   /* use renderpass for multisample-to-singlesample or fbfetch:
    * - msrtss is TODO
    * - dynamic rendering doesn't have input attachments
    */
   if (!zink_screen(ctx->base.screen)->info.have_KHR_dynamic_rendering ||
       (ctx->transient_attachments && !zink_screen(ctx->base.screen)->info.have_EXT_multisampled_render_to_single_sampled) ||
       (ctx->fbfetch_outputs && !zink_screen(ctx->base.screen)->info.have_KHR_dynamic_rendering_local_read))
      clear_buffers = zink_begin_render_pass(ctx);
   else
      clear_buffers = begin_rendering(ctx);
   assert(!ctx->rp_changed);

   /* update the render-passes HUD query */
   ctx->hud.render_passes++;

   if (!in_rp && ctx->batch.in_rp) {
      /* only hit this for valid swapchain and new renderpass */
      if (ctx->render_condition.query)
         zink_start_conditional_render(ctx);
      zink_clear_framebuffer(ctx, clear_buffers);
      if (ctx->pipeline_changed[0]) {
         for (unsigned i = 0; i < ctx->fb_state.nr_cbufs; i++)
            batch_ref_fb_surface(ctx, ctx->fb_state.cbufs[i]);
         batch_ref_fb_surface(ctx, ctx->fb_state.zsbuf);
      }
   }
   /* unable to previously determine that queries didn't split renderpasses: ensure queries start inside renderpass */
   if (!ctx->queries_disabled && maybe_has_query_ends) {
      zink_resume_queries(ctx, &ctx->batch);
      zink_query_update_gs_states(ctx);
   }
}

void
zink_batch_no_rp_safe(struct zink_context *ctx)
{
   if (!ctx->batch.in_rp)
      return;
   zink_flush_dgc_if_enabled(ctx);
   if (ctx->render_condition.query)
      zink_stop_conditional_render(ctx);
   /* suspend all queries that were started in a renderpass
    * they can then be resumed upon beginning a new renderpass
    */
   if (!ctx->queries_disabled)
      zink_query_renderpass_suspend(ctx);
   if (ctx->gfx_pipeline_state.render_pass)
      zink_end_render_pass(ctx);
   else {
      VKCTX(CmdEndRendering)(ctx->batch.state->cmdbuf);
      ctx->batch.in_rp = false;
   }
   assert(!ctx->batch.in_rp);
}

void
zink_batch_no_rp(struct zink_context *ctx)
{
   if (!ctx->batch.in_rp)
      return;
   if (ctx->track_renderpasses && !ctx->blitting)
      tc_renderpass_info_reset(&ctx->dynamic_fb.tc_info);
   zink_batch_no_rp_safe(ctx);
}

ALWAYS_INLINE static void
update_res_sampler_layouts(struct zink_context *ctx, struct zink_resource *res)
{
   unsigned find = res->sampler_bind_count[0];
   for (unsigned i = 0; find && i < MESA_SHADER_COMPUTE; i++) {
      u_foreach_bit(slot, res->sampler_binds[i]) {
         /* only set layout, skip rest of update */
         if (ctx->di.descriptor_res[ZINK_DESCRIPTOR_TYPE_SAMPLER_VIEW][i][slot] == res)
            ctx->di.textures[i][slot].imageLayout = zink_descriptor_util_image_layout_eval(ctx, res, false);
         find--;
         if (!find) break;
      }
   }
}

VkImageView
zink_prep_fb_attachment(struct zink_context *ctx, struct zink_surface *surf, unsigned i)
{
   struct zink_resource *res;
   if (!surf) {
      surf = zink_get_dummy_surface(ctx, util_logbase2_ceil(ctx->fb_state.samples));
      res = zink_resource(surf->base.texture);
   } else {
      res = zink_resource(surf->base.texture);
      zink_batch_resource_usage_set(&ctx->batch, res, true, false);
   }

   VkAccessFlags access;
   VkPipelineStageFlags pipeline;
   if (zink_is_swapchain(res)) {
      if (!zink_kopper_acquire(ctx, res, UINT64_MAX))
         return VK_NULL_HANDLE;
      zink_surface_swapchain_update(ctx, surf);
      if (!i)
         zink_update_fbfetch(ctx);
   }
   if (ctx->blitting)
      return surf->image_view;
   VkImageLayout layout;
   /* depth attachment is stored as the last attachment, but bitfields always use PIPE_MAX_COLOR_BUFS */
   int idx = i == ctx->fb_state.nr_cbufs ? PIPE_MAX_COLOR_BUFS : i;
   if (ctx->feedback_loops & BITFIELD_BIT(idx)) {
      /* reevaluate feedback loop in case layout change eliminates the loop */
      if (!res->sampler_bind_count[0] || (idx == PIPE_MAX_COLOR_BUFS && !zink_is_zsbuf_write(ctx)))
         update_feedback_loop_state(ctx, i, ctx->feedback_loops & ~BITFIELD_BIT(idx));
   }
   if (ctx->track_renderpasses) {
      layout = zink_tc_renderpass_info_parse(ctx, &ctx->dynamic_fb.tc_info, idx, &pipeline, &access);
      assert(i < ctx->fb_state.nr_cbufs || layout != VK_IMAGE_LAYOUT_DEPTH_STENCIL_READ_ONLY_OPTIMAL || !zink_fb_clear_enabled(ctx, PIPE_MAX_COLOR_BUFS));
      if (i == ctx->fb_state.nr_cbufs && zink_fb_clear_enabled(ctx, PIPE_MAX_COLOR_BUFS))
         assert(ctx->dynamic_fb.tc_info.zsbuf_clear || ctx->dynamic_fb.tc_info.zsbuf_clear_partial || ctx->dynamic_fb.tc_info.zsbuf_load);
   } else {
      if (ctx->gfx_pipeline_state.render_pass) {
         layout = zink_render_pass_attachment_get_barrier_info(&ctx->gfx_pipeline_state.render_pass->state.rts[i],
                                                               i < ctx->fb_state.nr_cbufs, &pipeline, &access);
      } else {
         struct zink_rt_attrib rt;
         if (i < ctx->fb_state.nr_cbufs)
            zink_init_color_attachment(ctx, i, &rt);
         else
            zink_init_zs_attachment(ctx, &rt);
         layout = zink_render_pass_attachment_get_barrier_info(&rt, i < ctx->fb_state.nr_cbufs, &pipeline, &access);
         /* avoid unnecessary read-only layout change */
         if (layout == VK_IMAGE_LAYOUT_DEPTH_STENCIL_READ_ONLY_OPTIMAL &&
             res->layout == VK_IMAGE_LAYOUT_DEPTH_STENCIL_ATTACHMENT_OPTIMAL &&
             !res->bind_count[0])
            layout = VK_IMAGE_LAYOUT_DEPTH_STENCIL_ATTACHMENT_OPTIMAL;
      }
   }
   /*
      The image subresources for a storage image must be in the VK_IMAGE_LAYOUT_SHARED_PRESENT_KHR or
      VK_IMAGE_LAYOUT_GENERAL layout in order to access its data in a shader.
      - 14.1.1. Storage Image
    */
   if (res->image_bind_count[0])
      layout = VK_IMAGE_LAYOUT_GENERAL;
   else if (!zink_screen(ctx->base.screen)->info.have_EXT_attachment_feedback_loop_layout &&
            layout == VK_IMAGE_LAYOUT_ATTACHMENT_FEEDBACK_LOOP_OPTIMAL_EXT)
      layout = VK_IMAGE_LAYOUT_GENERAL;
   if (res->valid || res->layout != layout)
      zink_screen(ctx->base.screen)->image_barrier(ctx, res, layout, access, pipeline);
   if (!(res->aspect & VK_IMAGE_ASPECT_COLOR_BIT))
      ctx->zsbuf_readonly = res->layout == VK_IMAGE_LAYOUT_DEPTH_STENCIL_READ_ONLY_OPTIMAL;
   res->obj->unordered_read = res->obj->unordered_write = false;
   if (i == ctx->fb_state.nr_cbufs && res->sampler_bind_count[0])
      update_res_sampler_layouts(ctx, res);
   return surf->image_view;
}

static uint32_t
hash_rendering_state(const void *key)
{
   const VkPipelineRenderingCreateInfo *info = key;
   uint32_t hash = 0;
   /*
    uint32_t           colorAttachmentCount;
    const VkFormat*    pColorAttachmentFormats;
    VkFormat           depthAttachmentFormat;
    VkFormat           stencilAttachmentFormat;
    * this data is not optimally arranged, so it must be manually hashed
    */
   hash = XXH32(&info->colorAttachmentCount, sizeof(uint32_t), hash);
   hash = XXH32(&info->depthAttachmentFormat, sizeof(uint32_t), hash);
   hash = XXH32(&info->stencilAttachmentFormat, sizeof(VkFormat), hash);
   return XXH32(info->pColorAttachmentFormats, sizeof(VkFormat) * info->colorAttachmentCount, hash);
}

static bool
equals_rendering_state(const void *a, const void *b)
{
   const VkPipelineRenderingCreateInfo *ai = a;
   const VkPipelineRenderingCreateInfo *bi = b;
   return ai->colorAttachmentCount == bi->colorAttachmentCount &&
          ai->depthAttachmentFormat == bi->depthAttachmentFormat &&
          ai->stencilAttachmentFormat == bi->stencilAttachmentFormat &&
          !memcmp(ai->pColorAttachmentFormats, bi->pColorAttachmentFormats, sizeof(VkFormat) * ai->colorAttachmentCount);
}

static uint32_t
hash_framebuffer_imageless(const void *key)
{
   struct zink_framebuffer_state* s = (struct zink_framebuffer_state*)key;
   return _mesa_hash_data(key, offsetof(struct zink_framebuffer_state, infos) + sizeof(s->infos[0]) * s->num_attachments);
}

static bool
equals_framebuffer_imageless(const void *a, const void *b)
{
   struct zink_framebuffer_state *s = (struct zink_framebuffer_state*)a;
   return memcmp(a, b, offsetof(struct zink_framebuffer_state, infos) + sizeof(s->infos[0]) * s->num_attachments) == 0;
}

void
zink_init_vk_sample_locations(struct zink_context *ctx, VkSampleLocationsInfoEXT *loc)
{
   struct zink_screen *screen = zink_screen(ctx->base.screen);
   unsigned idx = util_logbase2_ceil(MAX2(ctx->gfx_pipeline_state.rast_samples + 1, 1));
   loc->sType = VK_STRUCTURE_TYPE_SAMPLE_LOCATIONS_INFO_EXT;
   loc->pNext = NULL;
   loc->sampleLocationsPerPixel = 1 << idx;
   loc->sampleLocationsCount = ctx->gfx_pipeline_state.rast_samples + 1;
   loc->sampleLocationGridSize = screen->maxSampleLocationGridSize[idx];
   loc->pSampleLocations = ctx->vk_sample_locations;
}

static void
zink_evaluate_depth_buffer(struct pipe_context *pctx)
{
   struct zink_context *ctx = zink_context(pctx);

   if (!ctx->fb_state.zsbuf)
      return;

   struct zink_resource *res = zink_resource(ctx->fb_state.zsbuf->texture);
   res->obj->needs_zs_evaluate = true;
   zink_init_vk_sample_locations(ctx, &res->obj->zs_evaluate);
   zink_batch_no_rp(ctx);
}

static void
sync_flush(struct zink_context *ctx, struct zink_batch_state *bs)
{
   if (zink_screen(ctx->base.screen)->threaded_submit)
      util_queue_fence_wait(&bs->flush_completed);
}

static inline VkAccessFlags
get_access_flags_for_binding(struct zink_context *ctx, enum zink_descriptor_type type, gl_shader_stage stage, unsigned idx)
{
   VkAccessFlags flags = 0;
   switch (type) {
   case ZINK_DESCRIPTOR_TYPE_UBO:
      return VK_ACCESS_UNIFORM_READ_BIT;
   case ZINK_DESCRIPTOR_TYPE_SAMPLER_VIEW:
      return VK_ACCESS_SHADER_READ_BIT;
   case ZINK_DESCRIPTOR_TYPE_SSBO: {
      flags = VK_ACCESS_SHADER_READ_BIT;
      if (ctx->writable_ssbos[stage] & (1 << idx))
         flags |= VK_ACCESS_SHADER_WRITE_BIT;
      return flags;
   }
   case ZINK_DESCRIPTOR_TYPE_IMAGE: {
      struct zink_image_view *image_view = &ctx->image_views[stage][idx];
      if (image_view->base.access & PIPE_IMAGE_ACCESS_READ)
         flags |= VK_ACCESS_SHADER_READ_BIT;
      if (image_view->base.access & PIPE_IMAGE_ACCESS_WRITE)
         flags |= VK_ACCESS_SHADER_WRITE_BIT;
      return flags;
   }
   default:
      break;
   }
   unreachable("ACK");
   return 0;
}

static void
update_resource_refs_for_stage(struct zink_context *ctx, gl_shader_stage stage)
{
   struct zink_batch *batch = &ctx->batch;
   unsigned max_slot[] = {
      [ZINK_DESCRIPTOR_TYPE_UBO] = ctx->di.num_ubos[stage],
      [ZINK_DESCRIPTOR_TYPE_SAMPLER_VIEW] = ctx->di.num_samplers[stage],
      [ZINK_DESCRIPTOR_TYPE_SSBO] = ctx->di.num_ssbos[stage],
      [ZINK_DESCRIPTOR_TYPE_IMAGE] = ctx->di.num_images[stage]
   };
   for (unsigned i = 0; i < ZINK_DESCRIPTOR_BASE_TYPES; i++) {
      for (unsigned j = 0; j < max_slot[i]; j++) {
         if (ctx->di.descriptor_res[i][stage][j]) {
            struct zink_resource *res = ctx->di.descriptor_res[i][stage][j];
            if (!res)
               continue;
            bool is_buffer = res->obj->is_buffer;
            bool is_write = zink_resource_access_is_write(get_access_flags_for_binding(ctx, i, stage, j));
            if (zink_is_swapchain(res)) {
               if (!zink_kopper_acquire(ctx, res, UINT64_MAX))
                  /* technically this is a failure condition, but there's no safe way out */
                  continue;
            }
            zink_batch_resource_usage_set(batch, res, is_write, is_buffer);
            if (!ctx->unordered_blitting) {
               if (is_write || !res->obj->is_buffer)
                  res->obj->unordered_read = res->obj->unordered_write = false;
               else
                  res->obj->unordered_read = false;
            }
         }
      }
   }
}

void
zink_update_descriptor_refs(struct zink_context *ctx, bool compute)
{
   struct zink_batch *batch = &ctx->batch;
   if (compute) {
      update_resource_refs_for_stage(ctx, MESA_SHADER_COMPUTE);
      if (ctx->curr_compute)
         zink_batch_reference_program(batch, &ctx->curr_compute->base);
   } else {
      for (unsigned i = 0; i < ZINK_GFX_SHADER_COUNT; i++)
         update_resource_refs_for_stage(ctx, i);
      unsigned vertex_buffers_enabled_mask = ctx->gfx_pipeline_state.vertex_buffers_enabled_mask;
      unsigned last_vbo = util_last_bit(vertex_buffers_enabled_mask);
      for (unsigned i = 0; i < last_vbo + 1; i++) {
         struct zink_resource *res = zink_resource(ctx->vertex_buffers[i].buffer.resource);
         if (res) {
            zink_batch_resource_usage_set(batch, res, false, true);
            if (!ctx->unordered_blitting)
               res->obj->unordered_read = false;
         }
      }
      if (ctx->curr_program)
         zink_batch_reference_program(batch, &ctx->curr_program->base);
   }
   if (ctx->di.bindless_refs_dirty) {
      ctx->di.bindless_refs_dirty = false;
      for (unsigned i = 0; i < 2; i++) {
         util_dynarray_foreach(&ctx->di.bindless[i].resident, struct zink_bindless_descriptor*, bd) {
            struct zink_resource *res = zink_descriptor_surface_resource(&(*bd)->ds);
            zink_batch_resource_usage_set(&ctx->batch, res, (*bd)->access & PIPE_IMAGE_ACCESS_WRITE, res->obj->is_buffer);
            if (!ctx->unordered_blitting) {
               if ((*bd)->access & PIPE_IMAGE_ACCESS_WRITE || !res->obj->is_buffer)
                  res->obj->unordered_read = res->obj->unordered_write = false;
               else
                  res->obj->unordered_read = false;
            }
         }
      }
   }

   unsigned global_count = util_dynarray_num_elements(&ctx->di.global_bindings, struct zink_resource*);
   struct zink_resource **globals = ctx->di.global_bindings.data;
   for (unsigned i = 0; i < global_count; i++) {
      struct zink_resource *res = globals[i];
      if (!res)
         continue;
      zink_batch_resource_usage_set(batch, res, true, true);
      res->obj->unordered_read = res->obj->unordered_write = false;
   }
}

static void
reapply_color_write(struct zink_context *ctx)
{
   struct zink_screen *screen = zink_screen(ctx->base.screen);
   /*assert(screen->info.have_EXT_color_write_enable);
   const VkBool32 enables[PIPE_MAX_COLOR_BUFS] = {1, 1, 1, 1, 1, 1, 1, 1};
   const VkBool32 disables[PIPE_MAX_COLOR_BUFS] = {0};
   const unsigned max_att = MIN2(PIPE_MAX_COLOR_BUFS, screen->info.props.limits.maxColorAttachments);
   VKCTX(CmdSetColorWriteEnableEXT)(ctx->batch.state->cmdbuf, max_att, ctx->disable_color_writes ? disables : enables);
   VKCTX(CmdSetColorWriteEnableEXT)(ctx->batch.state->reordered_cmdbuf, max_att, enables);
   assert(screen->info.have_EXT_extended_dynamic_state);
   if (ctx->dsa_state)*/

   if (screen->info.have_EXT_extended_dynamic_state && ctx->dsa_state)
      VKCTX(CmdSetDepthWriteEnable)(ctx->batch.state->cmdbuf, ctx->disable_color_writes ? VK_FALSE : ctx->dsa_state->hw_state.depth_write);
}

static void
stall(struct zink_context *ctx)
{
   struct zink_screen *screen = zink_screen(ctx->base.screen);
<<<<<<< HEAD
   sync_flush(ctx, zink_batch_state(ctx->last_fence));

   //zink_screen_timeline_wait(screen, ctx->last_fence->batch_id, PIPE_TIMEOUT_INFINITE);
   if (ctx->have_timelines)
      zink_screen_timeline_wait(screen, ctx->last_fence->batch_id, OS_TIMEOUT_INFINITE);
   else   
      zink_vkfence_wait(screen, ctx->last_fence, OS_TIMEOUT_INFINITE);

=======
   sync_flush(ctx, ctx->last_batch_state);
   zink_screen_timeline_wait(screen, ctx->last_batch_state->fence.batch_id, OS_TIMEOUT_INFINITE);
>>>>>>> 6a0f3b1a
   zink_batch_reset_all(ctx);
}

void
zink_reset_ds3_states(struct zink_context *ctx)
{
   struct zink_screen *screen = zink_screen(ctx->base.screen);
   if (!screen->info.have_EXT_extended_dynamic_state3)
      return;
   if (screen->have_full_ds3)
      ctx->ds3_states = UINT32_MAX;
   else
      ctx->ds3_states = BITFIELD_MASK(ZINK_DS3_BLEND_A2C);
   if (!screen->info.dynamic_state3_feats.extendedDynamicState3AlphaToOneEnable)
      ctx->ds3_states &= ~BITFIELD_BIT(ZINK_DS3_BLEND_A21);
   if (!screen->info.dynamic_state3_feats.extendedDynamicState3LineStippleEnable)
      ctx->ds3_states &= ~BITFIELD_BIT(ZINK_DS3_RAST_STIPPLE_ON);
   if (screen->driver_workarounds.no_linestipple)
      ctx->ds3_states &= ~BITFIELD_BIT(ZINK_DS3_RAST_STIPPLE);
}

static void
flush_batch(struct zink_context *ctx, bool sync)
{
   struct zink_batch *batch = &ctx->batch;
   assert(!ctx->unordered_blitting);
   if (ctx->clears_enabled)
      /* start rp to do all the clears */
      zink_batch_rp(ctx);
   zink_batch_no_rp_safe(ctx);

   util_queue_fence_wait(&ctx->unsync_fence);
   util_queue_fence_reset(&ctx->flush_fence);
   zink_end_batch(ctx, batch);
   ctx->deferred_fence = NULL;

   if (sync)
      sync_flush(ctx, ctx->batch.state);

   if (ctx->batch.state->is_device_lost) {
      check_device_lost(ctx);
   } else {
      struct zink_screen *screen = zink_screen(ctx->base.screen);
      zink_start_batch(ctx, batch);
      if (screen->info.have_EXT_transform_feedback && ctx->num_so_targets)
         ctx->dirty_so_targets = true;
      ctx->pipeline_changed[0] = ctx->pipeline_changed[1] = true;
      zink_select_draw_vbo(ctx);
      zink_select_launch_grid(ctx);

      if (ctx->oom_stall)
         stall(ctx);
      zink_reset_ds3_states(ctx);

      ctx->oom_flush = false;
      ctx->oom_stall = false;
      ctx->dd.bindless_bound = false;
      ctx->di.bindless_refs_dirty = true;
      ctx->sample_locations_changed = ctx->gfx_pipeline_state.sample_locations_enabled;
      if (zink_screen(ctx->base.screen)->info.dynamic_state2_feats.extendedDynamicState2PatchControlPoints) {
         VKCTX(CmdSetPatchControlPointsEXT)(ctx->batch.state->cmdbuf, ctx->gfx_pipeline_state.dyn_state2.vertices_per_patch);
         VKCTX(CmdSetPatchControlPointsEXT)(ctx->batch.state->reordered_cmdbuf, 1);
      }
      update_feedback_loop_dynamic_state(ctx);
      //if (screen->info.have_EXT_color_write_enable)
         reapply_color_write(ctx);
      update_layered_rendering_state(ctx);
      tc_renderpass_info_reset(&ctx->dynamic_fb.tc_info);
      ctx->rp_tc_info_updated = true;
   }
   util_queue_fence_signal(&ctx->flush_fence);
}

void
zink_flush_queue(struct zink_context *ctx)
{
   flush_batch(ctx, true);
}

static bool
rebind_fb_surface(struct zink_context *ctx, struct pipe_surface **surf, struct zink_resource *match_res)
{
   if (!*surf)
      return false;
   struct zink_resource *surf_res = zink_resource((*surf)->texture);
   if ((match_res == surf_res) || surf_res->obj != zink_csurface(*surf)->obj)
      return zink_rebind_ctx_surface(ctx, surf);
   return false;
}

static bool
rebind_fb_state(struct zink_context *ctx, struct zink_resource *match_res, bool from_set_fb)
{
   bool rebind = false;
   for (int i = 0; i < ctx->fb_state.nr_cbufs; i++)
      rebind |= rebind_fb_surface(ctx, &ctx->fb_state.cbufs[i], match_res);
   rebind |= rebind_fb_surface(ctx, &ctx->fb_state.zsbuf, match_res);
   return rebind;
}

static void
unbind_fb_surface(struct zink_context *ctx, struct pipe_surface *surf, unsigned idx, bool changed)
{
   ctx->dynamic_fb.attachments[idx].imageView = VK_NULL_HANDLE;
   if (!surf)
      return;
   struct zink_resource *res = zink_resource(surf->texture);
   if (changed) {
      ctx->rp_changed = true;
   }
   res->fb_bind_count--;
   if (!res->fb_bind_count && !res->bind_count[0])
      _mesa_set_remove_key(ctx->need_barriers[0], res);
   unsigned feedback_loops = ctx->feedback_loops;
   if (ctx->feedback_loops & BITFIELD_BIT(idx)) {
      ctx->dynamic_fb.attachments[idx].imageLayout = VK_IMAGE_LAYOUT_COLOR_ATTACHMENT_OPTIMAL;
      ctx->rp_layout_changed = true;
   }
   ctx->feedback_loops &= ~BITFIELD_BIT(idx);
   if (feedback_loops != ctx->feedback_loops) {
      if (idx == PIPE_MAX_COLOR_BUFS && !zink_screen(ctx->base.screen)->driver_workarounds.always_feedback_loop_zs) {
         if (ctx->gfx_pipeline_state.feedback_loop_zs)
            ctx->gfx_pipeline_state.dirty = true;
         ctx->gfx_pipeline_state.feedback_loop_zs = false;
      } else if (idx < PIPE_MAX_COLOR_BUFS && !zink_screen(ctx->base.screen)->driver_workarounds.always_feedback_loop) {
         if (ctx->gfx_pipeline_state.feedback_loop)
            ctx->gfx_pipeline_state.dirty = true;
         ctx->gfx_pipeline_state.feedback_loop = false;
      }
   }
   res->fb_binds &= ~BITFIELD_BIT(idx);
   /* this is called just before the resource loses a reference, so a refcount==1 means the resource will be destroyed */
   if (!res->fb_bind_count && res->base.b.reference.count > 1) {
      if (ctx->track_renderpasses && !ctx->blitting) {
         if (!(res->base.b.bind & PIPE_BIND_DISPLAY_TARGET) && util_format_is_depth_or_stencil(surf->format))
            /* assume that all depth buffers which are not swapchain images will be used for sampling to avoid splitting renderpasses */
            zink_screen(ctx->base.screen)->image_barrier(ctx, res, VK_IMAGE_LAYOUT_DEPTH_STENCIL_READ_ONLY_OPTIMAL, VK_ACCESS_SHADER_READ_BIT, VK_PIPELINE_STAGE_FRAGMENT_SHADER_BIT);
         if (!zink_is_swapchain(res) && !util_format_is_depth_or_stencil(surf->format))
            /* assume that all color buffers which are not swapchain images will be used for sampling to avoid splitting renderpasses */
            zink_screen(ctx->base.screen)->image_barrier(ctx, res, VK_IMAGE_LAYOUT_SHADER_READ_ONLY_OPTIMAL, VK_ACCESS_SHADER_READ_BIT, VK_PIPELINE_STAGE_FRAGMENT_SHADER_BIT);
      }
      if (res->sampler_bind_count[0]) {
         update_res_sampler_layouts(ctx, res);
         if (res->layout != VK_IMAGE_LAYOUT_SHADER_READ_ONLY_OPTIMAL && !ctx->blitting)
            _mesa_set_add(ctx->need_barriers[0], res);
      }
   }
}

void
zink_set_null_fs(struct zink_context *ctx)
{
   bool disable_color_writes = ctx->rast_state && ctx->rast_state->base.rasterizer_discard &&
                               (ctx->primitives_generated_active || (!ctx->queries_disabled && ctx->primitives_generated_suspended));
   if (ctx->disable_color_writes == disable_color_writes)
      return;
   /* this should have been handled already */
   assert(!disable_color_writes || !ctx->clears_enabled);
   ctx->disable_color_writes = disable_color_writes;
   if (!zink_screen(ctx->base.screen)->info.have_EXT_color_write_enable) {
      /* use dummy color buffers instead of the more sane option */
      ctx->rp_changed = true;
      ctx->fb_changed = true;
   } else {
   /*struct zink_screen *screen = zink_screen(ctx->base.screen);
   bool prev_disable_fs = ctx->disable_fs;
   ctx->disable_fs = ctx->rast_state && ctx->rast_state->base.rasterizer_discard &&
                     (ctx->primitives_generated_active || (!ctx->queries_disabled && ctx->primitives_generated_suspended));
   struct zink_shader *zs = ctx->gfx_stages[MESA_SHADER_FRAGMENT];
   unsigned compact = screen->compact_descriptors ? ZINK_DESCRIPTOR_COMPACT : 0;
   /* can't use CWE if side effects */
   /*bool no_cwe = (zs && (zs->ssbos_used || zs->bindless || zs->num_bindings[ZINK_DESCRIPTOR_TYPE_IMAGE - compact])) ||
                 ctx->fs_query_active || ctx->occlusion_query_active || !screen->info.have_EXT_color_write_enable;
   bool prev_disable_color_writes = ctx->disable_color_writes;
   ctx->disable_color_writes = ctx->disable_fs && !no_cwe;

   if (ctx->disable_fs == prev_disable_fs) {
      /* if this is a true no-op then return */
      /*if (!ctx->disable_fs || ctx->disable_color_writes == !no_cwe)
         return;
      /* else changing disable modes */
   /*}

   /* either of these cases requires removing the previous mode */
   /*if (!ctx->disable_fs || (prev_disable_fs && prev_disable_color_writes != !no_cwe)) {
      if (prev_disable_color_writes)
         reapply_color_write(ctx);
      else
         ctx->base.bind_fs_state(&ctx->base, ctx->saved_fs);
      ctx->saved_fs = NULL;
      /* fs/CWE reenabled, fs active, done */
      /*if (!ctx->disable_fs)
         return;
   }

   /* always use CWE when possible */
   //if (!no_cwe) {
      reapply_color_write(ctx);
      //return;
   }
   /* otherwise need to bind a null fs */
   /*if (!ctx->null_fs) {
      nir_shader *nir = nir_builder_init_simple_shader(MESA_SHADER_FRAGMENT, &screen->nir_options, "null_fs").shader;
      nir->info.separate_shader = true;
      ctx->null_fs = pipe_shader_from_nir(&ctx->base, nir);
   }
   ctx->saved_fs = ctx->gfx_stages[MESA_SHADER_FRAGMENT];
   ctx->base.bind_fs_state(&ctx->base, ctx->null_fs);*/
}

static void
check_framebuffer_surface_mutable(struct pipe_context *pctx, struct pipe_surface *psurf)
{
   struct zink_context *ctx = zink_context(pctx);
   struct zink_ctx_surface *csurf = (struct zink_ctx_surface *)psurf;
   if (!csurf->needs_mutable)
      return;
   zink_resource_object_init_mutable(ctx, zink_resource(psurf->texture));
   struct pipe_surface *psurf2 = pctx->create_surface(pctx, psurf->texture, psurf);
   pipe_resource_reference(&psurf2->texture, NULL);
   struct zink_ctx_surface *csurf2 = (struct zink_ctx_surface *)psurf2;
   zink_surface_reference(zink_screen(pctx->screen), &csurf->surf, csurf2->surf);
   pctx->surface_destroy(pctx, psurf2);
   csurf->needs_mutable = false;
}

static void
zink_set_framebuffer_state(struct pipe_context *pctx,
                           const struct pipe_framebuffer_state *state)
{
   struct zink_context *ctx = zink_context(pctx);
   struct zink_screen *screen = zink_screen(pctx->screen);
   unsigned samples = state->nr_cbufs || state->zsbuf ? 0 : state->samples;
   unsigned w = ctx->fb_state.width;
   unsigned h = ctx->fb_state.height;
   unsigned layers = MAX2(zink_framebuffer_get_num_layers(state), 1);

   bool flush_clears = ctx->clears_enabled &&
                       (ctx->dynamic_fb.info.layerCount != layers ||
                        state->width != w || state->height != h);
   if (ctx->clears_enabled && !flush_clears) {
      for (int i = 0; i < ctx->fb_state.nr_cbufs; i++) {
         if (i >= state->nr_cbufs || !ctx->fb_state.cbufs[i] || !state->cbufs[i])
            flush_clears |= zink_fb_clear_enabled(ctx, i);
         else if (zink_fb_clear_enabled(ctx, i) && ctx->fb_state.cbufs[i] != state->cbufs[i]) {
            struct zink_surface *a = zink_csurface(ctx->fb_state.cbufs[i]);
            struct zink_surface *b = zink_csurface(state->cbufs[i]);
            if (a == b)
               continue;
            if (!a || !b || memcmp(&a->base.u.tex, &b->base.u.tex, sizeof(b->base.u.tex)) ||
                a->base.texture != b->base.texture)
               flush_clears = true;
            else if (a->base.format != b->base.format)
               zink_fb_clear_rewrite(ctx, i, a->base.format, b->base.format);
         }
      }
   }
   if (ctx->fb_state.zsbuf != state->zsbuf)
      flush_clears |= zink_fb_clear_enabled(ctx, PIPE_MAX_COLOR_BUFS);
   if (flush_clears) {
      bool queries_disabled = ctx->queries_disabled;
      ctx->queries_disabled = true;
      zink_batch_rp(ctx);
      ctx->queries_disabled = queries_disabled;
   }
   /* need to ensure we start a new rp on next draw */
   zink_batch_no_rp_safe(ctx);
   for (int i = 0; i < ctx->fb_state.nr_cbufs; i++) {
      struct pipe_surface *psurf = ctx->fb_state.cbufs[i];
      if (i < state->nr_cbufs)
         ctx->rp_changed |= !!zink_transient_surface(psurf) != !!zink_transient_surface(state->cbufs[i]);
      unbind_fb_surface(ctx, psurf, i, i >= state->nr_cbufs || psurf != state->cbufs[i]);
      if (psurf && ctx->needs_present == zink_resource(psurf->texture))
         ctx->needs_present = NULL;
   }
   if (ctx->fb_state.zsbuf) {
      struct pipe_surface *psurf = ctx->fb_state.zsbuf;
      struct zink_resource *res = zink_resource(psurf->texture);
      bool changed = psurf != state->zsbuf;
      unbind_fb_surface(ctx, psurf, PIPE_MAX_COLOR_BUFS, changed);
      if (!changed)
         ctx->rp_changed |= !!zink_transient_surface(psurf) != !!zink_transient_surface(state->zsbuf);
      if (changed && unlikely(res->obj->needs_zs_evaluate))
         /* have to flush zs eval while the sample location data still exists,
          * so just throw some random barrier */
         zink_screen(ctx->base.screen)->image_barrier(ctx, res, VK_IMAGE_LAYOUT_SHADER_READ_ONLY_OPTIMAL,
                                     VK_ACCESS_SHADER_READ_BIT, VK_PIPELINE_STAGE_FRAGMENT_SHADER_BIT);
   }
   /* renderpass changes if the number or types of attachments change */
   ctx->rp_changed |= ctx->fb_state.nr_cbufs != state->nr_cbufs;
   ctx->rp_changed |= !!ctx->fb_state.zsbuf != !!state->zsbuf;
   if (ctx->fb_state.nr_cbufs != state->nr_cbufs) {
      ctx->blend_state_changed |= screen->have_full_ds3;
      if (state->nr_cbufs && screen->have_full_ds3)
         ctx->ds3_states |= BITFIELD_BIT(ZINK_DS3_BLEND_ON) | BITFIELD_BIT(ZINK_DS3_BLEND_WRITE) | BITFIELD_BIT(ZINK_DS3_BLEND_EQ);
   }

   util_copy_framebuffer_state(&ctx->fb_state, state);
   ctx->rp_changed |= zink_update_fbfetch(ctx);
   ctx->transient_attachments = 0;
   ctx->fb_layer_mismatch = 0;

   ctx->dynamic_fb.info.renderArea.offset.x = 0;
   ctx->dynamic_fb.info.renderArea.offset.y = 0;
   ctx->dynamic_fb.info.renderArea.extent.width = state->width;
   ctx->dynamic_fb.info.renderArea.extent.height = state->height;
   ctx->dynamic_fb.info.colorAttachmentCount = ctx->fb_state.nr_cbufs;
   ctx->rp_changed |= ctx->dynamic_fb.info.layerCount != layers;
   ctx->dynamic_fb.info.layerCount = layers;
   ctx->gfx_pipeline_state.rendering_info.colorAttachmentCount = ctx->fb_state.nr_cbufs;

   ctx->void_clears = 0;
   for (int i = 0; i < ctx->fb_state.nr_cbufs; i++) {
      struct pipe_surface *psurf = ctx->fb_state.cbufs[i];
      if (psurf) {
         struct zink_surface *transient = zink_transient_surface(psurf);
         if (transient || psurf->nr_samples)
            ctx->transient_attachments |= BITFIELD_BIT(i);
         if (!samples)
            samples = MAX3(transient ? transient->base.nr_samples : 1, psurf->texture->nr_samples, psurf->nr_samples ? psurf->nr_samples : 1);
         struct zink_resource *res = zink_resource(psurf->texture);
         check_framebuffer_surface_mutable(pctx, psurf);
         if (zink_csurface(psurf)->info.layerCount > layers)
            ctx->fb_layer_mismatch |= BITFIELD_BIT(i);
         if (res->modifiers) {
            assert(!ctx->needs_present || ctx->needs_present == res);
            ctx->needs_present = res;
         }
         if (res->obj->dt) {
            /* #6274 */
            if (!zink_screen(ctx->base.screen)->info.have_KHR_swapchain_mutable_format &&
                psurf->format != res->base.b.format) {
               static bool warned = false;
               if (!warned) {
                  mesa_loge("zink: SRGB framebuffer unsupported without KHR_swapchain_mutable_format");
                  warned = true;
               }
            }
         }
         res->fb_bind_count++;
         res->fb_binds |= BITFIELD_BIT(i);
         batch_ref_fb_surface(ctx, ctx->fb_state.cbufs[i]);
         if (util_format_has_alpha1(psurf->format)) {
            if (!res->valid && !zink_fb_clear_full_exists(ctx, i))
               ctx->void_clears |= (PIPE_CLEAR_COLOR0 << i);
         }
      }
   }
   unsigned depth_bias_scale_factor = ctx->depth_bias_scale_factor;
   if (ctx->fb_state.zsbuf) {
      struct pipe_surface *psurf = ctx->fb_state.zsbuf;
      struct zink_surface *transient = zink_transient_surface(psurf);
      check_framebuffer_surface_mutable(pctx, psurf);
      batch_ref_fb_surface(ctx, ctx->fb_state.zsbuf);
      if (transient || psurf->nr_samples)
         ctx->transient_attachments |= BITFIELD_BIT(PIPE_MAX_COLOR_BUFS);
      if (!samples)
         samples = MAX3(transient ? transient->base.nr_samples : 1, psurf->texture->nr_samples, psurf->nr_samples ? psurf->nr_samples : 1);
      if (zink_csurface(psurf)->info.layerCount > layers)
         ctx->fb_layer_mismatch |= BITFIELD_BIT(PIPE_MAX_COLOR_BUFS);
      zink_resource(psurf->texture)->fb_bind_count++;
      zink_resource(psurf->texture)->fb_binds |= BITFIELD_BIT(PIPE_MAX_COLOR_BUFS);
      switch (psurf->format) {
      case PIPE_FORMAT_Z16_UNORM:
      case PIPE_FORMAT_Z16_UNORM_S8_UINT:
         ctx->depth_bias_scale_factor = zink_screen(ctx->base.screen)->driver_workarounds.z16_unscaled_bias;
         break;
      case PIPE_FORMAT_Z24X8_UNORM:
      case PIPE_FORMAT_Z24_UNORM_S8_UINT:
      case PIPE_FORMAT_X24S8_UINT:
      case PIPE_FORMAT_X8Z24_UNORM:
         ctx->depth_bias_scale_factor = zink_screen(ctx->base.screen)->driver_workarounds.z24_unscaled_bias;
         break;
      case PIPE_FORMAT_Z32_FLOAT:
      case PIPE_FORMAT_Z32_FLOAT_S8X24_UINT:
      case PIPE_FORMAT_Z32_UNORM:
         ctx->depth_bias_scale_factor = 1<<23;
         break;
      default:
         ctx->depth_bias_scale_factor = 0;
      }
   } else {
      ctx->depth_bias_scale_factor = 0;
   }
   if (depth_bias_scale_factor != ctx->depth_bias_scale_factor &&
       ctx->rast_state && ctx->rast_state->base.offset_units_unscaled)
      ctx->rast_state_changed = true;
   rebind_fb_state(ctx, NULL, true);
   ctx->fb_state.samples = MAX2(samples, 1);
   zink_update_framebuffer_state(ctx);
   if (ctx->fb_state.width != w || ctx->fb_state.height != h)
      ctx->scissor_changed = true;

   uint8_t rast_samples = ctx->fb_state.samples - 1;
   if (rast_samples != ctx->gfx_pipeline_state.rast_samples)
      zink_update_fs_key_samples(ctx);
   if (ctx->gfx_pipeline_state.rast_samples != rast_samples) {
      ctx->sample_locations_changed |= ctx->gfx_pipeline_state.sample_locations_enabled;
      zink_flush_dgc_if_enabled(ctx);
      if (screen->have_full_ds3)
         ctx->sample_mask_changed = true;
      else
         ctx->gfx_pipeline_state.dirty = true;
   }
   ctx->gfx_pipeline_state.rast_samples = rast_samples;

   /* this is an ideal time to oom flush since it won't split a renderpass */
   if (ctx->oom_flush && !ctx->unordered_blitting)
      flush_batch(ctx, false);
   else
      update_layered_rendering_state(ctx);

   ctx->rp_tc_info_updated = !ctx->blitting;
}

static void
zink_set_blend_color(struct pipe_context *pctx,
                     const struct pipe_blend_color *color)
{
   struct zink_context *ctx = zink_context(pctx);
   memcpy(ctx->blend_constants, color->color, sizeof(float) * 4);

   ctx->blend_color_changed = true;
   zink_flush_dgc_if_enabled(ctx);
}

static void
zink_set_sample_mask(struct pipe_context *pctx, unsigned sample_mask)
{
   struct zink_context *ctx = zink_context(pctx);
   if (ctx->gfx_pipeline_state.sample_mask == sample_mask)
      return;
   ctx->gfx_pipeline_state.sample_mask = sample_mask;
   zink_flush_dgc_if_enabled(ctx);
   if (zink_screen(pctx->screen)->have_full_ds3)
      ctx->sample_mask_changed = true;
   else
      ctx->gfx_pipeline_state.dirty = true;
}

static void
zink_set_min_samples(struct pipe_context *pctx, unsigned min_samples)
{
   struct zink_context *ctx = zink_context(pctx);
   ctx->gfx_pipeline_state.min_samples = min_samples - 1;
   ctx->gfx_pipeline_state.dirty = true;
   zink_flush_dgc_if_enabled(ctx);
}

static void
zink_set_sample_locations(struct pipe_context *pctx, size_t size, const uint8_t *locations)
{
   struct zink_context *ctx = zink_context(pctx);

   ctx->gfx_pipeline_state.sample_locations_enabled = size && locations;
   ctx->sample_locations_changed = ctx->gfx_pipeline_state.sample_locations_enabled;
   if (size > sizeof(ctx->sample_locations))
      size = sizeof(ctx->sample_locations);

   if (locations)
      memcpy(ctx->sample_locations, locations, size);
   zink_flush_dgc_if_enabled(ctx);
}

static void
zink_flush(struct pipe_context *pctx,
           struct pipe_fence_handle **pfence,
           unsigned flags)
{
   struct zink_context *ctx = zink_context(pctx);
   bool deferred = flags & PIPE_FLUSH_DEFERRED;
   bool deferred_fence = false;
   struct zink_batch *batch = &ctx->batch;
   struct zink_batch_state *bs = NULL;
   struct zink_screen *screen = zink_screen(ctx->base.screen);
   VkSemaphore export_sem = VK_NULL_HANDLE;

   /* triggering clears will force has_work */
   if (!deferred && ctx->clears_enabled) {
      /* if fbfetch outputs are active, disable them when flushing clears */
      unsigned fbfetch_outputs = ctx->fbfetch_outputs;
      if (fbfetch_outputs) {
         ctx->fbfetch_outputs = 0;
         ctx->rp_changed = true;
      }
      if (ctx->fb_state.zsbuf)
         zink_blit_barriers(ctx, NULL, zink_resource(ctx->fb_state.zsbuf->texture), false);

      for (unsigned i = 0; i < ctx->fb_state.nr_cbufs; i++) {
         if (ctx->fb_state.cbufs[i])
            zink_blit_barriers(ctx, NULL, zink_resource(ctx->fb_state.cbufs[i]->texture), false);
      }
      ctx->blitting = true;
      /* start rp to do all the clears */
      zink_batch_rp(ctx);
      ctx->blitting = false;
      ctx->fbfetch_outputs = fbfetch_outputs;
      ctx->rp_changed |= fbfetch_outputs > 0;
   }

   if (flags & PIPE_FLUSH_END_OF_FRAME) {
#ifdef HAVE_RENDERDOC_APP_H
      p_atomic_inc(&screen->renderdoc_frame);
#endif
      if (ctx->needs_present && ctx->needs_present->obj->dt_idx != UINT32_MAX &&
          zink_is_swapchain(ctx->needs_present)) {
         zink_kopper_readback_update(ctx, ctx->needs_present);
         screen->image_barrier(ctx, ctx->needs_present, VK_IMAGE_LAYOUT_PRESENT_SRC_KHR, 0, VK_PIPELINE_STAGE_BOTTOM_OF_PIPE_BIT);
      }
      ctx->needs_present = NULL;
   }

   if (flags & PIPE_FLUSH_FENCE_FD) {
      assert(!deferred && pfence);
      const VkExportSemaphoreCreateInfo esci = {
         .sType = VK_STRUCTURE_TYPE_EXPORT_SEMAPHORE_CREATE_INFO,
         .handleTypes = VK_EXTERNAL_SEMAPHORE_HANDLE_TYPE_SYNC_FD_BIT,
      };
      const VkSemaphoreCreateInfo sci = {
         .sType = VK_STRUCTURE_TYPE_SEMAPHORE_CREATE_INFO,
         .pNext = &esci,
      };
      VkResult result = VKSCR(CreateSemaphore)(screen->dev, &sci, NULL, &export_sem);
      if (zink_screen_handle_vkresult(screen, result)) {
         assert(!batch->state->signal_semaphore);
         batch->state->signal_semaphore = export_sem;
         batch->has_work = true;
      } else {
         mesa_loge("ZINK: vkCreateSemaphore failed (%s)", vk_Result_to_str(result));

         /* let flush proceed and ensure a null sem for fence_get_fd to return -1 */
         export_sem = VK_NULL_HANDLE;
      }
   }

   if (!batch->has_work) {
       if (pfence) {
          /* reuse last fence */
          bs = ctx->last_batch_state;
       }
       if (!deferred) {
          struct zink_batch_state *last = ctx->last_batch_state;
          if (last) {
             sync_flush(ctx, last);
             if (last->is_device_lost)
                check_device_lost(ctx);
          }
       }
       if (ctx->tc && !ctx->track_renderpasses)
         tc_driver_internal_flush_notify(ctx->tc);
   } else {
      bs = batch->state;
      if (deferred && !(flags & PIPE_FLUSH_FENCE_FD) && pfence)
         deferred_fence = true;
      else
         flush_batch(ctx, true);
   }

   if (pfence) {
      struct zink_tc_fence *mfence;

      if (flags & TC_FLUSH_ASYNC) {
         mfence = zink_tc_fence(*pfence);
         assert(mfence);
      } else {
         mfence = zink_create_tc_fence();

         screen->base.fence_reference(&screen->base, pfence, NULL);
         *pfence = (struct pipe_fence_handle *)mfence;
      }

      assert(!mfence->fence);
      mfence->fence = &bs->fence;
      mfence->sem = export_sem;
      if (bs) {
         mfence->submit_count = bs->usage.submit_count;
         util_dynarray_append(&bs->fence.mfences, struct zink_tc_fence *, mfence);
      }
      if (export_sem) {
         pipe_reference(NULL, &mfence->reference);
         util_dynarray_append(&ctx->batch.state->fences, struct zink_tc_fence*, mfence);
      }

      if (deferred_fence) {
         assert(bs);
         mfence->deferred_ctx = pctx;
         assert(!ctx->deferred_fence || ctx->deferred_fence == &bs->fence);
         ctx->deferred_fence = &bs->fence;
      }

      if (!bs || flags & TC_FLUSH_ASYNC) {
         if (!util_queue_fence_is_signalled(&mfence->ready))
            util_queue_fence_signal(&mfence->ready);
      }
   }
   if (bs) {
      if (!(flags & (PIPE_FLUSH_DEFERRED | PIPE_FLUSH_ASYNC)))
<<<<<<< HEAD
         sync_flush(ctx, zink_batch_state(fence));

      if (flags & PIPE_FLUSH_END_OF_FRAME && !(flags & TC_FLUSH_ASYNC) && !deferred) {
         /* if the first frame has not yet occurred, we need an explicit fence here
         * in some cases in order to correctly draw the first frame, though it's
         * unknown at this time why this is the case
         */
         if (screen->info.have_KHR_timeline_semaphore)
            zink_screen_timeline_wait(screen, fence->batch_id, OS_TIMEOUT_INFINITE);
         else
            zink_vkfence_wait(screen, fence, OS_TIMEOUT_INFINITE);
		
         ctx->first_frame_done = true;
      }	 
=======
         sync_flush(ctx, bs);
>>>>>>> 6a0f3b1a
   }
}

void
zink_fence_wait(struct pipe_context *pctx)
{
   struct zink_context *ctx = zink_context(pctx);

   if (ctx->batch.has_work)
      pctx->flush(pctx, NULL, PIPE_FLUSH_HINT_FINISH);
   if (ctx->last_batch_state)
      stall(ctx);
}

void
zink_wait_on_batch(struct zink_context *ctx, uint64_t batch_id)
{
   struct zink_batch_state *bs;
   if (!batch_id) {
      /* not submitted yet */
      flush_batch(ctx, true);
      bs = ctx->last_batch_state;
      assert(bs);
      batch_id = bs->fence.batch_id;
   }
   assert(batch_id);

   //if (!zink_screen_timeline_wait(zink_screen(ctx->base.screen), batch_id, UINT64_MAX))
      //check_device_lost(ctx);
   if (ctx->have_timelines) {
      if (!zink_screen_timeline_wait(zink_screen(ctx->base.screen), batch_id, UINT64_MAX))
         check_device_lost(ctx);
      return;
   }
   simple_mtx_lock(&ctx->batch_mtx);
   struct zink_fence *fence;

   assert(ctx->last_fence);
   if (batch_id == zink_batch_state(ctx->last_fence)->fence.batch_id)
      fence = ctx->last_fence;
   else {
      for (bs = ctx->batch_states; bs; bs = bs->next) {
         if (bs->fence.batch_id < batch_id)
            continue;
         if (!bs->fence.batch_id || bs->fence.batch_id > batch_id)
            break;
      }
      if (!bs || bs->fence.batch_id != batch_id) {
         simple_mtx_unlock(&ctx->batch_mtx);
         /* if we can't find it, it either must have finished already or is on a different context */
         if (!zink_screen_check_last_finished(zink_screen(ctx->base.screen), batch_id)) {
            /* if it hasn't finished, it's on another context, so force a flush so there's something to wait on */
            ctx->batch.has_work = true;
            zink_fence_wait(&ctx->base);
         }
         return;
      }
      fence = &bs->fence;
   }
   simple_mtx_unlock(&ctx->batch_mtx);
   assert(fence);
   sync_flush(ctx, zink_batch_state(fence));
   zink_vkfence_wait(zink_screen(ctx->base.screen), fence, OS_TIMEOUT_INFINITE);  
}

bool
zink_check_batch_completion(struct zink_context *ctx, uint64_t batch_id, bool have_lock)
//zink_check_batch_completion(struct zink_context *ctx, uint64_t batch_id)
{
   assert(ctx->batch.state);
   if (!batch_id)
      /* not submitted yet */
      return false;

   if (zink_screen_check_last_finished(zink_screen(ctx->base.screen), batch_id))
      return true;

   /*bool success = zink_screen_timeline_wait(zink_screen(ctx->base.screen), batch_id, 0);
   if (!success)
      check_device_lost(ctx);
   return success;*/
   
   if (ctx->have_timelines) {
      bool success = zink_screen_timeline_wait(zink_screen(ctx->base.screen), batch_id, 0);
      if (!success)
         check_device_lost(ctx);
      return success;
   }
   struct zink_fence *fence;
///
   if (!have_lock)
      simple_mtx_lock(&ctx->batch_mtx);
///
   if (ctx->last_fence && batch_id == zink_batch_state(ctx->last_fence)->fence.batch_id)
      fence = ctx->last_fence;
   else {
      struct zink_batch_state *bs;
      for (bs = ctx->batch_states; bs; bs = bs->next) {
         if (bs->fence.batch_id < batch_id)
            continue;
         if (!bs->fence.batch_id || bs->fence.batch_id > batch_id)
            break;
      }
      if (!bs || bs->fence.batch_id != batch_id) {
///      
         if (!have_lock)
            simple_mtx_unlock(&ctx->batch_mtx);
///            
         /* return compare against last_finished, since this has info from all contexts */
         return zink_screen_check_last_finished(zink_screen(ctx->base.screen), batch_id);
      }
      fence = &bs->fence;
   }
///   
   if (!have_lock)
      simple_mtx_unlock(&ctx->batch_mtx);
///      
   assert(fence);
   if (zink_screen(ctx->base.screen)->threaded &&
       !util_queue_fence_is_signalled(&zink_batch_state(fence)->flush_completed))
      return false;
   return zink_vkfence_wait(zink_screen(ctx->base.screen), fence, 0);
}

static void
zink_texture_barrier(struct pipe_context *pctx, unsigned flags)
{
   struct zink_context *ctx = zink_context(pctx);
   VkAccessFlags dst = flags == PIPE_TEXTURE_BARRIER_FRAMEBUFFER ?
                       VK_ACCESS_INPUT_ATTACHMENT_READ_BIT :
                       VK_ACCESS_SHADER_READ_BIT;

   if (!ctx->framebuffer || !ctx->framebuffer->state.num_attachments)
      return;

   /* if this is a fb barrier, flush all pending clears */
   if (ctx->rp_clears_enabled && dst == VK_ACCESS_INPUT_ATTACHMENT_READ_BIT)
      zink_batch_rp(ctx);

   /* this is not an in-renderpass barrier */
   if (!ctx->fbfetch_outputs)
      zink_batch_no_rp(ctx);

   if (zink_screen(ctx->base.screen)->info.have_KHR_synchronization2) {
      VkDependencyInfo dep = {0};
      dep.sType = VK_STRUCTURE_TYPE_DEPENDENCY_INFO;
      dep.dependencyFlags = VK_DEPENDENCY_BY_REGION_BIT;
      dep.memoryBarrierCount = 1;

      VkMemoryBarrier2 dmb = {0};
      dmb.sType = VK_STRUCTURE_TYPE_MEMORY_BARRIER_2;
      dmb.pNext = NULL;
      dmb.srcAccessMask = VK_ACCESS_COLOR_ATTACHMENT_WRITE_BIT;
      dmb.dstAccessMask = dst;
      dmb.srcStageMask = VK_PIPELINE_STAGE_COLOR_ATTACHMENT_OUTPUT_BIT;
      dmb.dstStageMask = VK_PIPELINE_STAGE_2_FRAGMENT_SHADER_BIT;
      dep.pMemoryBarriers = &dmb;

      /* if zs fbfetch is a thing?
      if (ctx->fb_state.zsbuf) {
         const VkPipelineStageFlagBits2 depth_flags = VK_PIPELINE_STAGE_2_EARLY_FRAGMENT_TESTS_BIT | VK_PIPELINE_STAGE_2_LATE_FRAGMENT_TESTS_BIT;
         dmb.dstAccessMask |= VK_ACCESS_2_DEPTH_STENCIL_ATTACHMENT_READ_BIT;
         dmb.srcStageMask |= depth_flags;
         dmb.dstStageMask |= depth_flags;
      }
      */
      VKCTX(CmdPipelineBarrier2)(ctx->batch.state->cmdbuf, &dep);
   } else {
      VkMemoryBarrier bmb = {0};
      bmb.sType = VK_STRUCTURE_TYPE_MEMORY_BARRIER;
      bmb.srcAccessMask = VK_ACCESS_COLOR_ATTACHMENT_WRITE_BIT;
      bmb.dstAccessMask = dst;
      VKCTX(CmdPipelineBarrier)(
         ctx->batch.state->cmdbuf,
         VK_PIPELINE_STAGE_COLOR_ATTACHMENT_OUTPUT_BIT,
         VK_PIPELINE_STAGE_FRAGMENT_SHADER_BIT,
         0,
         1, &bmb,
         0, NULL,
         0, NULL
      );
   }
}

static inline void
mem_barrier(struct zink_context *ctx, VkPipelineStageFlags src_stage, VkPipelineStageFlags dst_stage, VkAccessFlags src, VkAccessFlags dst)
{
   struct zink_batch *batch = &ctx->batch;
   VkMemoryBarrier mb;
   mb.sType = VK_STRUCTURE_TYPE_MEMORY_BARRIER;
   mb.pNext = NULL;
   mb.srcAccessMask = src;
   mb.dstAccessMask = dst;
   zink_batch_no_rp(ctx);
   VKCTX(CmdPipelineBarrier)(batch->state->cmdbuf, src_stage, dst_stage, 0, 1, &mb, 0, NULL, 0, NULL);
}

void
zink_flush_memory_barrier(struct zink_context *ctx, bool is_compute)
{
   const VkPipelineStageFlags gfx_flags = VK_PIPELINE_STAGE_VERTEX_SHADER_BIT |
                                          VK_PIPELINE_STAGE_TESSELLATION_CONTROL_SHADER_BIT |
                                          VK_PIPELINE_STAGE_TESSELLATION_EVALUATION_SHADER_BIT |
                                          VK_PIPELINE_STAGE_GEOMETRY_SHADER_BIT |
                                          VK_PIPELINE_STAGE_FRAGMENT_SHADER_BIT;
   const VkPipelineStageFlags cs_flags = VK_PIPELINE_STAGE_COMPUTE_SHADER_BIT;
   VkPipelineStageFlags src = ctx->batch.last_was_compute ? cs_flags : gfx_flags;
   VkPipelineStageFlags dst = is_compute ? cs_flags : gfx_flags;

   if (ctx->memory_barrier & (PIPE_BARRIER_TEXTURE | PIPE_BARRIER_SHADER_BUFFER | PIPE_BARRIER_IMAGE))
      mem_barrier(ctx, src, dst, VK_ACCESS_SHADER_WRITE_BIT, VK_ACCESS_SHADER_READ_BIT);

   if (ctx->memory_barrier & PIPE_BARRIER_CONSTANT_BUFFER)
      mem_barrier(ctx, src, dst,
                  VK_ACCESS_SHADER_WRITE_BIT,
                  VK_ACCESS_UNIFORM_READ_BIT);

   if (ctx->memory_barrier & PIPE_BARRIER_INDIRECT_BUFFER)
      mem_barrier(ctx, src, VK_PIPELINE_STAGE_DRAW_INDIRECT_BIT,
                  VK_ACCESS_SHADER_WRITE_BIT,
                  VK_ACCESS_INDIRECT_COMMAND_READ_BIT);
   if (!is_compute) {
      if (ctx->memory_barrier & PIPE_BARRIER_VERTEX_BUFFER)
         mem_barrier(ctx, gfx_flags, VK_PIPELINE_STAGE_VERTEX_INPUT_BIT,
                     VK_ACCESS_SHADER_WRITE_BIT,
                     VK_ACCESS_VERTEX_ATTRIBUTE_READ_BIT);

      if (ctx->memory_barrier & PIPE_BARRIER_INDEX_BUFFER)
         mem_barrier(ctx, gfx_flags, VK_PIPELINE_STAGE_VERTEX_INPUT_BIT,
                     VK_ACCESS_SHADER_WRITE_BIT,
                     VK_ACCESS_INDEX_READ_BIT);
      if (ctx->memory_barrier & PIPE_BARRIER_FRAMEBUFFER)
         zink_texture_barrier(&ctx->base, 0);
      if (ctx->memory_barrier & PIPE_BARRIER_STREAMOUT_BUFFER)
         mem_barrier(ctx, VK_PIPELINE_STAGE_VERTEX_SHADER_BIT |
                            VK_PIPELINE_STAGE_TESSELLATION_EVALUATION_SHADER_BIT |
                            VK_PIPELINE_STAGE_GEOMETRY_SHADER_BIT,
                     VK_PIPELINE_STAGE_TRANSFORM_FEEDBACK_BIT_EXT,
                     VK_ACCESS_SHADER_READ_BIT,
                     VK_ACCESS_TRANSFORM_FEEDBACK_WRITE_BIT_EXT |
                     VK_ACCESS_TRANSFORM_FEEDBACK_COUNTER_WRITE_BIT_EXT);
   }
   ctx->memory_barrier = 0;
}

static void
zink_memory_barrier(struct pipe_context *pctx, unsigned flags)
{
   struct zink_context *ctx = zink_context(pctx);

   flags &= ~PIPE_BARRIER_UPDATE;
   if (!flags)
      return;

   if (flags & PIPE_BARRIER_MAPPED_BUFFER) {
      /* TODO: this should flush all persistent buffers in use as I think */
      flags &= ~PIPE_BARRIER_MAPPED_BUFFER;
   }
   ctx->memory_barrier = flags;
}

static void
zink_flush_resource(struct pipe_context *pctx,
                    struct pipe_resource *pres)
{
   struct zink_context *ctx = zink_context(pctx);
   struct zink_resource *res = zink_resource(pres);
   if (res->obj->dt) {
      if (zink_kopper_acquired(res->obj->dt, res->obj->dt_idx) && (!ctx->clears_enabled || !res->fb_bind_count)) {
         zink_batch_no_rp_safe(ctx);
         zink_kopper_readback_update(ctx, res);
         zink_screen(ctx->base.screen)->image_barrier(ctx, res, VK_IMAGE_LAYOUT_PRESENT_SRC_KHR, 0, VK_PIPELINE_STAGE_BOTTOM_OF_PIPE_BIT);
         zink_batch_reference_resource_rw(&ctx->batch, res, true);
      } else {
         ctx->needs_present = res;
      }
      ctx->batch.swapchain = res;
   } else if (res->dmabuf)
      res->queue = VK_QUEUE_FAMILY_FOREIGN_EXT;
}

static struct pipe_stream_output_target *
zink_create_stream_output_target(struct pipe_context *pctx,
                                 struct pipe_resource *pres,
                                 unsigned buffer_offset,
                                 unsigned buffer_size)
{
   struct zink_so_target *t;
   t = CALLOC_STRUCT(zink_so_target);
   if (!t)
      return NULL;

   t->counter_buffer = pipe_buffer_create(pctx->screen, PIPE_BIND_STREAM_OUTPUT, PIPE_USAGE_DEFAULT, 4);
   if (!t->counter_buffer) {
      FREE(t);
      return NULL;
   }

   t->base.reference.count = 1;
   t->base.context = pctx;
   pipe_resource_reference(&t->base.buffer, pres);
   t->base.buffer_offset = buffer_offset;
   t->base.buffer_size = buffer_size;

   zink_resource(t->base.buffer)->so_valid = true;

   return &t->base;
}

static void
zink_stream_output_target_destroy(struct pipe_context *pctx,
                                  struct pipe_stream_output_target *psot)
{
   struct zink_so_target *t = (struct zink_so_target *)psot;
   pipe_resource_reference(&t->counter_buffer, NULL);
   pipe_resource_reference(&t->base.buffer, NULL);
   FREE(t);
}

static void
zink_set_stream_output_targets(struct pipe_context *pctx,
                               unsigned num_targets,
                               struct pipe_stream_output_target **targets,
                               const unsigned *offsets)
{
   struct zink_context *ctx = zink_context(pctx);

   /* always set counter_buffer_valid=false on unbind:
    * - on resume (indicated by offset==-1), set counter_buffer_valid=true
    * - otherwise the counter buffer is invalidated
    */

   if (num_targets == 0) {
      for (unsigned i = 0; i < ctx->num_so_targets; i++) {
         if (ctx->so_targets[i]) {
            struct zink_resource *so = zink_resource(ctx->so_targets[i]->buffer);
            if (so) {
               so->so_bind_count--;
               update_res_bind_count(ctx, so, false, true);
            }
         }
         pipe_so_target_reference(&ctx->so_targets[i], NULL);
      }
      ctx->num_so_targets = 0;
   } else {
      for (unsigned i = 0; i < num_targets; i++) {
         struct zink_so_target *t = zink_so_target(targets[i]);
         pipe_so_target_reference(&ctx->so_targets[i], targets[i]);
         if (!t)
            continue;
         if (offsets[0] != (unsigned)-1)
            t->counter_buffer_valid = false;
         struct zink_resource *so = zink_resource(ctx->so_targets[i]->buffer);
         if (so) {
            so->so_bind_count++;
            update_res_bind_count(ctx, so, false, false);
         }
      }
      for (unsigned i = num_targets; i < ctx->num_so_targets; i++) {
         if (ctx->so_targets[i]) {
            struct zink_resource *so = zink_resource(ctx->so_targets[i]->buffer);
            if (so) {
               so->so_bind_count--;
               update_res_bind_count(ctx, so, false, true);
            }
         }
         pipe_so_target_reference(&ctx->so_targets[i], NULL);
      }
      ctx->num_so_targets = num_targets;

      /* TODO: possibly avoid rebinding on resume if resuming from same buffers? */
      ctx->dirty_so_targets = true;
   }
   zink_flush_dgc_if_enabled(ctx);
}

void
zink_rebind_framebuffer(struct zink_context *ctx, struct zink_resource *res)
{
   if (!ctx->framebuffer)
      return;
   bool did_rebind = false;
   if (res->aspect & VK_IMAGE_ASPECT_COLOR_BIT) {
      for (unsigned i = 0; i < ctx->fb_state.nr_cbufs; i++) {
         if (!ctx->fb_state.cbufs[i] ||
             zink_resource(ctx->fb_state.cbufs[i]->texture) != res)
            continue;
         zink_rebind_ctx_surface(ctx, &ctx->fb_state.cbufs[i]);
         did_rebind = true;
      }
   } else {
      if (ctx->fb_state.zsbuf && zink_resource(ctx->fb_state.zsbuf->texture) != res) {
         zink_rebind_ctx_surface(ctx, &ctx->fb_state.zsbuf);
         did_rebind = true;
      }
   }

   did_rebind |= rebind_fb_state(ctx, res, false);

   if (!did_rebind)
      return;

   zink_batch_no_rp(ctx);

   /*struct zink_framebuffer *fb = zink_get_framebuffer(ctx);
   ctx->fb_changed |= ctx->framebuffer != fb;
   ctx->framebuffer = fb;*/
   if (zink_screen(ctx->base.screen)->info.have_KHR_imageless_framebuffer) {
      struct zink_framebuffer *fb = ctx->get_framebuffer(ctx);
      ctx->fb_changed |= ctx->framebuffer != fb;
      ctx->framebuffer = fb;
   }
}

ALWAYS_INLINE static struct zink_resource *
rebind_ubo(struct zink_context *ctx, gl_shader_stage shader, unsigned slot)
{
   struct zink_resource *res = update_descriptor_state_ubo(ctx, shader, slot,
                                                           ctx->di.descriptor_res[ZINK_DESCRIPTOR_TYPE_UBO][shader][slot]);
   if (res) {
      res->obj->unordered_read = false;
      res->obj->access |= VK_ACCESS_SHADER_READ_BIT;
   }
   ctx->invalidate_descriptor_state(ctx, shader, ZINK_DESCRIPTOR_TYPE_UBO, slot, 1);
   return res;
}

ALWAYS_INLINE static struct zink_resource *
rebind_ssbo(struct zink_context *ctx, gl_shader_stage shader, unsigned slot)
{
   const struct pipe_shader_buffer *ssbo = &ctx->ssbos[shader][slot];
   struct zink_resource *res = zink_resource(ssbo->buffer);
   if (!res)
      return NULL;
   util_range_add(&res->base.b, &res->valid_buffer_range, ssbo->buffer_offset,
                  ssbo->buffer_offset + ssbo->buffer_size);
   update_descriptor_state_ssbo(ctx, shader, slot, res);
   if (res) {
      res->obj->unordered_read = false;
      res->obj->access |= VK_ACCESS_SHADER_READ_BIT;
      if (ctx->writable_ssbos[shader] & BITFIELD_BIT(slot)) {
         res->obj->unordered_write = false;
         res->obj->access |= VK_ACCESS_SHADER_WRITE_BIT;
      }
   }
   ctx->invalidate_descriptor_state(ctx, shader, ZINK_DESCRIPTOR_TYPE_SSBO, slot, 1);
   return res;
}

ALWAYS_INLINE static struct zink_resource *
rebind_tbo(struct zink_context *ctx, gl_shader_stage shader, unsigned slot)
{
   struct zink_sampler_view *sampler_view = zink_sampler_view(ctx->sampler_views[shader][slot]);
   if (!sampler_view || sampler_view->base.texture->target != PIPE_BUFFER)
      return NULL;
   struct zink_resource *res = zink_resource(sampler_view->base.texture);
   if (zink_descriptor_mode != ZINK_DESCRIPTOR_MODE_DB) {
      VkBufferViewCreateInfo bvci = sampler_view->buffer_view->bvci;
      bvci.buffer = res->obj->buffer;
      zink_buffer_view_reference(zink_screen(ctx->base.screen), &sampler_view->buffer_view, NULL);
      sampler_view->buffer_view = get_buffer_view(ctx, res, &bvci);
   }
   update_descriptor_state_sampler(ctx, shader, slot, res);
   if (res) {
      res->obj->unordered_read = false;
      res->obj->access |= VK_ACCESS_SHADER_READ_BIT;
   }
   ctx->invalidate_descriptor_state(ctx, shader, ZINK_DESCRIPTOR_TYPE_SAMPLER_VIEW, slot, 1);
   return res;
}

ALWAYS_INLINE static struct zink_resource *
rebind_ibo(struct zink_context *ctx, gl_shader_stage shader, unsigned slot)
{
   struct zink_image_view *image_view = &ctx->image_views[shader][slot];
   struct zink_resource *res = zink_resource(image_view->base.resource);
   if (!res || res->base.b.target != PIPE_BUFFER)
      return NULL;
   VkBufferViewCreateInfo bvci;
   if (zink_descriptor_mode != ZINK_DESCRIPTOR_MODE_DB) {
      bvci = image_view->buffer_view->bvci;
      bvci.buffer = res->obj->buffer;
      zink_buffer_view_reference(zink_screen(ctx->base.screen), &image_view->buffer_view, NULL);
   }
   if (!zink_resource_object_init_storage(ctx, res)) {
      debug_printf("couldn't create storage image!");
      return NULL;
   }
   if (zink_descriptor_mode != ZINK_DESCRIPTOR_MODE_DB) {
      image_view->buffer_view = get_buffer_view(ctx, res, &bvci);
      assert(image_view->buffer_view);
   }
   if (res) {
      res->obj->unordered_read = false;
      res->obj->access |= VK_ACCESS_SHADER_READ_BIT;
      if (image_view->base.access & PIPE_IMAGE_ACCESS_WRITE) {
         res->obj->unordered_write = false;
         res->obj->access |= VK_ACCESS_SHADER_WRITE_BIT;
      }
   }
   util_range_add(&res->base.b, &res->valid_buffer_range, image_view->base.u.buf.offset,
                  image_view->base.u.buf.offset + image_view->base.u.buf.size);
   update_descriptor_state_image(ctx, shader, slot, res);
   ctx->invalidate_descriptor_state(ctx, shader, ZINK_DESCRIPTOR_TYPE_IMAGE, slot, 1);
   return res;
}

static unsigned
rebind_buffer(struct zink_context *ctx, struct zink_resource *res, uint32_t rebind_mask, const unsigned expected_num_rebinds)
{
   unsigned num_rebinds = 0;
   bool has_write = false;

   if (!zink_resource_has_binds(res))
      return 0;

   assert(!res->bindless[1]); //TODO
   if ((rebind_mask & BITFIELD_BIT(TC_BINDING_STREAMOUT_BUFFER)) || (!rebind_mask && res->so_bind_count && ctx->num_so_targets)) {
      for (unsigned i = 0; i < ctx->num_so_targets; i++) {
         if (ctx->so_targets[i]) {
            struct zink_resource *so = zink_resource(ctx->so_targets[i]->buffer);
            if (so && so == res) {
               ctx->dirty_so_targets = true;
               num_rebinds++;
            }
         }
      }
      rebind_mask &= ~BITFIELD_BIT(TC_BINDING_STREAMOUT_BUFFER);
   }
   if (expected_num_rebinds && num_rebinds >= expected_num_rebinds && !rebind_mask)
      goto end;

   if ((rebind_mask & BITFIELD_BIT(TC_BINDING_VERTEX_BUFFER)) || (!rebind_mask && res->vbo_bind_mask)) {
      u_foreach_bit(slot, res->vbo_bind_mask) {
         if (ctx->vertex_buffers[slot].buffer.resource != &res->base.b) //wrong context
            goto end;
         res->obj->access |= VK_ACCESS_VERTEX_ATTRIBUTE_READ_BIT;
         res->obj->access_stage |= VK_PIPELINE_STAGE_VERTEX_INPUT_BIT;
         res->obj->unordered_read = false;
         num_rebinds++;
      }
      rebind_mask &= ~BITFIELD_BIT(TC_BINDING_VERTEX_BUFFER);
      ctx->vertex_buffers_dirty = true;
   }
   if (expected_num_rebinds && num_rebinds >= expected_num_rebinds && !rebind_mask)
      goto end;

   const uint32_t ubo_mask = rebind_mask ?
                             rebind_mask & BITFIELD_RANGE(TC_BINDING_UBO_VS, MESA_SHADER_STAGES) :
                             ((res->ubo_bind_count[0] ? BITFIELD_RANGE(TC_BINDING_UBO_VS, (MESA_SHADER_STAGES - 1)) : 0) |
                              (res->ubo_bind_count[1] ? BITFIELD_BIT(TC_BINDING_UBO_CS) : 0));
   u_foreach_bit(shader, ubo_mask >> TC_BINDING_UBO_VS) {
      u_foreach_bit(slot, res->ubo_bind_mask[shader]) {
         if (&res->base.b != ctx->ubos[shader][slot].buffer) //wrong context
            goto end;
         rebind_ubo(ctx, shader, slot);
         num_rebinds++;
      }
   }
   rebind_mask &= ~BITFIELD_RANGE(TC_BINDING_UBO_VS, MESA_SHADER_STAGES);
   if (expected_num_rebinds && num_rebinds >= expected_num_rebinds && !rebind_mask)
      goto end;

   const unsigned ssbo_mask = rebind_mask ?
                              rebind_mask & BITFIELD_RANGE(TC_BINDING_SSBO_VS, MESA_SHADER_STAGES) :
                              BITFIELD_RANGE(TC_BINDING_SSBO_VS, MESA_SHADER_STAGES);
   u_foreach_bit(shader, ssbo_mask >> TC_BINDING_SSBO_VS) {
      u_foreach_bit(slot, res->ssbo_bind_mask[shader]) {
         struct pipe_shader_buffer *ssbo = &ctx->ssbos[shader][slot];
         if (&res->base.b != ssbo->buffer) //wrong context
            goto end;
         rebind_ssbo(ctx, shader, slot);
         has_write |= (ctx->writable_ssbos[shader] & BITFIELD64_BIT(slot)) != 0;
         num_rebinds++;
      }
   }
   rebind_mask &= ~BITFIELD_RANGE(TC_BINDING_SSBO_VS, MESA_SHADER_STAGES);
   if (expected_num_rebinds && num_rebinds >= expected_num_rebinds && !rebind_mask)
      goto end;
   const unsigned sampler_mask = rebind_mask ?
                                 rebind_mask & BITFIELD_RANGE(TC_BINDING_SAMPLERVIEW_VS, MESA_SHADER_STAGES) :
                                 BITFIELD_RANGE(TC_BINDING_SAMPLERVIEW_VS, MESA_SHADER_STAGES);
   u_foreach_bit(shader, sampler_mask >> TC_BINDING_SAMPLERVIEW_VS) {
      u_foreach_bit(slot, res->sampler_binds[shader]) {
         struct zink_sampler_view *sampler_view = zink_sampler_view(ctx->sampler_views[shader][slot]);
         if (&res->base.b != sampler_view->base.texture) //wrong context
            goto end;
         rebind_tbo(ctx, shader, slot);
         num_rebinds++;
      }
   }
   rebind_mask &= ~BITFIELD_RANGE(TC_BINDING_SAMPLERVIEW_VS, MESA_SHADER_STAGES);
   if (expected_num_rebinds && num_rebinds >= expected_num_rebinds && !rebind_mask)
      goto end;

   const unsigned image_mask = rebind_mask ?
                               rebind_mask & BITFIELD_RANGE(TC_BINDING_IMAGE_VS, MESA_SHADER_STAGES) :
                               BITFIELD_RANGE(TC_BINDING_IMAGE_VS, MESA_SHADER_STAGES);
   unsigned num_image_rebinds_remaining = rebind_mask ? expected_num_rebinds - num_rebinds : res->image_bind_count[0] + res->image_bind_count[1];
   u_foreach_bit(shader, image_mask >> TC_BINDING_IMAGE_VS) {
      for (unsigned slot = 0; num_image_rebinds_remaining && slot < ctx->di.num_images[shader]; slot++) {
         struct zink_resource *cres = ctx->di.descriptor_res[ZINK_DESCRIPTOR_TYPE_IMAGE][shader][slot];
         if (res != cres)
            continue;

         rebind_ibo(ctx, shader, slot);
         const struct zink_image_view *image_view = &ctx->image_views[shader][slot];
         has_write |= (image_view->base.access & PIPE_IMAGE_ACCESS_WRITE) != 0;
         num_image_rebinds_remaining--;
         num_rebinds++;
      }
   }
end:
   if (num_rebinds)
      zink_batch_resource_usage_set(&ctx->batch, res, has_write, true);
   return num_rebinds;
}

void
zink_copy_buffer(struct zink_context *ctx, struct zink_resource *dst, struct zink_resource *src,
                 unsigned dst_offset, unsigned src_offset, unsigned size)
{
   VkBufferCopy region;
   region.srcOffset = src_offset;
   region.dstOffset = dst_offset;
   region.size = size;

   struct zink_batch *batch = &ctx->batch;

   struct pipe_box box;
   u_box_3d((int)src_offset, 0, 0, (int)size, 0, 0, &box);
   /* must barrier if something wrote the valid buffer range */
   bool valid_write = zink_check_valid_buffer_src_access(ctx, src, src_offset, size);
   bool unordered_src = !valid_write && !zink_check_unordered_transfer_access(src, 0, &box);
   zink_screen(ctx->base.screen)->buffer_barrier(ctx, src, VK_ACCESS_TRANSFER_READ_BIT, 0);
   bool unordered_dst = zink_resource_buffer_transfer_dst_barrier(ctx, dst, dst_offset, size);
   bool can_unorder = unordered_dst && unordered_src && !(zink_debug & ZINK_DEBUG_NOREORDER);
   VkCommandBuffer cmdbuf = can_unorder ? ctx->batch.state->reordered_cmdbuf : zink_get_cmdbuf(ctx, src, dst);
   ctx->batch.state->has_barriers |= can_unorder;
   zink_batch_reference_resource_rw(batch, src, false);
   zink_batch_reference_resource_rw(batch, dst, true);
   if (unlikely(zink_debug & ZINK_DEBUG_SYNC)) {
      VkMemoryBarrier mb;
      mb.sType = VK_STRUCTURE_TYPE_MEMORY_BARRIER;
      mb.pNext = NULL;
      mb.srcAccessMask = VK_ACCESS_MEMORY_WRITE_BIT;
      mb.dstAccessMask = VK_ACCESS_MEMORY_READ_BIT;
      VKCTX(CmdPipelineBarrier)(cmdbuf,
                                VK_PIPELINE_STAGE_ALL_COMMANDS_BIT,
                                VK_PIPELINE_STAGE_ALL_COMMANDS_BIT,
                                0, 1, &mb, 0, NULL, 0, NULL);
   }
   bool marker = zink_cmd_debug_marker_begin(ctx, cmdbuf, "copy_buffer(%d)", size);
   VKCTX(CmdCopyBuffer)(cmdbuf, src->obj->buffer, dst->obj->buffer, 1, &region);
   zink_cmd_debug_marker_end(ctx, cmdbuf, marker);
}

void
zink_copy_image_buffer(struct zink_context *ctx, struct zink_resource *dst, struct zink_resource *src,
                       unsigned dst_level, unsigned dstx, unsigned dsty, unsigned dstz,
                       unsigned src_level, const struct pipe_box *src_box, enum pipe_map_flags map_flags)
{
   struct zink_resource *img = dst->base.b.target == PIPE_BUFFER ? src : dst;
   struct zink_resource *use_img = img;
   struct zink_resource *buf = dst->base.b.target == PIPE_BUFFER ? dst : src;
   struct zink_batch *batch = &ctx->batch;
   bool needs_present_readback = false;

   bool buf2img = buf == src;
   bool unsync = !!(map_flags & PIPE_MAP_UNSYNCHRONIZED);
   if (unsync) {
      util_queue_fence_wait(&ctx->flush_fence);
      util_queue_fence_reset(&ctx->unsync_fence);
   }

   if (buf2img) {
      if (zink_is_swapchain(img)) {
         if (!zink_kopper_acquire(ctx, img, UINT64_MAX))
            return;
      }
      struct pipe_box box = *src_box;
      box.x = dstx;
      box.y = dsty;
      box.z = dstz;
      zink_resource_image_transfer_dst_barrier(ctx, img, dst_level, &box, unsync);
      if (!unsync)
         zink_screen(ctx->base.screen)->buffer_barrier(ctx, buf, VK_ACCESS_TRANSFER_READ_BIT, VK_PIPELINE_STAGE_TRANSFER_BIT);
   } else {
      assert(!(map_flags & PIPE_MAP_UNSYNCHRONIZED));
      if (zink_is_swapchain(img))
         needs_present_readback = zink_kopper_acquire_readback(ctx, img, &use_img);
      zink_screen(ctx->base.screen)->image_barrier(ctx, use_img, VK_IMAGE_LAYOUT_TRANSFER_SRC_OPTIMAL, 0, 0);
      zink_resource_buffer_transfer_dst_barrier(ctx, buf, dstx, src_box->width);
   }

   VkBufferImageCopy region = {0};
   region.bufferOffset = buf2img ? src_box->x : dstx;
   region.bufferRowLength = 0;
   region.bufferImageHeight = 0;
   region.imageSubresource.mipLevel = buf2img ? dst_level : src_level;
   enum pipe_texture_target img_target = img->base.b.target;
   if (img->need_2D)
      img_target = img_target == PIPE_TEXTURE_1D ? PIPE_TEXTURE_2D : PIPE_TEXTURE_2D_ARRAY;
   switch (img_target) {
   case PIPE_TEXTURE_CUBE:
   case PIPE_TEXTURE_CUBE_ARRAY:
   case PIPE_TEXTURE_2D_ARRAY:
   case PIPE_TEXTURE_1D_ARRAY:
      /* these use layer */
      region.imageSubresource.baseArrayLayer = buf2img ? dstz : src_box->z;
      region.imageSubresource.layerCount = src_box->depth;
      region.imageOffset.z = 0;
      region.imageExtent.depth = 1;
      break;
   case PIPE_TEXTURE_3D:
      /* this uses depth */
      region.imageSubresource.baseArrayLayer = 0;
      region.imageSubresource.layerCount = 1;
      region.imageOffset.z = buf2img ? dstz : src_box->z;
      region.imageExtent.depth = src_box->depth;
      break;
   default:
      /* these must only copy one layer */
      region.imageSubresource.baseArrayLayer = 0;
      region.imageSubresource.layerCount = 1;
      region.imageOffset.z = 0;
      region.imageExtent.depth = 1;
   }
   region.imageOffset.x = buf2img ? dstx : src_box->x;
   region.imageOffset.y = buf2img ? dsty : src_box->y;

   region.imageExtent.width = src_box->width;
   region.imageExtent.height = src_box->height;

   VkCommandBuffer cmdbuf = unsync ?
                            ctx->batch.state->unsynchronized_cmdbuf :
                            /* never promote to unordered if swapchain was acquired */
                            needs_present_readback ?
                            ctx->batch.state->cmdbuf :
                            buf2img ? zink_get_cmdbuf(ctx, buf, use_img) : zink_get_cmdbuf(ctx, use_img, buf);
   zink_batch_reference_resource_rw(batch, use_img, buf2img);
   zink_batch_reference_resource_rw(batch, buf, !buf2img);
   if (unsync) {
      ctx->batch.state->has_unsync = true;
      use_img->obj->unsync_access = true;
   }

   /* we're using u_transfer_helper_deinterleave, which means we'll be getting PIPE_MAP_* usage
    * to indicate whether to copy either the depth or stencil aspects
    */
   unsigned aspects = 0;
   if (map_flags) {
      assert((map_flags & (PIPE_MAP_DEPTH_ONLY | PIPE_MAP_STENCIL_ONLY)) !=
             (PIPE_MAP_DEPTH_ONLY | PIPE_MAP_STENCIL_ONLY));
      if (map_flags & PIPE_MAP_DEPTH_ONLY)
         aspects = VK_IMAGE_ASPECT_DEPTH_BIT;
      else if (map_flags & PIPE_MAP_STENCIL_ONLY)
         aspects = VK_IMAGE_ASPECT_STENCIL_BIT;
   }
   if (!aspects)
      aspects = img->aspect;
   if (unlikely(zink_debug & ZINK_DEBUG_SYNC)) {
      VkMemoryBarrier mb;
      mb.sType = VK_STRUCTURE_TYPE_MEMORY_BARRIER;
      mb.pNext = NULL;
      mb.srcAccessMask = VK_ACCESS_MEMORY_WRITE_BIT;
      mb.dstAccessMask = VK_ACCESS_MEMORY_READ_BIT;
      VKCTX(CmdPipelineBarrier)(cmdbuf,
                                VK_PIPELINE_STAGE_ALL_COMMANDS_BIT,
                                VK_PIPELINE_STAGE_ALL_COMMANDS_BIT,
                                0, 1, &mb, 0, NULL, 0, NULL);
   }
   while (aspects) {
      int aspect = 1 << u_bit_scan(&aspects);
      region.imageSubresource.aspectMask = aspect;

      /* MSAA transfers should have already been handled by U_TRANSFER_HELPER_MSAA_MAP, since
       * there's no way to resolve using this interface:
       *
       * srcImage must have a sample count equal to VK_SAMPLE_COUNT_1_BIT
       * - vkCmdCopyImageToBuffer spec
       *
       * dstImage must have a sample count equal to VK_SAMPLE_COUNT_1_BIT
       * - vkCmdCopyBufferToImage spec
       */
      assert(img->base.b.nr_samples <= 1);
      bool marker;
      if (buf2img) {
         marker = zink_cmd_debug_marker_begin(ctx, cmdbuf, "copy_buffer2image(%s, %dx%dx%d)",
                                                   util_format_short_name(dst->base.b.format),
                                                   region.imageExtent.width,
                                                   region.imageExtent.height,
                                                   MAX2(region.imageSubresource.layerCount, region.imageExtent.depth));
         VKCTX(CmdCopyBufferToImage)(cmdbuf, buf->obj->buffer, use_img->obj->image, use_img->layout, 1, &region);
      } else {
         marker = zink_cmd_debug_marker_begin(ctx, cmdbuf, "copy_image2buffer(%s, %dx%dx%d)",
                                                   util_format_short_name(src->base.b.format),
                                                   region.imageExtent.width,
                                                   region.imageExtent.height,
                                                   MAX2(region.imageSubresource.layerCount, region.imageExtent.depth));
         VKCTX(CmdCopyImageToBuffer)(cmdbuf, use_img->obj->image, use_img->layout, buf->obj->buffer, 1, &region);
      }
      zink_cmd_debug_marker_end(ctx, cmdbuf, marker);
   }
   if (unsync)
      util_queue_fence_signal(&ctx->unsync_fence);
   if (needs_present_readback) {
      assert(!unsync);
      if (buf2img) {
         img->obj->unordered_write = false;
         buf->obj->unordered_read = false;
      } else {
         img->obj->unordered_read = false;
         buf->obj->unordered_write = false;
      }
      zink_kopper_present_readback(ctx, img);
   }

   if (ctx->oom_flush && !ctx->batch.in_rp && !ctx->unordered_blitting)
      flush_batch(ctx, false);
}

static void
zink_resource_copy_region(struct pipe_context *pctx,
                          struct pipe_resource *pdst,
                          unsigned dst_level, unsigned dstx, unsigned dsty, unsigned dstz,
                          struct pipe_resource *psrc,
                          unsigned src_level, const struct pipe_box *src_box)
{
   struct zink_resource *dst = zink_resource(pdst);
   struct zink_resource *src = zink_resource(psrc);
   struct zink_context *ctx = zink_context(pctx);
   if (dst->base.b.target != PIPE_BUFFER && src->base.b.target != PIPE_BUFFER) {
      VkImageCopy region;
      /* fill struct holes */
      memset(&region, 0, sizeof(region));
      if (util_format_get_num_planes(src->base.b.format) == 1 &&
          util_format_get_num_planes(dst->base.b.format) == 1) {
      /* If neither the calling command’s srcImage nor the calling command’s dstImage
       * has a multi-planar image format then the aspectMask member of srcSubresource
       * and dstSubresource must match
       *
       * -VkImageCopy spec
       */
         assert(src->aspect == dst->aspect);
      } else
         unreachable("planar formats not yet handled");


      region.srcSubresource.aspectMask = src->aspect;
      region.srcSubresource.mipLevel = src_level;
      enum pipe_texture_target src_target = src->base.b.target;
      if (src->need_2D)
         src_target = src_target == PIPE_TEXTURE_1D ? PIPE_TEXTURE_2D : PIPE_TEXTURE_2D_ARRAY;
      switch (src_target) {
      case PIPE_TEXTURE_CUBE:
      case PIPE_TEXTURE_CUBE_ARRAY:
      case PIPE_TEXTURE_2D_ARRAY:
      case PIPE_TEXTURE_1D_ARRAY:
         /* these use layer */
         region.srcSubresource.baseArrayLayer = src_box->z;
         region.srcSubresource.layerCount = src_box->depth;
         region.srcOffset.z = 0;
         region.extent.depth = 1;
         break;
      case PIPE_TEXTURE_3D:
         /* this uses depth */
         region.srcSubresource.baseArrayLayer = 0;
         region.srcSubresource.layerCount = 1;
         region.srcOffset.z = src_box->z;
         region.extent.depth = src_box->depth;
         break;
      default:
         /* these must only copy one layer */
         region.srcSubresource.baseArrayLayer = 0;
         region.srcSubresource.layerCount = 1;
         region.srcOffset.z = 0;
         region.extent.depth = 1;
      }

      region.srcOffset.x = src_box->x;
      region.srcOffset.y = src_box->y;

      region.dstSubresource.aspectMask = dst->aspect;
      region.dstSubresource.mipLevel = dst_level;
      enum pipe_texture_target dst_target = dst->base.b.target;
      if (dst->need_2D)
         dst_target = dst_target == PIPE_TEXTURE_1D ? PIPE_TEXTURE_2D : PIPE_TEXTURE_2D_ARRAY;
      switch (dst_target) {
      case PIPE_TEXTURE_CUBE:
      case PIPE_TEXTURE_CUBE_ARRAY:
      case PIPE_TEXTURE_2D_ARRAY:
      case PIPE_TEXTURE_1D_ARRAY:
         /* these use layer */
         region.dstSubresource.baseArrayLayer = dstz;
         region.dstSubresource.layerCount = src_box->depth;
         region.dstOffset.z = 0;
         break;
      case PIPE_TEXTURE_3D:
         /* this uses depth */
         region.dstSubresource.baseArrayLayer = 0;
         region.dstSubresource.layerCount = 1;
         region.dstOffset.z = dstz;
         break;
      default:
         /* these must only copy one layer */
         region.dstSubresource.baseArrayLayer = 0;
         region.dstSubresource.layerCount = 1;
         region.dstOffset.z = 0;
      }

      region.dstOffset.x = dstx;
      region.dstOffset.y = dsty;
      region.extent.width = src_box->width;
      region.extent.height = src_box->height;

      /* ignore no-op copies */
      if (src == dst &&
          !memcmp(&region.dstOffset, &region.srcOffset, sizeof(region.srcOffset)) &&
          !memcmp(&region.dstSubresource, &region.srcSubresource, sizeof(region.srcSubresource)))
         return;

      zink_fb_clears_apply_or_discard(ctx, pdst, (struct u_rect){dstx, dstx + src_box->width, dsty, dsty + src_box->height}, false);
      zink_fb_clears_apply_region(ctx, psrc, zink_rect_from_box(src_box));

      struct zink_batch *batch = &ctx->batch;
      zink_resource_setup_transfer_layouts(ctx, src, dst);
      VkCommandBuffer cmdbuf = zink_get_cmdbuf(ctx, src, dst);
      zink_batch_reference_resource_rw(batch, src, false);
      zink_batch_reference_resource_rw(batch, dst, true);

      if (unlikely(zink_debug & ZINK_DEBUG_SYNC)) {
         VkMemoryBarrier mb;
         mb.sType = VK_STRUCTURE_TYPE_MEMORY_BARRIER;
         mb.pNext = NULL;
         mb.srcAccessMask = VK_ACCESS_MEMORY_WRITE_BIT;
         mb.dstAccessMask = VK_ACCESS_MEMORY_READ_BIT;
         VKCTX(CmdPipelineBarrier)(cmdbuf,
                                   VK_PIPELINE_STAGE_ALL_COMMANDS_BIT,
                                   VK_PIPELINE_STAGE_ALL_COMMANDS_BIT,
                                   0, 1, &mb, 0, NULL, 0, NULL);
      }
      bool marker = zink_cmd_debug_marker_begin(ctx, cmdbuf, "copy_image(%s->%s, %dx%dx%d)",
                                                util_format_short_name(psrc->format),
                                                util_format_short_name(pdst->format),
                                                region.extent.width,
                                                region.extent.height,
                                                MAX2(region.srcSubresource.layerCount, region.extent.depth));
      VKCTX(CmdCopyImage)(cmdbuf, src->obj->image, src->layout,
                     dst->obj->image, dst->layout,
                     1, &region);
      zink_cmd_debug_marker_end(ctx, cmdbuf, marker);
   } else if (dst->base.b.target == PIPE_BUFFER &&
              src->base.b.target == PIPE_BUFFER) {
      zink_copy_buffer(ctx, dst, src, dstx, src_box->x, src_box->width);
   } else
      zink_copy_image_buffer(ctx, dst, src, dst_level, dstx, dsty, dstz, src_level, src_box, 0);
   if (ctx->oom_flush && !ctx->batch.in_rp && !ctx->unordered_blitting)
      flush_batch(ctx, false);
}

static bool
zink_resource_commit(struct pipe_context *pctx, struct pipe_resource *pres, unsigned level, struct pipe_box *box, bool commit)
{
   struct zink_context *ctx = zink_context(pctx);
   struct zink_resource *res = zink_resource(pres);

   /* if any current usage exists, flush the queue */
   if (zink_resource_has_unflushed_usage(res))
      zink_flush_queue(ctx);

   VkSemaphore sem = VK_NULL_HANDLE;
   bool ret = zink_bo_commit(ctx, res, level, box, commit, &sem);
   if (ret) {
      if (sem)
         zink_batch_add_wait_semaphore(&ctx->batch, sem);
   } else {
      check_device_lost(ctx);
   }

   return ret;
}

static void
rebind_image(struct zink_context *ctx, struct zink_resource *res)
{
   assert(!ctx->blitting);
   if (res->fb_binds)
      zink_rebind_framebuffer(ctx, res);
   if (!zink_resource_has_binds(res))
      return;
   for (unsigned i = 0; i < MESA_SHADER_STAGES; i++) {
      if (res->sampler_binds[i]) {
         for (unsigned j = 0; j < ctx->di.num_sampler_views[i]; j++) {
            struct zink_sampler_view *sv = zink_sampler_view(ctx->sampler_views[i][j]);
            if (sv && sv->base.texture == &res->base.b) {
               struct pipe_surface *psurf = &sv->image_view->base;
               zink_rebind_surface(ctx, &psurf);
               sv->image_view = zink_surface(psurf);
               ctx->invalidate_descriptor_state(ctx, i, ZINK_DESCRIPTOR_TYPE_SAMPLER_VIEW, j, 1);
               update_descriptor_state_sampler(ctx, i, j, res);
            }
         }
      }
      if (!res->image_bind_count[i == MESA_SHADER_COMPUTE])
         continue;
      for (unsigned j = 0; j < ctx->di.num_images[i]; j++) {
         if (zink_resource(ctx->image_views[i][j].base.resource) == res) {
            ctx->invalidate_descriptor_state(ctx, i, ZINK_DESCRIPTOR_TYPE_IMAGE, j, 1);
            update_descriptor_state_image(ctx, i, j, res);
            _mesa_set_add(ctx->need_barriers[i == MESA_SHADER_COMPUTE], res);
         }
      }
   }
}

bool
zink_resource_rebind(struct zink_context *ctx, struct zink_resource *res)
{
   if (res->base.b.target == PIPE_BUFFER) {
      /* force counter buffer reset */
      res->so_valid = false;
      return rebind_buffer(ctx, res, 0, 0) == res->bind_count[0] + res->bind_count[1];
   }
   rebind_image(ctx, res);
   return false;
}

void
zink_rebind_all_buffers(struct zink_context *ctx)
{
   struct zink_batch *batch = &ctx->batch;
   ctx->vertex_buffers_dirty = ctx->gfx_pipeline_state.vertex_buffers_enabled_mask > 0;
   ctx->dirty_so_targets = ctx->num_so_targets > 0;
   if (ctx->num_so_targets)
      zink_screen(ctx->base.screen)->buffer_barrier(ctx, zink_resource(ctx->dummy_xfb_buffer),
                                   VK_ACCESS_TRANSFORM_FEEDBACK_WRITE_BIT_EXT, VK_PIPELINE_STAGE_TRANSFORM_FEEDBACK_BIT_EXT);
   for (unsigned shader = MESA_SHADER_VERTEX; shader < MESA_SHADER_STAGES; shader++) {
      for (unsigned slot = 0; slot < ctx->di.num_ubos[shader]; slot++) {
         struct zink_resource *res = rebind_ubo(ctx, shader, slot);
         if (res)
            zink_batch_resource_usage_set(batch, res, false, true);
      }
      for (unsigned slot = 0; slot < ctx->di.num_sampler_views[shader]; slot++) {
         struct zink_resource *res = rebind_tbo(ctx, shader, slot);
         if (res)
            zink_batch_resource_usage_set(batch, res, false, true);
      }
      for (unsigned slot = 0; slot < ctx->di.num_ssbos[shader]; slot++) {
         struct zink_resource *res = rebind_ssbo(ctx, shader, slot);
         if (res)
            zink_batch_resource_usage_set(batch, res, (ctx->writable_ssbos[shader] & BITFIELD64_BIT(slot)) != 0, true);
      }
      for (unsigned slot = 0; slot < ctx->di.num_images[shader]; slot++) {
         struct zink_resource *res = rebind_ibo(ctx, shader, slot);
         if (res)
            zink_batch_resource_usage_set(batch, res, (ctx->image_views[shader][slot].base.access & PIPE_IMAGE_ACCESS_WRITE) != 0, true);
      }
   }
}

void
zink_rebind_all_images(struct zink_context *ctx)
{
   assert(!ctx->blitting);
   rebind_fb_state(ctx, NULL, false);
    for (unsigned i = 0; i < MESA_SHADER_STAGES; i++) {
      for (unsigned j = 0; j < ctx->di.num_sampler_views[i]; j++) {
         struct zink_sampler_view *sv = zink_sampler_view(ctx->sampler_views[i][j]);
         if (!sv || !sv->image_view || sv->image_view->base.texture->target == PIPE_BUFFER)
            continue;
         struct zink_resource *res = zink_resource(sv->image_view->base.texture);
         if (res->obj != sv->image_view->obj) {
             struct pipe_surface *psurf = &sv->image_view->base;
             zink_rebind_surface(ctx, &psurf);
             sv->image_view = zink_surface(psurf);
             ctx->invalidate_descriptor_state(ctx, i, ZINK_DESCRIPTOR_TYPE_SAMPLER_VIEW, j, 1);
             update_descriptor_state_sampler(ctx, i, j, res);
         }
      }
      for (unsigned j = 0; j < ctx->di.num_images[i]; j++) {
         struct zink_image_view *image_view = &ctx->image_views[i][j];
         struct zink_resource *res = zink_resource(image_view->base.resource);
         if (!res || res->base.b.target == PIPE_BUFFER)
            continue;
         if (ctx->image_views[i][j].surface->obj != res->obj) {
            zink_surface_reference(zink_screen(ctx->base.screen), &image_view->surface, NULL);
            image_view->surface = create_image_surface(ctx, &image_view->base, i == MESA_SHADER_COMPUTE);
            ctx->invalidate_descriptor_state(ctx, i, ZINK_DESCRIPTOR_TYPE_IMAGE, j, 1);
            update_descriptor_state_image(ctx, i, j, res);
            _mesa_set_add(ctx->need_barriers[i == MESA_SHADER_COMPUTE], res);
         }
      }
   }
}

static void
zink_context_replace_buffer_storage(struct pipe_context *pctx, struct pipe_resource *dst,
                                    struct pipe_resource *src, unsigned num_rebinds,
                                    uint32_t rebind_mask, uint32_t delete_buffer_id)
{
   struct zink_resource *d = zink_resource(dst);
   struct zink_resource *s = zink_resource(src);
   struct zink_context *ctx = zink_context(pctx);
   struct zink_screen *screen = zink_screen(pctx->screen);

   assert(d->internal_format == s->internal_format);
   assert(d->obj);
   assert(s->obj);
   util_idalloc_mt_free(&screen->buffer_ids, delete_buffer_id);
   zink_batch_reference_resource(&ctx->batch, d);
   /* don't be too creative */
   zink_resource_object_reference(screen, &d->obj, s->obj);
   d->valid_buffer_range = s->valid_buffer_range;
   zink_resource_copies_reset(d);
   /* force counter buffer reset */
   d->so_valid = false;
   /* FIXME: tc buffer sharedness tracking */
   if (!num_rebinds) {
      num_rebinds = d->bind_count[0] + d->bind_count[1];
      rebind_mask = 0;
   }
   if (num_rebinds && rebind_buffer(ctx, d, rebind_mask, num_rebinds) < num_rebinds)
      ctx->buffer_rebind_counter = p_atomic_inc_return(&screen->buffer_rebind_counter);
}

static bool
zink_context_is_resource_busy(struct pipe_screen *pscreen, struct pipe_resource *pres, unsigned usage)
{
   struct zink_screen *screen = zink_screen(pscreen);
   struct zink_resource *res = zink_resource(pres);
   uint32_t check_usage = 0;
   if (usage & PIPE_MAP_UNSYNCHRONIZED && (!res->obj->unsync_access || zink_is_swapchain(res)))
      return true;
   if (usage & PIPE_MAP_READ)
      check_usage |= ZINK_RESOURCE_ACCESS_WRITE;
   if (usage & PIPE_MAP_WRITE)
      check_usage |= ZINK_RESOURCE_ACCESS_RW;
   return !zink_resource_usage_check_completion(screen, res, check_usage);
}

static void
zink_emit_string_marker(struct pipe_context *pctx,
                        const char *string, int len)
{
   struct zink_screen *screen = zink_screen(pctx->screen);
   struct zink_batch *batch = &zink_context(pctx)->batch;

   /* make sure string is nul-terminated */
   char buf[512], *temp = NULL;
   if (len < ARRAY_SIZE(buf)) {
      memcpy(buf, string, len);
      buf[len] = '\0';
      string = buf;
   } else
      string = temp = strndup(string, len);

   VkDebugUtilsLabelEXT label = {
      VK_STRUCTURE_TYPE_DEBUG_UTILS_LABEL_EXT, NULL,
      string,
      { 0 }
   };
   screen->vk.CmdInsertDebugUtilsLabelEXT(batch->state->cmdbuf, &label);
   free(temp);
}

VkIndirectCommandsLayoutTokenNV *
zink_dgc_add_token(struct zink_context *ctx, VkIndirectCommandsTokenTypeNV type, void **mem)
{
   size_t size = 0;
   struct zink_screen *screen = zink_screen(ctx->base.screen);
   VkIndirectCommandsLayoutTokenNV *ret = util_dynarray_grow(&ctx->dgc.tokens, VkIndirectCommandsLayoutTokenNV, 1);
   ret->sType = VK_STRUCTURE_TYPE_INDIRECT_COMMANDS_LAYOUT_TOKEN_NV;
   ret->pNext = NULL;
   ret->tokenType = type;
   ret->vertexDynamicStride = ctx->gfx_pipeline_state.uses_dynamic_stride;
   ret->indirectStateFlags = 0;
   ret->indexTypeCount = 0;
   switch (type) {
   case VK_INDIRECT_COMMANDS_TOKEN_TYPE_VERTEX_BUFFER_NV:
      ret->stream = ZINK_DGC_VBO;
      size = sizeof(VkBindVertexBufferIndirectCommandNV);
      break;
   case VK_INDIRECT_COMMANDS_TOKEN_TYPE_INDEX_BUFFER_NV:
      ret->stream = ZINK_DGC_IB;
      size = sizeof(VkBindIndexBufferIndirectCommandNV);
      break;
   case VK_INDIRECT_COMMANDS_TOKEN_TYPE_SHADER_GROUP_NV:
      ret->stream = ZINK_DGC_PSO;
      size = sizeof(VkBindShaderGroupIndirectCommandNV);
      break;
   case VK_INDIRECT_COMMANDS_TOKEN_TYPE_PUSH_CONSTANT_NV:
      ret->stream = ZINK_DGC_PUSH;
      ret->pushconstantPipelineLayout = ctx->dgc.last_prog->base.layout;
      ret->pushconstantShaderStageFlags = VK_SHADER_STAGE_ALL_GRAPHICS;
      size = sizeof(float) * 6; //size for full tess level upload every time
      break;
   case VK_INDIRECT_COMMANDS_TOKEN_TYPE_DRAW_NV:
      ret->stream = ZINK_DGC_DRAW;
      size = sizeof(VkDrawIndirectCommand);
      break;
   case VK_INDIRECT_COMMANDS_TOKEN_TYPE_DRAW_INDEXED_NV:
      ret->stream = ZINK_DGC_DRAW;
      size = sizeof(VkDrawIndexedIndirectCommand);
      break;
   default:
      unreachable("ack");
   }
   struct zink_resource *old = NULL;
   unsigned stream_count = screen->info.nv_dgc_props.maxIndirectCommandsStreamCount >= ZINK_DGC_MAX ? ZINK_DGC_MAX : 1;
   if (stream_count == 1)
      ret->stream = 0;
   unsigned stream = ret->stream;
   bool max_exceeded = !ctx->dgc.max_size[stream];
   ret->offset = ctx->dgc.cur_offsets[stream];
   if (ctx->dgc.buffers[stream]) {
      /* detect end of buffer */
      if (ctx->dgc.bind_offsets[stream] + ctx->dgc.cur_offsets[stream] + size > ctx->dgc.buffers[stream]->base.b.width0) {
         old = ctx->dgc.buffers[stream];
         ctx->dgc.buffers[stream] = NULL;
         max_exceeded = true;
      }
   }
   if (!ctx->dgc.buffers[stream]) {
      if (max_exceeded)
         ctx->dgc.max_size[stream] += size * 5;
      uint8_t *ptr;
      unsigned offset;
      u_upload_alloc(ctx->dgc.upload[stream], 0, ctx->dgc.max_size[stream],
                     screen->info.props.limits.minMemoryMapAlignment, &offset,
                     (struct pipe_resource **)&ctx->dgc.buffers[stream], (void **)&ptr);
      size_t cur_size = old ? (ctx->dgc.cur_offsets[stream] - ctx->dgc.bind_offsets[stream]) : 0;
      if (old) {
         struct pipe_resource *pold = &old->base.b;
         /* copy and delete old buffer */
         zink_batch_reference_resource_rw(&ctx->batch, old, true);
         memcpy(ptr + offset, ctx->dgc.maps[stream] + ctx->dgc.bind_offsets[stream], cur_size);
         pipe_resource_reference(&pold, NULL);
      }
      ctx->dgc.maps[stream] = ptr;
      ctx->dgc.bind_offsets[stream] = offset;
      ctx->dgc.cur_offsets[stream] = cur_size;
   }
   *mem = ctx->dgc.maps[stream] + ctx->dgc.cur_offsets[stream];
   ctx->dgc.cur_offsets[stream] += size;
   return ret;
}

void
zink_flush_dgc(struct zink_context *ctx)
{
   struct zink_screen *screen = zink_screen(ctx->base.screen);
   struct zink_batch_state *bs = ctx->batch.state;
   if (!ctx->dgc.valid)
      return;

   /* tokens should be created as they are used */
   unsigned num_cmds = util_dynarray_num_elements(&ctx->dgc.tokens, VkIndirectCommandsLayoutTokenNV);
   assert(num_cmds);
   VkIndirectCommandsLayoutTokenNV *cmds = ctx->dgc.tokens.data;
   uint32_t strides[ZINK_DGC_MAX] = {0};

   unsigned stream_count = screen->info.nv_dgc_props.maxIndirectCommandsStreamCount >= ZINK_DGC_MAX ? ZINK_DGC_MAX : 1;
   VkIndirectCommandsStreamNV streams[ZINK_DGC_MAX];
   for (unsigned i = 0; i < stream_count; i++) {
      if (ctx->dgc.buffers[i]) {
         streams[i].buffer = ctx->dgc.buffers[i]->obj->buffer;
         streams[i].offset = ctx->dgc.bind_offsets[i];
      } else {
         streams[i].buffer = zink_resource(ctx->dummy_vertex_buffer)->obj->buffer;
         streams[i].offset = 0;
      }
   }
   /* this is a stupid pipeline that will never actually be used as anything but a container */
   VkPipeline pipeline = VK_NULL_HANDLE;
   if (screen->info.nv_dgc_props.maxGraphicsShaderGroupCount == 1) {
      /* RADV doesn't support shader pipeline binds, so use this hacky path */
      pipeline = ctx->gfx_pipeline_state.pipeline;
   } else {
      VkPrimitiveTopology vkmode = zink_primitive_topology(ctx->gfx_pipeline_state.gfx_prim_mode);
      pipeline = zink_create_gfx_pipeline(screen, ctx->dgc.last_prog, ctx->dgc.last_prog->objs, &ctx->gfx_pipeline_state, ctx->gfx_pipeline_state.element_state->binding_map, vkmode, false, &ctx->dgc.pipelines);
      assert(pipeline);
      util_dynarray_append(&bs->dgc.pipelines, VkPipeline, pipeline);
      VKCTX(CmdBindPipelineShaderGroupNV)(bs->cmdbuf, VK_PIPELINE_BIND_POINT_GRAPHICS, pipeline, 0);
   }
   unsigned remaining = num_cmds;
   for (unsigned i = 0; i < num_cmds; i += screen->info.nv_dgc_props.maxIndirectCommandsTokenCount, remaining -= screen->info.nv_dgc_props.maxIndirectCommandsTokenCount) {
      VkIndirectCommandsLayoutCreateInfoNV lci = {
         VK_STRUCTURE_TYPE_INDIRECT_COMMANDS_LAYOUT_CREATE_INFO_NV,
         NULL,
         0,
         VK_PIPELINE_BIND_POINT_GRAPHICS,
         MIN2(remaining, screen->info.nv_dgc_props.maxIndirectCommandsTokenCount),
         cmds + i,
         stream_count,
         strides
      };
      VkIndirectCommandsLayoutNV iclayout;
      ASSERTED VkResult res = VKSCR(CreateIndirectCommandsLayoutNV)(screen->dev, &lci, NULL, &iclayout);
      assert(res == VK_SUCCESS);
      util_dynarray_append(&bs->dgc.layouts, VkIndirectCommandsLayoutNV, iclayout);

      /* a lot of hacks to set up a preprocess buffer */
      VkGeneratedCommandsMemoryRequirementsInfoNV info = {
         VK_STRUCTURE_TYPE_GENERATED_COMMANDS_MEMORY_REQUIREMENTS_INFO_NV,
         NULL,
         VK_PIPELINE_BIND_POINT_GRAPHICS,
         pipeline,
         iclayout,
         1
      };
      VkMemoryRequirements2 reqs = {
         VK_STRUCTURE_TYPE_MEMORY_REQUIREMENTS_2
      };
      VKSCR(GetGeneratedCommandsMemoryRequirementsNV)(screen->dev, &info, &reqs);
      struct pipe_resource templ = {0};
      templ.target = PIPE_BUFFER;
      templ.format = PIPE_FORMAT_R8_UNORM;
      templ.bind = 0;
      templ.usage = PIPE_USAGE_IMMUTABLE;
      templ.flags = 0;
      templ.width0 = reqs.memoryRequirements.size;
      templ.height0 = 1;
      templ.depth0 = 1;
      templ.array_size = 1;
      uint64_t params[] = {reqs.memoryRequirements.size, reqs.memoryRequirements.alignment, reqs.memoryRequirements.memoryTypeBits};
      struct pipe_resource *pres = screen->base.resource_create_with_modifiers(&screen->base, &templ, params, 3);
      assert(pres);
      zink_batch_reference_resource_rw(&ctx->batch, zink_resource(pres), true);

      VkGeneratedCommandsInfoNV gen = {
         VK_STRUCTURE_TYPE_GENERATED_COMMANDS_INFO_NV,
         NULL,
         VK_PIPELINE_BIND_POINT_GRAPHICS,
         pipeline,
         iclayout,
         stream_count,
         streams,
         1,
         zink_resource(pres)->obj->buffer,
         0,
         pres->width0,
         VK_NULL_HANDLE,
         0,
         VK_NULL_HANDLE,
         0
      };
      VKCTX(CmdExecuteGeneratedCommandsNV)(ctx->batch.state->cmdbuf, VK_FALSE, &gen);

      pipe_resource_reference(&pres, NULL);
   }
   util_dynarray_clear(&ctx->dgc.pipelines);
   util_dynarray_clear(&ctx->dgc.tokens);
   ctx->dgc.valid = false;
   ctx->pipeline_changed[0] = true;
   zink_select_draw_vbo(ctx);
}

struct pipe_surface *
zink_get_dummy_pipe_surface(struct zink_context *ctx, int samples_index)
{
   unsigned size = calc_max_dummy_fbo_size(ctx);
   bool needs_null_init = false;
   if (ctx->dummy_surface[samples_index]) {
      /* delete old surface if ETOOSMALL */
      struct zink_resource *res = zink_resource(ctx->dummy_surface[samples_index]->texture);
      if (res->base.b.width0 > size || res->base.b.height0 > size) {
         pipe_surface_release(&ctx->base, &ctx->dummy_surface[samples_index]);
         needs_null_init = !samples_index && ctx->di.null_fbfetch_init;
         if (!samples_index)
            ctx->di.null_fbfetch_init = false;
      }
   }
   if (!ctx->dummy_surface[samples_index]) {
      ctx->dummy_surface[samples_index] = zink_surface_create_null(ctx, PIPE_TEXTURE_2D, size, size, BITFIELD_BIT(samples_index));
      assert(ctx->dummy_surface[samples_index]);
      /* This is possibly used with imageLoad which according to GL spec must return 0 */
      if (!samples_index) {
         union pipe_color_union color = {0};
         struct pipe_box box;
         u_box_2d(0, 0, size, size, &box);
         ctx->base.clear_texture(&ctx->base, ctx->dummy_surface[samples_index]->texture, 0, &box, &color);
      }
   }
   if (needs_null_init)
      init_null_fbfetch(ctx);
   return ctx->dummy_surface[samples_index];
}

struct zink_surface *
zink_get_dummy_surface(struct zink_context *ctx, int samples_index)
{
   return zink_csurface(zink_get_dummy_pipe_surface(ctx, samples_index));

}

static void
zink_tc_parse_dsa(void *state, struct tc_renderpass_info *info)
{
   struct zink_depth_stencil_alpha_state *cso = state;
   info->zsbuf_write_dsa |= (cso->hw_state.depth_write || cso->hw_state.stencil_test);
   info->zsbuf_read_dsa |= (cso->hw_state.depth_test || cso->hw_state.stencil_test);
   /* TODO: if zsbuf fbfetch is ever supported */
}

static void
zink_tc_parse_fs(void *state, struct tc_renderpass_info *info)
{
   struct zink_shader *zs = state;
   info->zsbuf_write_fs |= zs->info.outputs_written & (BITFIELD64_BIT(FRAG_RESULT_DEPTH) | BITFIELD64_BIT(FRAG_RESULT_STENCIL));
   /* TODO: if >1 fbfetch attachment is ever supported */
   info->cbuf_fbfetch |= zs->info.fs.uses_fbfetch_output ? BITFIELD_BIT(0) : 0;
}

void
zink_parse_tc_info(struct zink_context *ctx)
{
   struct tc_renderpass_info *info = &ctx->dynamic_fb.tc_info;
   /* reset cso info first */
   info->data16[2] = 0;
   if (ctx->gfx_stages[MESA_SHADER_FRAGMENT])
      zink_tc_parse_fs(ctx->gfx_stages[MESA_SHADER_FRAGMENT], info);
   if (ctx->dsa_state)
      zink_tc_parse_dsa(ctx->dsa_state, info);
   if (ctx->zsbuf_unused == zink_is_zsbuf_used(ctx))
      ctx->rp_layout_changed = true;
}

struct pipe_context *
zink_context_create(struct pipe_screen *pscreen, void *priv, unsigned flags)
{
   struct zink_screen *screen = zink_screen(pscreen);
   struct zink_context *ctx = rzalloc(NULL, struct zink_context);
   bool is_copy_only = (flags & ZINK_CONTEXT_COPY_ONLY) > 0;
   bool is_compute_only = (flags & PIPE_CONTEXT_COMPUTE_ONLY) > 0;
   bool is_robust = (flags & PIPE_CONTEXT_ROBUST_BUFFER_ACCESS) > 0;
   if (!ctx)
      goto fail;

   ctx->have_timelines = screen->info.have_KHR_timeline_semaphore;

   ctx->flags = flags;
   ctx->pipeline_changed[0] = ctx->pipeline_changed[1] = true;
   ctx->gfx_pipeline_state.dirty = true;
   ctx->gfx_pipeline_state.dyn_state2.vertices_per_patch = 1;
   ctx->gfx_pipeline_state.uses_dynamic_stride = screen->info.have_EXT_extended_dynamic_state ||
                                                 screen->info.have_EXT_vertex_input_dynamic_state;
   ctx->compute_pipeline_state.dirty = true;
   ctx->fb_changed = ctx->rp_changed = true;
   ctx->sample_mask_changed = true;
   ctx->gfx_pipeline_state.gfx_prim_mode = MESA_PRIM_COUNT;
   ctx->gfx_pipeline_state.shader_rast_prim = MESA_PRIM_COUNT;
   ctx->gfx_pipeline_state.rast_prim = MESA_PRIM_COUNT;

   zink_init_draw_functions(ctx, screen);
   zink_init_grid_functions(ctx);

   ctx->base.screen = pscreen;
   ctx->base.priv = priv;

   if (screen->info.have_KHR_imageless_framebuffer) {
      ctx->get_framebuffer = zink_get_framebuffer_imageless;
      ctx->init_framebuffer = zink_init_framebuffer_imageless;
   } else {
      ctx->get_framebuffer = zink_get_framebuffer;
      ctx->init_framebuffer = zink_init_framebuffer;
   }

   ctx->base.destroy = zink_context_destroy;
   ctx->base.set_debug_callback = zink_set_debug_callback;
   ctx->base.get_device_reset_status = zink_get_device_reset_status;
   ctx->base.set_device_reset_callback = zink_set_device_reset_callback;

   zink_context_state_init(&ctx->base);

   ctx->base.create_sampler_state = zink_create_sampler_state;
   ctx->base.bind_sampler_states = screen->info.have_EXT_non_seamless_cube_map ? zink_bind_sampler_states : zink_bind_sampler_states_nonseamless;
   ctx->base.delete_sampler_state = zink_delete_sampler_state;

   ctx->base.create_sampler_view = zink_create_sampler_view;
   ctx->base.set_sampler_views = zink_set_sampler_views;
   ctx->base.sampler_view_destroy = zink_sampler_view_destroy;
   ctx->base.get_sample_position = zink_get_sample_position;
   ctx->base.set_sample_locations = zink_set_sample_locations;

   zink_program_init(ctx);

   ctx->base.set_polygon_stipple = zink_set_polygon_stipple;
   ctx->base.set_vertex_buffers = zink_set_vertex_buffers;
   ctx->base.set_viewport_states = zink_set_viewport_states;
   ctx->base.set_scissor_states = zink_set_scissor_states;
   ctx->base.set_inlinable_constants = zink_set_inlinable_constants;
   ctx->base.set_constant_buffer = zink_set_constant_buffer;
   ctx->base.set_shader_buffers = zink_set_shader_buffers;
   ctx->base.set_shader_images = zink_set_shader_images;
   ctx->base.set_framebuffer_state = zink_set_framebuffer_state;
   ctx->base.set_stencil_ref = zink_set_stencil_ref;
   ctx->base.set_clip_state = zink_set_clip_state;
   ctx->base.set_blend_color = zink_set_blend_color;
   ctx->base.set_tess_state = zink_set_tess_state;
   ctx->base.set_patch_vertices = zink_set_patch_vertices;

   ctx->base.set_min_samples = zink_set_min_samples;
   ctx->gfx_pipeline_state.min_samples = 0;
   ctx->base.set_sample_mask = zink_set_sample_mask;
   ctx->gfx_pipeline_state.sample_mask = UINT32_MAX;

   ctx->base.clear = zink_clear;
   ctx->base.clear_texture = screen->info.have_KHR_dynamic_rendering ? zink_clear_texture_dynamic : zink_clear_texture;
   ctx->base.clear_buffer = zink_clear_buffer;
   ctx->base.clear_render_target = zink_clear_render_target;
   ctx->base.clear_depth_stencil = zink_clear_depth_stencil;

   ctx->base.create_fence_fd = zink_create_fence_fd;
   ctx->base.fence_server_sync = zink_fence_server_sync;
   ctx->base.fence_server_signal = zink_fence_server_signal;
   ctx->base.flush = zink_flush;
   ctx->base.memory_barrier = zink_memory_barrier;
   ctx->base.texture_barrier = zink_texture_barrier;
   ctx->base.evaluate_depth_buffer = zink_evaluate_depth_buffer;

   ctx->base.resource_commit = zink_resource_commit;
   ctx->base.resource_copy_region = zink_resource_copy_region;
   ctx->base.blit = zink_blit;
   ctx->base.create_stream_output_target = zink_create_stream_output_target;
   ctx->base.stream_output_target_destroy = zink_stream_output_target_destroy;

   ctx->base.set_stream_output_targets = zink_set_stream_output_targets;
   ctx->base.flush_resource = zink_flush_resource;
   if (screen->info.have_KHR_buffer_device_address)
      ctx->base.set_global_binding = zink_set_global_binding;

   ctx->base.emit_string_marker = zink_emit_string_marker;

   zink_context_surface_init(&ctx->base);
   zink_context_resource_init(&ctx->base);
   zink_context_query_init(&ctx->base);

   util_queue_fence_init(&ctx->flush_fence);
   util_queue_fence_init(&ctx->unsync_fence);

   list_inithead(&ctx->query_pools);
   _mesa_set_init(&ctx->update_barriers[0][0], ctx, _mesa_hash_pointer, _mesa_key_pointer_equal);
   _mesa_set_init(&ctx->update_barriers[1][0], ctx, _mesa_hash_pointer, _mesa_key_pointer_equal);
   _mesa_set_init(&ctx->update_barriers[0][1], ctx, _mesa_hash_pointer, _mesa_key_pointer_equal);
   _mesa_set_init(&ctx->update_barriers[1][1], ctx, _mesa_hash_pointer, _mesa_key_pointer_equal);
   ctx->need_barriers[0] = &ctx->update_barriers[0][0];
   ctx->need_barriers[1] = &ctx->update_barriers[1][0];

   slab_create_child(&ctx->transfer_pool, &screen->transfer_pool);
   slab_create_child(&ctx->transfer_pool_unsync, &screen->transfer_pool);

   ctx->base.stream_uploader = u_upload_create_default(&ctx->base);
   ctx->base.const_uploader = u_upload_create_default(&ctx->base);
   for (int i = 0; i < ARRAY_SIZE(ctx->fb_clears); i++)
      util_dynarray_init(&ctx->fb_clears[i].clears, ctx);

   if (zink_debug & ZINK_DEBUG_DGC) {
      util_dynarray_init(&ctx->dgc.pipelines, ctx);
      util_dynarray_init(&ctx->dgc.tokens, ctx);
      for (unsigned i = 0; i < ARRAY_SIZE(ctx->dgc.upload); i++)
         ctx->dgc.upload[i] = u_upload_create_default(&ctx->base);
   }

   if (!is_copy_only) {
      ctx->blitter = util_blitter_create(&ctx->base);
      if (!ctx->blitter)
         goto fail;
   }

   zink_set_last_vertex_key(ctx)->last_vertex_stage = true;
   ctx->gfx_pipeline_state.shader_keys.last_vertex.key.vs_base.last_vertex_stage = true;
   zink_set_tcs_key_patches(ctx, 1);
   if (!screen->optimal_keys) {
      ctx->gfx_pipeline_state.shader_keys.key[MESA_SHADER_VERTEX].size = sizeof(struct zink_vs_key_base);
      ctx->gfx_pipeline_state.shader_keys.key[MESA_SHADER_TESS_EVAL].size = sizeof(struct zink_vs_key_base);
      ctx->gfx_pipeline_state.shader_keys.key[MESA_SHADER_TESS_CTRL].size = sizeof(struct zink_tcs_key);
      ctx->gfx_pipeline_state.shader_keys.key[MESA_SHADER_GEOMETRY].size = sizeof(struct zink_gs_key);
      ctx->gfx_pipeline_state.shader_keys.key[MESA_SHADER_FRAGMENT].size = sizeof(struct zink_fs_key);

      /* this condition must be updated if new fields are added to zink_cs_key */
      if (screen->driver_workarounds.lower_robustImageAccess2)
    	  ctx->compute_pipeline_state.key.size = sizeof(struct zink_cs_key);

      if (is_robust && screen->driver_workarounds.lower_robustImageAccess2) {
         ctx->compute_pipeline_state.key.key.cs.robust_access = true;
         for (gl_shader_stage pstage = MESA_SHADER_VERTEX; pstage < MESA_SHADER_FRAGMENT; pstage++)
            ctx->gfx_pipeline_state.shader_keys.key[pstage].key.vs_base.robust_access = true;
         ctx->gfx_pipeline_state.shader_keys.key[MESA_SHADER_FRAGMENT].key.fs.robust_access = true;
      }
   }
   _mesa_hash_table_init(&ctx->framebuffer_cache, ctx, hash_framebuffer_imageless, equals_framebuffer_imageless);
   if (!zink_init_render_pass(ctx))
      goto fail;
   for (unsigned i = 0; i < ARRAY_SIZE(ctx->rendering_state_cache); i++)
      _mesa_set_init(&ctx->rendering_state_cache[i], ctx, hash_rendering_state, equals_rendering_state);
   ctx->dynamic_fb.info.pColorAttachments = ctx->dynamic_fb.attachments;
   ctx->dynamic_fb.info.sType = VK_STRUCTURE_TYPE_RENDERING_INFO;
   for (unsigned i = 0; i < ARRAY_SIZE(ctx->dynamic_fb.attachments); i++) {
      VkRenderingAttachmentInfo *att = &ctx->dynamic_fb.attachments[i];
      att->sType = VK_STRUCTURE_TYPE_RENDERING_ATTACHMENT_INFO;
      att->imageLayout = VK_IMAGE_LAYOUT_COLOR_ATTACHMENT_OPTIMAL;
      att->storeOp = VK_ATTACHMENT_STORE_OP_STORE;
   }
   ctx->gfx_pipeline_state.rendering_info.sType = VK_STRUCTURE_TYPE_PIPELINE_RENDERING_CREATE_INFO;
   ctx->gfx_pipeline_state.rendering_info.pColorAttachmentFormats = ctx->gfx_pipeline_state.rendering_formats;
   ctx->gfx_pipeline_state.feedback_loop = screen->driver_workarounds.always_feedback_loop;
   ctx->gfx_pipeline_state.feedback_loop_zs = screen->driver_workarounds.always_feedback_loop_zs;

   const uint32_t data[] = {0};
   if (!is_copy_only) {
      ctx->dummy_vertex_buffer = pipe_buffer_create(&screen->base,
         PIPE_BIND_VERTEX_BUFFER | PIPE_BIND_SHADER_IMAGE, PIPE_USAGE_IMMUTABLE, sizeof(data));
      if (!ctx->dummy_vertex_buffer)
         goto fail;
      ctx->dummy_xfb_buffer = pipe_buffer_create(&screen->base,
         PIPE_BIND_STREAM_OUTPUT, PIPE_USAGE_IMMUTABLE, sizeof(data));
      if (!ctx->dummy_xfb_buffer)
         goto fail;
   }
   if (!is_copy_only) {
      VkBufferViewCreateInfo bvci = create_bvci(ctx, zink_resource(ctx->dummy_vertex_buffer), PIPE_FORMAT_R8G8B8A8_UNORM, 0, sizeof(data));
      ctx->dummy_bufferview = get_buffer_view(ctx, zink_resource(ctx->dummy_vertex_buffer), &bvci);
      if (!ctx->dummy_bufferview)
         goto fail;

      if (!zink_descriptors_init(ctx))
         goto fail;
   }

   if (!is_copy_only && !is_compute_only) {
      ctx->base.create_texture_handle = zink_create_texture_handle;
      ctx->base.delete_texture_handle = zink_delete_texture_handle;
      ctx->base.make_texture_handle_resident = zink_make_texture_handle_resident;
      ctx->base.create_image_handle = zink_create_image_handle;
      ctx->base.delete_image_handle = zink_delete_image_handle;
      ctx->base.make_image_handle_resident = zink_make_image_handle_resident;
      for (unsigned i = 0; i < 2; i++) {
         _mesa_hash_table_init(&ctx->di.bindless[i].img_handles, ctx, _mesa_hash_pointer, _mesa_key_pointer_equal);
         _mesa_hash_table_init(&ctx->di.bindless[i].tex_handles, ctx, _mesa_hash_pointer, _mesa_key_pointer_equal);

         /* allocate 1024 slots and reserve slot 0 */
         util_idalloc_init(&ctx->di.bindless[i].tex_slots, ZINK_MAX_BINDLESS_HANDLES);
         util_idalloc_alloc(&ctx->di.bindless[i].tex_slots);
         util_idalloc_init(&ctx->di.bindless[i].img_slots, ZINK_MAX_BINDLESS_HANDLES);
         util_idalloc_alloc(&ctx->di.bindless[i].img_slots);
         if (zink_descriptor_mode == ZINK_DESCRIPTOR_MODE_DB) {
            ctx->di.bindless[i].db.buffer_infos = malloc(sizeof(VkDescriptorAddressInfoEXT) * ZINK_MAX_BINDLESS_HANDLES);
            if (!ctx->di.bindless[i].db.buffer_infos) {
               mesa_loge("ZINK: failed to allocate ctx->di.bindless[%d].db.buffer_infos!",i);
               goto fail;
            }
            for (unsigned j = 0; j < ZINK_MAX_BINDLESS_HANDLES; j++) {
               ctx->di.bindless[i].db.buffer_infos[j].sType = VK_STRUCTURE_TYPE_DESCRIPTOR_ADDRESS_INFO_EXT;
               ctx->di.bindless[i].db.buffer_infos[j].pNext = NULL;
            }
         } else {
            ctx->di.bindless[i].t.buffer_infos = malloc(sizeof(VkBufferView) * ZINK_MAX_BINDLESS_HANDLES);
            if (!ctx->di.bindless[i].t.buffer_infos) {
               mesa_loge("ZINK: failed to allocate ctx->di.bindless[%d].t.buffer_infos!",i);
               goto fail;
            }
         }
         ctx->di.bindless[i].img_infos = malloc(sizeof(VkDescriptorImageInfo) * ZINK_MAX_BINDLESS_HANDLES);
         if (!ctx->di.bindless[i].img_infos) {
            mesa_loge("ZINK: failed to allocate ctx->di.bindless[%d].img_infos!",i);
            goto fail;
         }
         util_dynarray_init(&ctx->di.bindless[i].updates, NULL);
         util_dynarray_init(&ctx->di.bindless[i].resident, NULL);
      }
   }
 
   ctx->have_timelines = screen->info.have_KHR_timeline_semaphore;
   simple_mtx_init(&ctx->batch_mtx, mtx_plain);

   simple_mtx_init(&ctx->batch.ref_lock, mtx_plain);
   zink_start_batch(ctx, &ctx->batch);
   if (!ctx->batch.state)
      goto fail;

   if (screen->compact_descriptors)
      ctx->invalidate_descriptor_state = zink_context_invalidate_descriptor_state_compact;
   else
      ctx->invalidate_descriptor_state = zink_context_invalidate_descriptor_state;
   if (!is_copy_only && !is_compute_only) {
      pipe_buffer_write_nooverlap(&ctx->base, ctx->dummy_vertex_buffer, 0, sizeof(data), data);
      pipe_buffer_write_nooverlap(&ctx->base, ctx->dummy_xfb_buffer, 0, sizeof(data), data);
      if (screen->info.have_EXT_color_write_enable)
         reapply_color_write(ctx);

      /* set on startup just to avoid validation errors if a draw comes through without
      * a tess shader later
      */
      if (screen->info.dynamic_state2_feats.extendedDynamicState2PatchControlPoints) {
         VKCTX(CmdSetPatchControlPointsEXT)(ctx->batch.state->cmdbuf, 1);
         VKCTX(CmdSetPatchControlPointsEXT)(ctx->batch.state->reordered_cmdbuf, 1);
      }
   }
   if (!is_copy_only) {
      for (unsigned i = 0; i < MESA_SHADER_STAGES; i++) {
         /* need to update these based on screen config for null descriptors */
         for (unsigned j = 0; j < ARRAY_SIZE(ctx->di.t.ubos[i]); j++) {
            update_descriptor_state_ubo(ctx, i, j, NULL);
            if (zink_descriptor_mode == ZINK_DESCRIPTOR_MODE_DB)
               ctx->di.db.ubos[i][j].sType = VK_STRUCTURE_TYPE_DESCRIPTOR_ADDRESS_INFO_EXT;
         }
         for (unsigned j = 0; j < ARRAY_SIZE(ctx->di.textures[i]); j++) {
            update_descriptor_state_sampler(ctx, i, j, NULL);
            if (zink_descriptor_mode == ZINK_DESCRIPTOR_MODE_DB)
               ctx->di.db.tbos[i][j].sType = VK_STRUCTURE_TYPE_DESCRIPTOR_ADDRESS_INFO_EXT;
         }
         for (unsigned j = 0; j < ARRAY_SIZE(ctx->di.t.ssbos[i]); j++) {
            update_descriptor_state_ssbo(ctx, i, j, NULL);
            if (zink_descriptor_mode == ZINK_DESCRIPTOR_MODE_DB)
               ctx->di.db.ssbos[i][j].sType = VK_STRUCTURE_TYPE_DESCRIPTOR_ADDRESS_INFO_EXT;
         }
         for (unsigned j = 0; j < ARRAY_SIZE(ctx->di.images[i]); j++) {
            update_descriptor_state_image(ctx, i, j, NULL);
            if (zink_descriptor_mode == ZINK_DESCRIPTOR_MODE_DB)
               ctx->di.db.texel_images[i][j].sType = VK_STRUCTURE_TYPE_DESCRIPTOR_ADDRESS_INFO_EXT;
         }
      }

      p_atomic_inc(&screen->base.num_contexts);
   }

   zink_select_draw_vbo(ctx);
   zink_select_launch_grid(ctx);

   /* ZINK_CONTEXT_MODE 
    * Options:
    * threaded - force threaded context selection (default option)
    * base - force base context selection
    * auto - automatically select base or threaded context
    */
   const char *zink_context_string = getenv("ZINK_CONTEXT_MODE");
   enum zink_context_modes context_mode;

   if (!zink_context_string) {
      mesa_logi("force threaded context selection");
      context_mode = ZINK_CONTEXT_THREADED;
   } else {
      if (!strcmp(zink_context_string, "base")) {
         context_mode = ZINK_CONTEXT_BASE;
         mesa_logi("force base context selection");
      }
      else if (!strcmp(zink_context_string, "auto")) {
         context_mode = ZINK_CONTEXT_AUTO;
         mesa_logi("automatically select base or threaded context");
      }
      else {
         mesa_logi("force threaded context selection");
         context_mode = ZINK_CONTEXT_THREADED;
      }
   }

   if (!(flags & PIPE_CONTEXT_PREFER_THREADED) || flags & PIPE_CONTEXT_COMPUTE_ONLY) {
      if (context_mode == ZINK_CONTEXT_BASE || context_mode == ZINK_CONTEXT_AUTO) {
         zink_xlib_context = &ctx->base;
         mesa_logi("base context %u created", (unsigned)zink_xlib_context);
      }
      return &ctx->base;
   }

   if (!is_copy_only && zink_debug & ZINK_DEBUG_SHADERDB) {
      if (!screen->info.have_EXT_vertex_input_dynamic_state) {
         struct pipe_vertex_element velems[32] = {0};
         for (unsigned i = 0; i < ARRAY_SIZE(velems); i++)
            velems[i].src_format = PIPE_FORMAT_R8G8B8_UNORM;
         void *state = ctx->base.create_vertex_elements_state(&ctx->base, ARRAY_SIZE(velems), velems);
         ctx->base.bind_vertex_elements_state(&ctx->base, state);
      }
      ctx->gfx_pipeline_state.sample_mask = BITFIELD_MASK(32);
      struct pipe_framebuffer_state fb = {0};
      fb.cbufs[0] = zink_get_dummy_pipe_surface(ctx, 0);
      fb.nr_cbufs = 1;
      fb.width = fb.height = 256;
      ctx->base.set_framebuffer_state(&ctx->base, &fb);
      //ctx->disable_fs = true;
      ctx->disable_color_writes = true;
      struct pipe_depth_stencil_alpha_state dsa = {0};
      void *state = ctx->base.create_depth_stencil_alpha_state(&ctx->base, &dsa);
      ctx->base.bind_depth_stencil_alpha_state(&ctx->base, state);

      struct pipe_blend_state blend = {
         .rt[0].colormask = 0xF
      };

      void *blend_state = ctx->base.create_blend_state(&ctx->base, &blend);
      ctx->base.bind_blend_state(&ctx->base, blend_state);

      zink_batch_rp(ctx);
   }

   struct threaded_context *tc = (struct threaded_context*)threaded_context_create(&ctx->base, &screen->transfer_pool,
                                                     zink_context_replace_buffer_storage,
                                                     &(struct threaded_context_options){
                                                        .create_fence = zink_create_tc_fence_for_tc,
                                                        .is_resource_busy = zink_context_is_resource_busy,
                                                        .driver_calls_flush_notify = !screen->driver_workarounds.track_renderpasses,
                                                        .unsynchronized_get_device_reset_status = true,
                                                        .unsynchronized_texture_subdata = true,
                                                        .parse_renderpass_info = screen->driver_workarounds.track_renderpasses,
                                                        .dsa_parse = zink_tc_parse_dsa,
                                                        .fs_parse = zink_tc_parse_fs,
                                                     },
                                                     &ctx->tc);

   if (tc && (struct zink_context*)tc != ctx) {
      ctx->track_renderpasses = screen->driver_workarounds.track_renderpasses;
      threaded_context_init_bytes_mapped_limit(tc, 4);
      ctx->base.set_context_param = zink_set_context_param;
   }
   
   if (context_mode == ZINK_CONTEXT_THREADED || context_mode == ZINK_CONTEXT_AUTO) {
      mesa_logi("threaded context %u created", (unsigned)zink_xlib_context);
      zink_xlib_context = (struct pipe_context*)tc; 
   }

   return (struct pipe_context*)tc;

fail:
   if (ctx)
      zink_context_destroy(&ctx->base);
   return NULL;
}

struct zink_context *
zink_tc_context_unwrap(struct pipe_context *pctx, bool threaded)
{
   /* need to get the actual zink_context, not the threaded context */
   if (threaded)
      pctx = threaded_context_unwrap_sync(pctx);
   pctx = trace_get_possibly_threaded_context(pctx);
   return zink_context(pctx);
}


static bool
add_implicit_feedback_loop(struct zink_context *ctx, struct zink_resource *res)
{
   /* can only feedback loop with fb+sampler bind; image bind must be GENERAL */
   if (!res->fb_bind_count || !res->sampler_bind_count[0] || res->image_bind_count[0])
      return false;
   if (!(res->aspect & VK_IMAGE_ASPECT_COLOR_BIT) && !zink_is_zsbuf_write(ctx))
      /* if zsbuf isn't used then it effectively has no fb binds */
      /* if zsbuf isn't written to then it'll be fine with read-only access */
      return false;
   bool is_feedback = false;
   /* avoid false positives when a texture is bound but not used */
   u_foreach_bit(vkstage, res->gfx_barrier) {
      VkPipelineStageFlags vkstagebit = BITFIELD_BIT(vkstage);
      if (vkstagebit < VK_PIPELINE_STAGE_VERTEX_SHADER_BIT || vkstagebit > VK_PIPELINE_STAGE_FRAGMENT_SHADER_BIT)
         continue;
      /* in-range VkPipelineStageFlagBits can be converted to VkShaderStageFlags with a bitshift */
      gl_shader_stage stage = vk_to_mesa_shader_stage((VkShaderStageFlagBits)(vkstagebit >> 3));
      /* check shader texture usage against resource's sampler binds */
      if ((ctx->gfx_stages[stage] && (res->sampler_binds[stage] & ctx->gfx_stages[stage]->info.textures_used[0])))
         is_feedback = true;
   }
   if (!is_feedback)
      return false;
   if (ctx->feedback_loops & res->fb_binds)
      /* already added */
      return true;
   /* new feedback loop detected */
   if (res->aspect == VK_IMAGE_ASPECT_COLOR_BIT) {
      if (!ctx->gfx_pipeline_state.feedback_loop)
         ctx->gfx_pipeline_state.dirty = true;
      ctx->gfx_pipeline_state.feedback_loop = true;
   } else {
      if (!ctx->gfx_pipeline_state.feedback_loop_zs)
         ctx->gfx_pipeline_state.dirty = true;
      ctx->gfx_pipeline_state.feedback_loop_zs = true;
   }
   ctx->rp_layout_changed = true;
   ctx->feedback_loops |= res->fb_binds;
   u_foreach_bit(idx, res->fb_binds) {
      if (zink_screen(ctx->base.screen)->info.have_EXT_attachment_feedback_loop_layout)
         ctx->dynamic_fb.attachments[idx].imageLayout = VK_IMAGE_LAYOUT_ATTACHMENT_FEEDBACK_LOOP_OPTIMAL_EXT;
      else
         ctx->dynamic_fb.attachments[idx].imageLayout = VK_IMAGE_LAYOUT_GENERAL;
   }
   update_feedback_loop_dynamic_state(ctx);
   return true;
}

void
zink_update_barriers(struct zink_context *ctx, bool is_compute,
                     struct pipe_resource *index, struct pipe_resource *indirect, struct pipe_resource *indirect_draw_count)
{
   assert(!ctx->blitting);
   if (!ctx->need_barriers[is_compute]->entries)
      return;
   struct set *need_barriers = ctx->need_barriers[is_compute];
   ctx->barrier_set_idx[is_compute] = !ctx->barrier_set_idx[is_compute];
   ctx->need_barriers[is_compute] = &ctx->update_barriers[is_compute][ctx->barrier_set_idx[is_compute]];
   ASSERTED bool check_rp = ctx->batch.in_rp && ctx->dynamic_fb.tc_info.zsbuf_invalidate;
   set_foreach(need_barriers, he) {
      struct zink_resource *res = (struct zink_resource *)he->key;
      if (res->bind_count[is_compute]) {
         VkPipelineStageFlagBits pipeline = is_compute ? VK_PIPELINE_STAGE_COMPUTE_SHADER_BIT : res->gfx_barrier;
         if (res->base.b.target == PIPE_BUFFER)
            zink_screen(ctx->base.screen)->buffer_barrier(ctx, res, res->barrier_access[is_compute], pipeline);
         else {
            bool is_feedback = is_compute ? false : add_implicit_feedback_loop(ctx, res);
            VkImageLayout layout = zink_descriptor_util_image_layout_eval(ctx, res, is_compute);
            /* GENERAL is only used for feedback loops and storage image binds */
            if (is_feedback || layout != VK_IMAGE_LAYOUT_GENERAL || res->image_bind_count[is_compute])
               zink_screen(ctx->base.screen)->image_barrier(ctx, res, layout, res->barrier_access[is_compute], pipeline);
            assert(!check_rp || check_rp == ctx->batch.in_rp);
            if (is_feedback)
               update_res_sampler_layouts(ctx, res);
         }
         if (zink_resource_access_is_write(res->barrier_access[is_compute]) ||
             // TODO: figure out a way to link up layouts between unordered and main cmdbuf
             res->base.b.target != PIPE_BUFFER)
            res->obj->unordered_write = false;
         res->obj->unordered_read = false;
         /* always barrier on draw if this resource has either multiple image write binds or
          * image write binds and image read binds
          */
         if (res->write_bind_count[is_compute] && res->bind_count[is_compute] > 1)
            _mesa_set_add_pre_hashed(ctx->need_barriers[is_compute], he->hash, res);
      }
      _mesa_set_remove(need_barriers, he);
      if (!need_barriers->entries)
         break;
   }
}

/**
 * Emits a debug marker in the cmd stream to be captured by perfetto during
 * execution on the GPU.
 */
bool
zink_cmd_debug_marker_begin(struct zink_context *ctx, VkCommandBuffer cmdbuf, const char *fmt, ...)
{
   if (!zink_tracing)
      return false;

   char *name;
   va_list va;
   va_start(va, fmt);
   int ret = vasprintf(&name, fmt, va);
   va_end(va);

   if (ret == -1)
      return false;

   VkDebugUtilsLabelEXT info = { 0 };
   info.sType = VK_STRUCTURE_TYPE_DEBUG_UTILS_LABEL_EXT;
   info.pLabelName = name;

   VKCTX(CmdBeginDebugUtilsLabelEXT)(cmdbuf ? cmdbuf : ctx->batch.state->cmdbuf, &info);

   free(name);
   return true;
}

void
zink_cmd_debug_marker_end(struct zink_context *ctx, VkCommandBuffer cmdbuf, bool emitted)
{
   if (emitted)
      VKCTX(CmdEndDebugUtilsLabelEXT)(cmdbuf);
}<|MERGE_RESOLUTION|>--- conflicted
+++ resolved
@@ -3414,19 +3414,14 @@
 stall(struct zink_context *ctx)
 {
    struct zink_screen *screen = zink_screen(ctx->base.screen);
-<<<<<<< HEAD
-   sync_flush(ctx, zink_batch_state(ctx->last_fence));
-
-   //zink_screen_timeline_wait(screen, ctx->last_fence->batch_id, PIPE_TIMEOUT_INFINITE);
+
+   sync_flush(ctx, ctx->last_batch_state);
+
    if (ctx->have_timelines)
-      zink_screen_timeline_wait(screen, ctx->last_fence->batch_id, OS_TIMEOUT_INFINITE);
+      zink_screen_timeline_wait(screen, ctx->last_batch_state->fence.batch_id, OS_TIMEOUT_INFINITE);
    else   
-      zink_vkfence_wait(screen, ctx->last_fence, OS_TIMEOUT_INFINITE);
-
-=======
-   sync_flush(ctx, ctx->last_batch_state);
-   zink_screen_timeline_wait(screen, ctx->last_batch_state->fence.batch_id, OS_TIMEOUT_INFINITE);
->>>>>>> 6a0f3b1a
+      zink_vkfence_wait(screen, &ctx->last_batch_state->fence, OS_TIMEOUT_INFINITE);
+
    zink_batch_reset_all(ctx);
 }
 
@@ -4024,8 +4019,7 @@
    }
    if (bs) {
       if (!(flags & (PIPE_FLUSH_DEFERRED | PIPE_FLUSH_ASYNC)))
-<<<<<<< HEAD
-         sync_flush(ctx, zink_batch_state(fence));
+         sync_flush(ctx, bs);
 
       if (flags & PIPE_FLUSH_END_OF_FRAME && !(flags & TC_FLUSH_ASYNC) && !deferred) {
          /* if the first frame has not yet occurred, we need an explicit fence here
@@ -4033,15 +4027,12 @@
          * unknown at this time why this is the case
          */
          if (screen->info.have_KHR_timeline_semaphore)
-            zink_screen_timeline_wait(screen, fence->batch_id, OS_TIMEOUT_INFINITE);
+            zink_screen_timeline_wait(screen, bs->fence->batch_id, OS_TIMEOUT_INFINITE);
          else
-            zink_vkfence_wait(screen, fence, OS_TIMEOUT_INFINITE);
+            zink_vkfence_wait(screen, &bs->fence, OS_TIMEOUT_INFINITE);
 		
          ctx->first_frame_done = true;
       }	 
-=======
-         sync_flush(ctx, bs);
->>>>>>> 6a0f3b1a
    }
 }
 
@@ -4079,9 +4070,9 @@
    simple_mtx_lock(&ctx->batch_mtx);
    struct zink_fence *fence;
 
-   assert(ctx->last_fence);
-   if (batch_id == zink_batch_state(ctx->last_fence)->fence.batch_id)
-      fence = ctx->last_fence;
+   assert(&ctx->last_batch_state->fence);
+   if (batch_id == zink_batch_state(&ctx->last_batch_state->fence)->fence.batch_id)
+      fence = &ctx->last_batch_state->fence;
    else {
       for (bs = ctx->batch_states; bs; bs = bs->next) {
          if (bs->fence.batch_id < batch_id)
@@ -4135,8 +4126,8 @@
    if (!have_lock)
       simple_mtx_lock(&ctx->batch_mtx);
 ///
-   if (ctx->last_fence && batch_id == zink_batch_state(ctx->last_fence)->fence.batch_id)
-      fence = ctx->last_fence;
+   if (&ctx->last_batch_state->fence && batch_id == zink_batch_state(&ctx->last_batch_state->fence)->fence.batch_id)
+      fence = &ctx->last_batch_state->fence;
    else {
       struct zink_batch_state *bs;
       for (bs = ctx->batch_states; bs; bs = bs->next) {
