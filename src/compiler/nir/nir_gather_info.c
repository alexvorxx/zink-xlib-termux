/*
 * Copyright © 2015 Intel Corporation
 *
 * Permission is hereby granted, free of charge, to any person obtaining a
 * copy of this software and associated documentation files (the "Software"),
 * to deal in the Software without restriction, including without limitation
 * the rights to use, copy, modify, merge, publish, distribute, sublicense,
 * and/or sell copies of the Software, and to permit persons to whom the
 * Software is furnished to do so, subject to the following conditions:
 *
 * The above copyright notice and this permission notice (including the next
 * paragraph) shall be included in all copies or substantial portions of the
 * Software.
 *
 * THE SOFTWARE IS PROVIDED "AS IS", WITHOUT WARRANTY OF ANY KIND, EXPRESS OR
 * IMPLIED, INCLUDING BUT NOT LIMITED TO THE WARRANTIES OF MERCHANTABILITY,
 * FITNESS FOR A PARTICULAR PURPOSE AND NONINFRINGEMENT.  IN NO EVENT SHALL
 * THE AUTHORS OR COPYRIGHT HOLDERS BE LIABLE FOR ANY CLAIM, DAMAGES OR OTHER
 * LIABILITY, WHETHER IN AN ACTION OF CONTRACT, TORT OR OTHERWISE, ARISING
 * FROM, OUT OF OR IN CONNECTION WITH THE SOFTWARE OR THE USE OR OTHER DEALINGS
 * IN THE SOFTWARE.
 */

#include "nir.h"
#include "nir_deref.h"

#include "util/set.h"

static bool
src_is_invocation_id(const nir_src *src)
{
   nir_scalar s = nir_scalar_resolved(src->ssa, 0);
   return nir_scalar_is_intrinsic(s) &&
          nir_scalar_intrinsic_op(s) == nir_intrinsic_load_invocation_id;
}

static bool
src_is_local_invocation_index(nir_shader *shader, const nir_src *src)
{
   assert(shader->info.stage == MESA_SHADER_MESH && !shader->info.workgroup_size_variable);

   nir_scalar s = nir_scalar_resolved(src->ssa, 0);
   if (!nir_scalar_is_intrinsic(s))
      return false;

   const nir_intrinsic_op op = nir_scalar_intrinsic_op(s);
   if (op == nir_intrinsic_load_local_invocation_index)
      return true;
   if (op != nir_intrinsic_load_local_invocation_id)
      return false;

   unsigned nz_ids = 0;
   for (unsigned i = 0; i < 3; i++)
      nz_ids |= (shader->info.workgroup_size[i] > 1) ? (1u << i) : 0;

   return nz_ids == 0 || (util_bitcount(nz_ids) == 1 && s.comp == ffs(nz_ids) - 1);
}

static void
get_deref_info(nir_shader *shader, nir_variable *var, nir_deref_instr *deref,
               bool *cross_invocation, bool *indirect)
{
   *cross_invocation = false;
   *indirect = false;

   const bool is_arrayed = nir_is_arrayed_io(var, shader->info.stage);

   nir_deref_path path;
   nir_deref_path_init(&path, deref, NULL);
   assert(path.path[0]->deref_type == nir_deref_type_var);
   nir_deref_instr **p = &path.path[1];

   /* Vertex index is the outermost array index. */
   if (is_arrayed) {
      assert((*p)->deref_type == nir_deref_type_array);
      if (shader->info.stage == MESA_SHADER_TESS_CTRL)
         *cross_invocation = !src_is_invocation_id(&(*p)->arr.index);
      else if (shader->info.stage == MESA_SHADER_MESH)
         *cross_invocation = !src_is_local_invocation_index(shader, &(*p)->arr.index);
      p++;
   }

   /* We always lower indirect dereferences for "compact" array vars. */
   if (!path.path[0]->var->data.compact) {
      /* Non-compact array vars: find out if they are indirect. */
      for (; *p; p++) {
         if ((*p)->deref_type == nir_deref_type_array) {
            *indirect |= !nir_src_is_const((*p)->arr.index);
         } else if ((*p)->deref_type == nir_deref_type_struct) {
            /* Struct indices are always constant. */
         } else {
            unreachable("Unsupported deref type");
         }
      }
   }

   nir_deref_path_finish(&path);
}

static void
set_io_mask(nir_shader *shader, nir_variable *var, int offset, int len,
            nir_deref_instr *deref, bool is_output_read)
{
   for (int i = 0; i < len; i++) {
      /* Varyings might not have been assigned values yet so abort. */
      if (var->data.location == -1)
         return;

      int idx = var->data.location + offset + i;
      bool is_patch_generic = var->data.patch &&
                              idx != VARYING_SLOT_TESS_LEVEL_INNER &&
                              idx != VARYING_SLOT_TESS_LEVEL_OUTER &&
                              idx != VARYING_SLOT_BOUNDING_BOX0 &&
                              idx != VARYING_SLOT_BOUNDING_BOX1;
      uint64_t bitfield;

      if (is_patch_generic) {
         /* Varyings might still have temp locations so abort */
         if (idx < VARYING_SLOT_PATCH0 || idx >= VARYING_SLOT_TESS_MAX)
            return;

         bitfield = BITFIELD64_BIT(idx - VARYING_SLOT_PATCH0);
      } else {
         /* Varyings might still have temp locations so abort */
         if (idx >= VARYING_SLOT_MAX)
            return;

         bitfield = BITFIELD64_BIT(idx);
      }

      bool cross_invocation;
      bool indirect;
      get_deref_info(shader, var, deref, &cross_invocation, &indirect);

      if (var->data.mode == nir_var_shader_in) {
         if (is_patch_generic) {
            shader->info.patch_inputs_read |= bitfield;
            if (indirect)
               shader->info.patch_inputs_read_indirectly |= bitfield;
         } else {
            shader->info.inputs_read |= bitfield;
            if (indirect)
               shader->info.inputs_read_indirectly |= bitfield;
         }

         if (cross_invocation && shader->info.stage == MESA_SHADER_TESS_CTRL)
            shader->info.tess.tcs_cross_invocation_inputs_read |= bitfield;

         if (shader->info.stage == MESA_SHADER_FRAGMENT) {
            shader->info.fs.uses_sample_qualifier |= var->data.sample;
         }
      } else {
         assert(var->data.mode == nir_var_shader_out);
         if (is_output_read) {
            if (is_patch_generic) {
               shader->info.patch_outputs_read |= bitfield;
               if (indirect)
                  shader->info.patch_outputs_accessed_indirectly |= bitfield;
            } else {
               shader->info.outputs_read |= bitfield;
               if (indirect)
                  shader->info.outputs_accessed_indirectly |= bitfield;
            }

            if (cross_invocation && shader->info.stage == MESA_SHADER_TESS_CTRL)
               shader->info.tess.tcs_cross_invocation_outputs_read |= bitfield;
         } else {
            if (is_patch_generic) {
               shader->info.patch_outputs_written |= bitfield;
               if (indirect)
                  shader->info.patch_outputs_accessed_indirectly |= bitfield;
            } else if (!var->data.read_only) {
               shader->info.outputs_written |= bitfield;
               if (indirect)
                  shader->info.outputs_accessed_indirectly |= bitfield;
            }
         }

         if (cross_invocation && shader->info.stage == MESA_SHADER_MESH)
            shader->info.mesh.ms_cross_invocation_output_access |= bitfield;

         if (var->data.fb_fetch_output) {
            shader->info.outputs_read |= bitfield;
            if (shader->info.stage == MESA_SHADER_FRAGMENT) {
               shader->info.fs.uses_fbfetch_output = true;
               shader->info.fs.fbfetch_coherent = var->data.access & ACCESS_COHERENT;
            }
         }

         if (shader->info.stage == MESA_SHADER_FRAGMENT &&
             !is_output_read && var->data.index == 1)
            shader->info.fs.color_is_dual_source = true;
      }
   }
}

/**
 * Mark an entire variable as used.  Caller must ensure that the variable
 * represents a shader input or output.
 */
static void
mark_whole_variable(nir_shader *shader, nir_variable *var,
                    nir_deref_instr *deref, bool is_output_read)
{
   const struct glsl_type *type = var->type;

   if (nir_is_arrayed_io(var, shader->info.stage) ||
       /* For NV_mesh_shader. */
       (shader->info.stage == MESA_SHADER_MESH &&
        var->data.location == VARYING_SLOT_PRIMITIVE_INDICES &&
        !var->data.per_primitive)) {
      assert(glsl_type_is_array(type));
      type = glsl_get_array_element(type);
   }

   if (var->data.per_view) {
      assert(glsl_type_is_array(type));
      type = glsl_get_array_element(type);
   }

   const unsigned slots = nir_variable_count_slots(var, type);
   set_io_mask(shader, var, 0, slots, deref, is_output_read);
}

static unsigned
get_io_offset(nir_deref_instr *deref, nir_variable *var, bool is_arrayed,
              bool skip_non_arrayed)
{
   if (var->data.compact) {
      if (deref->deref_type == nir_deref_type_var) {
         assert(glsl_type_is_array(var->type));
         return 0;
      }
      assert(deref->deref_type == nir_deref_type_array);
      return nir_src_is_const(deref->arr.index) ? (nir_src_as_uint(deref->arr.index) + var->data.location_frac) / 4u : (unsigned)-1;
   }

   unsigned offset = 0;

   for (nir_deref_instr *d = deref; d; d = nir_deref_instr_parent(d)) {
      if (d->deref_type == nir_deref_type_array) {
         if (is_arrayed && nir_deref_instr_parent(d)->deref_type == nir_deref_type_var)
            break;

         if (!is_arrayed && skip_non_arrayed)
            break;

         if (!nir_src_is_const(d->arr.index))
            return -1;

         offset += glsl_count_attribute_slots(d->type, false) *
                   nir_src_as_uint(d->arr.index);
      } else if (d->deref_type == nir_deref_type_struct) {
         const struct glsl_type *parent_type = nir_deref_instr_parent(d)->type;
         for (unsigned i = 0; i < d->strct.index; i++) {
            const struct glsl_type *field_type = glsl_get_struct_field(parent_type, i);
            offset += glsl_count_attribute_slots(field_type, false);
         }
      }
   }

   return offset;
}

/**
 * Try to mark a portion of the given varying as used.  Caller must ensure
 * that the variable represents a shader input or output.
 *
 * If the index can't be interpreted as a constant, or some other problem
 * occurs, then nothing will be marked and false will be returned.
 */
static bool
try_mask_partial_io(nir_shader *shader, nir_variable *var,
                    nir_deref_instr *deref, bool is_output_read)
{
   const struct glsl_type *type = var->type;
   bool is_arrayed = nir_is_arrayed_io(var, shader->info.stage);
   bool skip_non_arrayed = shader->info.stage == MESA_SHADER_MESH;

   if (is_arrayed) {
      assert(glsl_type_is_array(type));
      type = glsl_get_array_element(type);
   }

   /* Per view variables will be considered as a whole. */
   if (var->data.per_view)
      return false;

   unsigned offset = get_io_offset(deref, var, is_arrayed, skip_non_arrayed);
   if (offset == -1)
      return false;

   const unsigned slots = nir_variable_count_slots(var, type);
   if (offset >= slots) {
      /* Constant index outside the bounds of the matrix/array.  This could
       * arise as a result of constant folding of a legal GLSL program.
       *
       * Even though the spec says that indexing outside the bounds of a
       * matrix/array results in undefined behaviour, we don't want to pass
       * out-of-range values to set_io_mask() (since this could result in
       * slots that don't exist being marked as used), so just let the caller
       * mark the whole variable as used.
       */
      return false;
   }

   unsigned len = nir_deref_count_slots(deref, var);
   set_io_mask(shader, var, offset, len, deref, is_output_read);
   return true;
}

/** Returns true if the given intrinsic writes external memory
 *
 * Only returns true for writes to globally visible memory, not scratch and
 * not shared.
 */
bool
nir_intrinsic_writes_external_memory(const nir_intrinsic_instr *instr)
{
   switch (instr->intrinsic) {
   case nir_intrinsic_atomic_counter_inc:
   case nir_intrinsic_atomic_counter_inc_deref:
   case nir_intrinsic_atomic_counter_add:
   case nir_intrinsic_atomic_counter_add_deref:
   case nir_intrinsic_atomic_counter_pre_dec:
   case nir_intrinsic_atomic_counter_pre_dec_deref:
   case nir_intrinsic_atomic_counter_post_dec:
   case nir_intrinsic_atomic_counter_post_dec_deref:
   case nir_intrinsic_atomic_counter_min:
   case nir_intrinsic_atomic_counter_min_deref:
   case nir_intrinsic_atomic_counter_max:
   case nir_intrinsic_atomic_counter_max_deref:
   case nir_intrinsic_atomic_counter_and:
   case nir_intrinsic_atomic_counter_and_deref:
   case nir_intrinsic_atomic_counter_or:
   case nir_intrinsic_atomic_counter_or_deref:
   case nir_intrinsic_atomic_counter_xor:
   case nir_intrinsic_atomic_counter_xor_deref:
   case nir_intrinsic_atomic_counter_exchange:
   case nir_intrinsic_atomic_counter_exchange_deref:
   case nir_intrinsic_atomic_counter_comp_swap:
   case nir_intrinsic_atomic_counter_comp_swap_deref:
   case nir_intrinsic_bindless_image_atomic:
   case nir_intrinsic_bindless_image_atomic_swap:
   case nir_intrinsic_bindless_image_store:
   case nir_intrinsic_bindless_image_store_raw_intel:
   case nir_intrinsic_global_atomic:
   case nir_intrinsic_global_atomic_swap:
   case nir_intrinsic_global_atomic_ir3:
   case nir_intrinsic_global_atomic_swap_ir3:
   case nir_intrinsic_image_atomic:
   case nir_intrinsic_image_atomic_swap:
   case nir_intrinsic_image_deref_atomic:
   case nir_intrinsic_image_deref_atomic_swap:
   case nir_intrinsic_image_deref_store:
   case nir_intrinsic_image_deref_store_raw_intel:
   case nir_intrinsic_image_store:
   case nir_intrinsic_image_store_raw_intel:
   case nir_intrinsic_ssbo_atomic:
   case nir_intrinsic_ssbo_atomic_swap:
   case nir_intrinsic_ssbo_atomic_ir3:
   case nir_intrinsic_ssbo_atomic_swap_ir3:
   case nir_intrinsic_store_global:
   case nir_intrinsic_store_global_ir3:
   case nir_intrinsic_store_global_amd:
   case nir_intrinsic_store_ssbo:
   case nir_intrinsic_store_ssbo_ir3:
      return true;

   case nir_intrinsic_store_deref:
   case nir_intrinsic_deref_atomic:
   case nir_intrinsic_deref_atomic_swap:
      return nir_deref_mode_may_be(nir_src_as_deref(instr->src[0]),
                                   nir_var_mem_ssbo | nir_var_mem_global);

   default:
      return false;
   }
}

static bool
intrinsic_is_bindless(nir_intrinsic_instr *instr)
{
   switch (instr->intrinsic) {
   case nir_intrinsic_bindless_image_atomic:
   case nir_intrinsic_bindless_image_atomic_swap:
   case nir_intrinsic_bindless_image_descriptor_amd:
   case nir_intrinsic_bindless_image_format:
   case nir_intrinsic_bindless_image_load:
   case nir_intrinsic_bindless_image_load_raw_intel:
   case nir_intrinsic_bindless_image_order:
   case nir_intrinsic_bindless_image_samples:
   case nir_intrinsic_bindless_image_samples_identical:
   case nir_intrinsic_bindless_image_size:
   case nir_intrinsic_bindless_image_sparse_load:
   case nir_intrinsic_bindless_image_store:
   case nir_intrinsic_bindless_image_store_raw_intel:
   case nir_intrinsic_bindless_resource_ir3:
      return true;
   default:
      break;
   }
   return false;
}

static void
gather_intrinsic_info(nir_intrinsic_instr *instr, nir_shader *shader,
                      void *dead_ctx)
{
   uint64_t slot_mask = 0;
   uint16_t slot_mask_16bit = 0;
   bool is_patch_special = false;

   if (nir_intrinsic_infos[instr->intrinsic].index_map[NIR_INTRINSIC_IO_SEMANTICS] > 0) {
      nir_io_semantics semantics = nir_intrinsic_io_semantics(instr);

      is_patch_special = semantics.location == VARYING_SLOT_TESS_LEVEL_INNER ||
                         semantics.location == VARYING_SLOT_TESS_LEVEL_OUTER ||
                         semantics.location == VARYING_SLOT_BOUNDING_BOX0 ||
                         semantics.location == VARYING_SLOT_BOUNDING_BOX1;

      if (semantics.location >= VARYING_SLOT_PATCH0 &&
          semantics.location <= VARYING_SLOT_PATCH31) {
         /* Generic per-patch I/O. */
         assert((shader->info.stage == MESA_SHADER_TESS_EVAL &&
                 instr->intrinsic == nir_intrinsic_load_input) ||
                (shader->info.stage == MESA_SHADER_TESS_CTRL &&
                 (instr->intrinsic == nir_intrinsic_load_output ||
                  instr->intrinsic == nir_intrinsic_store_output)));

         semantics.location -= VARYING_SLOT_PATCH0;
      }

      if (semantics.location >= VARYING_SLOT_VAR0_16BIT &&
          semantics.location <= VARYING_SLOT_VAR15_16BIT) {
         /* Convert num_slots from the units of half vectors to full vectors. */
         unsigned num_slots = (semantics.num_slots + semantics.high_16bits + 1) / 2;
         slot_mask_16bit =
            BITFIELD_RANGE(semantics.location - VARYING_SLOT_VAR0_16BIT, num_slots);
      } else {
         slot_mask = BITFIELD64_RANGE(semantics.location, semantics.num_slots);
         assert(util_bitcount64(slot_mask) == semantics.num_slots);
      }
   }

   switch (instr->intrinsic) {
   case nir_intrinsic_demote:
   case nir_intrinsic_demote_if:
      shader->info.fs.uses_demote = true;
      FALLTHROUGH; /* quads with helper lanes only might be discarded entirely */
   case nir_intrinsic_discard:
   case nir_intrinsic_discard_if:
   case nir_intrinsic_terminate:
   case nir_intrinsic_terminate_if:
      /* Freedreno uses discard_if() to end GS invocations that don't produce
       * a vertex and RADV uses terminate() to end ray-tracing shaders,
       * so only set uses_discard for fragment shaders.
       */
      if (shader->info.stage == MESA_SHADER_FRAGMENT)
         shader->info.fs.uses_discard = true;
      break;

   case nir_intrinsic_interp_deref_at_centroid:
   case nir_intrinsic_interp_deref_at_sample:
   case nir_intrinsic_interp_deref_at_offset:
   case nir_intrinsic_interp_deref_at_vertex:
   case nir_intrinsic_load_deref:
   case nir_intrinsic_store_deref:
   case nir_intrinsic_copy_deref: {
      nir_deref_instr *deref = nir_src_as_deref(instr->src[0]);
      if (nir_deref_mode_is_one_of(deref, nir_var_shader_in |
                                             nir_var_shader_out)) {
         nir_variable *var = nir_deref_instr_get_variable(deref);
         bool is_output_read = false;
         if (var->data.mode == nir_var_shader_out &&
             instr->intrinsic == nir_intrinsic_load_deref)
            is_output_read = true;

         if (!try_mask_partial_io(shader, var, deref, is_output_read))
            mark_whole_variable(shader, var, deref, is_output_read);

         /* We need to track which input_reads bits correspond to a
          * dvec3/dvec4 input attribute */
         if (shader->info.stage == MESA_SHADER_VERTEX &&
             var->data.mode == nir_var_shader_in &&
             glsl_type_is_dual_slot(glsl_without_array(var->type))) {
            for (unsigned i = 0; i < glsl_count_attribute_slots(var->type, false); i++) {
               int idx = var->data.location + i;
               shader->info.vs.double_inputs |= BITFIELD64_BIT(idx);
            }
         }
      }
      if (nir_intrinsic_writes_external_memory(instr))
         shader->info.writes_memory = true;
      break;
   }
   case nir_intrinsic_image_deref_load: {
      nir_deref_instr *deref = nir_src_as_deref(instr->src[0]);
      nir_variable *var = nir_deref_instr_get_variable(deref);
      enum glsl_sampler_dim dim = glsl_get_sampler_dim(glsl_without_array(var->type));
      if (dim != GLSL_SAMPLER_DIM_SUBPASS &&
          dim != GLSL_SAMPLER_DIM_SUBPASS_MS)
         break;

      var->data.fb_fetch_output = true;
      shader->info.fs.uses_fbfetch_output = true;
      break;
   }

   case nir_intrinsic_bindless_image_load: {
      enum glsl_sampler_dim dim = nir_intrinsic_image_dim(instr);
      if (dim != GLSL_SAMPLER_DIM_SUBPASS &&
          dim != GLSL_SAMPLER_DIM_SUBPASS_MS)
         break;
      shader->info.fs.uses_fbfetch_output = true;
      break;
   }

   case nir_intrinsic_load_input:
   case nir_intrinsic_load_per_vertex_input:
   case nir_intrinsic_load_input_vertex:
   case nir_intrinsic_load_interpolated_input:
      if (shader->info.stage == MESA_SHADER_TESS_EVAL &&
          instr->intrinsic == nir_intrinsic_load_input &&
          !is_patch_special) {
         shader->info.patch_inputs_read |= slot_mask;
         if (!nir_src_is_const(*nir_get_io_offset_src(instr)))
            shader->info.patch_inputs_read_indirectly |= slot_mask;
      } else {
         shader->info.inputs_read |= slot_mask;
         if (nir_intrinsic_io_semantics(instr).high_dvec2)
            shader->info.dual_slot_inputs |= slot_mask;
         shader->info.inputs_read_16bit |= slot_mask_16bit;
         if (!nir_src_is_const(*nir_get_io_offset_src(instr))) {
            shader->info.inputs_read_indirectly |= slot_mask;
            shader->info.inputs_read_indirectly_16bit |= slot_mask_16bit;
         }
      }

      if (shader->info.stage == MESA_SHADER_TESS_CTRL &&
          instr->intrinsic == nir_intrinsic_load_per_vertex_input &&
          !src_is_invocation_id(nir_get_io_arrayed_index_src(instr)))
         shader->info.tess.tcs_cross_invocation_inputs_read |= slot_mask;
      break;

   case nir_intrinsic_load_output:
   case nir_intrinsic_load_per_vertex_output:
   case nir_intrinsic_load_per_primitive_output:
      if (shader->info.stage == MESA_SHADER_TESS_CTRL &&
          instr->intrinsic == nir_intrinsic_load_output &&
          !is_patch_special) {
         shader->info.patch_outputs_read |= slot_mask;
         if (!nir_src_is_const(*nir_get_io_offset_src(instr)))
            shader->info.patch_outputs_accessed_indirectly |= slot_mask;
      } else {
         shader->info.outputs_read |= slot_mask;
         shader->info.outputs_read_16bit |= slot_mask_16bit;
         if (!nir_src_is_const(*nir_get_io_offset_src(instr))) {
            shader->info.outputs_accessed_indirectly |= slot_mask;
            shader->info.outputs_accessed_indirectly_16bit |= slot_mask_16bit;
         }
      }

      if (shader->info.stage == MESA_SHADER_TESS_CTRL &&
          instr->intrinsic == nir_intrinsic_load_per_vertex_output &&
          !src_is_invocation_id(nir_get_io_arrayed_index_src(instr)))
         shader->info.tess.tcs_cross_invocation_outputs_read |= slot_mask;

      /* NV_mesh_shader: mesh shaders can load their outputs. */
      if (shader->info.stage == MESA_SHADER_MESH &&
          (instr->intrinsic == nir_intrinsic_load_per_vertex_output ||
           instr->intrinsic == nir_intrinsic_load_per_primitive_output) &&
          !src_is_local_invocation_index(shader, nir_get_io_arrayed_index_src(instr)))
         shader->info.mesh.ms_cross_invocation_output_access |= slot_mask;

      if (shader->info.stage == MESA_SHADER_FRAGMENT &&
          nir_intrinsic_io_semantics(instr).fb_fetch_output)
         shader->info.fs.uses_fbfetch_output = true;
      break;

   case nir_intrinsic_store_output:
   case nir_intrinsic_store_per_vertex_output:
   case nir_intrinsic_store_per_primitive_output:
      if (shader->info.stage == MESA_SHADER_TESS_CTRL &&
          instr->intrinsic == nir_intrinsic_store_output &&
          !is_patch_special) {
         shader->info.patch_outputs_written |= slot_mask;
         if (!nir_src_is_const(*nir_get_io_offset_src(instr)))
            shader->info.patch_outputs_accessed_indirectly |= slot_mask;
      } else {
         shader->info.outputs_written |= slot_mask;
         shader->info.outputs_written_16bit |= slot_mask_16bit;
         if (!nir_src_is_const(*nir_get_io_offset_src(instr))) {
            shader->info.outputs_accessed_indirectly |= slot_mask;
            shader->info.outputs_accessed_indirectly_16bit |= slot_mask_16bit;
         }
      }

      if (shader->info.stage == MESA_SHADER_MESH &&
          (instr->intrinsic == nir_intrinsic_store_per_vertex_output ||
           instr->intrinsic == nir_intrinsic_store_per_primitive_output) &&
          !src_is_local_invocation_index(shader, nir_get_io_arrayed_index_src(instr)))
         shader->info.mesh.ms_cross_invocation_output_access |= slot_mask;

      if (shader->info.stage == MESA_SHADER_FRAGMENT &&
          nir_intrinsic_io_semantics(instr).dual_source_blend_index)
         shader->info.fs.color_is_dual_source = true;
      break;

   case nir_intrinsic_load_color0:
   case nir_intrinsic_load_color1:
      shader->info.inputs_read |=
         BITFIELD64_BIT(VARYING_SLOT_COL0 << (instr->intrinsic == nir_intrinsic_load_color1));
      FALLTHROUGH;
   case nir_intrinsic_load_subgroup_size:
   case nir_intrinsic_load_subgroup_invocation:
   case nir_intrinsic_load_subgroup_eq_mask:
   case nir_intrinsic_load_subgroup_ge_mask:
   case nir_intrinsic_load_subgroup_gt_mask:
   case nir_intrinsic_load_subgroup_le_mask:
   case nir_intrinsic_load_subgroup_lt_mask:
   case nir_intrinsic_load_num_subgroups:
   case nir_intrinsic_load_subgroup_id:
   case nir_intrinsic_load_vertex_id:
   case nir_intrinsic_load_instance_id:
   case nir_intrinsic_load_vertex_id_zero_base:
   case nir_intrinsic_load_base_vertex:
   case nir_intrinsic_load_first_vertex:
   case nir_intrinsic_load_is_indexed_draw:
   case nir_intrinsic_load_base_instance:
   case nir_intrinsic_load_draw_id:
   case nir_intrinsic_load_invocation_id:
   case nir_intrinsic_load_frag_coord:
   case nir_intrinsic_load_frag_shading_rate:
   case nir_intrinsic_load_fully_covered:
   case nir_intrinsic_load_point_coord:
   case nir_intrinsic_load_line_coord:
   case nir_intrinsic_load_front_face:
   case nir_intrinsic_load_sample_id:
   case nir_intrinsic_load_sample_pos:
   case nir_intrinsic_load_sample_pos_or_center:
   case nir_intrinsic_load_sample_mask_in:
   case nir_intrinsic_load_helper_invocation:
   case nir_intrinsic_load_tess_coord:
   case nir_intrinsic_load_tess_coord_xy:
   case nir_intrinsic_load_patch_vertices_in:
   case nir_intrinsic_load_primitive_id:
   case nir_intrinsic_load_tess_level_outer:
   case nir_intrinsic_load_tess_level_inner:
   case nir_intrinsic_load_tess_level_outer_default:
   case nir_intrinsic_load_tess_level_inner_default:
   case nir_intrinsic_load_local_invocation_id:
   case nir_intrinsic_load_local_invocation_index:
   case nir_intrinsic_load_global_invocation_id:
   case nir_intrinsic_load_base_global_invocation_id:
   case nir_intrinsic_load_global_invocation_index:
   case nir_intrinsic_load_workgroup_id:
   case nir_intrinsic_load_workgroup_index:
   case nir_intrinsic_load_num_workgroups:
   case nir_intrinsic_load_workgroup_size:
   case nir_intrinsic_load_work_dim:
   case nir_intrinsic_load_user_data_amd:
   case nir_intrinsic_load_view_index:
   case nir_intrinsic_load_barycentric_model:
   case nir_intrinsic_load_ray_launch_id:
   case nir_intrinsic_load_ray_launch_size:
   case nir_intrinsic_load_ray_launch_size_addr_amd:
   case nir_intrinsic_load_ray_world_origin:
   case nir_intrinsic_load_ray_world_direction:
   case nir_intrinsic_load_ray_object_origin:
   case nir_intrinsic_load_ray_object_direction:
   case nir_intrinsic_load_ray_t_min:
   case nir_intrinsic_load_ray_t_max:
   case nir_intrinsic_load_ray_object_to_world:
   case nir_intrinsic_load_ray_world_to_object:
   case nir_intrinsic_load_ray_hit_kind:
   case nir_intrinsic_load_ray_flags:
   case nir_intrinsic_load_ray_geometry_index:
   case nir_intrinsic_load_ray_instance_custom_index:
   case nir_intrinsic_load_mesh_view_count:
   case nir_intrinsic_load_gs_header_ir3:
   case nir_intrinsic_load_tcs_header_ir3:
<<<<<<< HEAD
   //case nir_intrinsic_load_ray_triangle_vertex_positions:
=======
   case nir_intrinsic_load_ray_triangle_vertex_positions:
   case nir_intrinsic_load_layer_id:
>>>>>>> 3a46181f
      BITSET_SET(shader->info.system_values_read,
                 nir_system_value_from_intrinsic(instr->intrinsic));
      break;

   case nir_intrinsic_load_barycentric_pixel:
      if (nir_intrinsic_interp_mode(instr) == INTERP_MODE_SMOOTH ||
          nir_intrinsic_interp_mode(instr) == INTERP_MODE_NONE) {
         BITSET_SET(shader->info.system_values_read,
                    SYSTEM_VALUE_BARYCENTRIC_PERSP_PIXEL);
      } else if (nir_intrinsic_interp_mode(instr) == INTERP_MODE_NOPERSPECTIVE) {
         BITSET_SET(shader->info.system_values_read,
                    SYSTEM_VALUE_BARYCENTRIC_LINEAR_PIXEL);
      }
      break;

   case nir_intrinsic_load_barycentric_centroid:
      if (nir_intrinsic_interp_mode(instr) == INTERP_MODE_SMOOTH ||
          nir_intrinsic_interp_mode(instr) == INTERP_MODE_NONE) {
         BITSET_SET(shader->info.system_values_read,
                    SYSTEM_VALUE_BARYCENTRIC_PERSP_CENTROID);
      } else if (nir_intrinsic_interp_mode(instr) == INTERP_MODE_NOPERSPECTIVE) {
         BITSET_SET(shader->info.system_values_read,
                    SYSTEM_VALUE_BARYCENTRIC_LINEAR_CENTROID);
      }
      break;

   case nir_intrinsic_load_barycentric_sample:
      if (nir_intrinsic_interp_mode(instr) == INTERP_MODE_SMOOTH ||
          nir_intrinsic_interp_mode(instr) == INTERP_MODE_NONE) {
         BITSET_SET(shader->info.system_values_read,
                    SYSTEM_VALUE_BARYCENTRIC_PERSP_SAMPLE);
      } else if (nir_intrinsic_interp_mode(instr) == INTERP_MODE_NOPERSPECTIVE) {
         BITSET_SET(shader->info.system_values_read,
                    SYSTEM_VALUE_BARYCENTRIC_LINEAR_SAMPLE);
      }
      if (shader->info.stage == MESA_SHADER_FRAGMENT)
         shader->info.fs.uses_sample_qualifier = true;
      break;

   case nir_intrinsic_load_barycentric_coord_pixel:
   case nir_intrinsic_load_barycentric_coord_centroid:
   case nir_intrinsic_load_barycentric_coord_sample:
   case nir_intrinsic_load_barycentric_coord_at_offset:
   case nir_intrinsic_load_barycentric_coord_at_sample:
      if (nir_intrinsic_interp_mode(instr) == INTERP_MODE_SMOOTH ||
          nir_intrinsic_interp_mode(instr) == INTERP_MODE_NONE) {
         BITSET_SET(shader->info.system_values_read, SYSTEM_VALUE_BARYCENTRIC_PERSP_COORD);
      } else if (nir_intrinsic_interp_mode(instr) == INTERP_MODE_NOPERSPECTIVE) {
         BITSET_SET(shader->info.system_values_read, SYSTEM_VALUE_BARYCENTRIC_LINEAR_COORD);
      }
      break;

   case nir_intrinsic_quad_vote_any:
   case nir_intrinsic_quad_vote_all:
   case nir_intrinsic_quad_broadcast:
   case nir_intrinsic_quad_swap_horizontal:
   case nir_intrinsic_quad_swap_vertical:
   case nir_intrinsic_quad_swap_diagonal:
   case nir_intrinsic_quad_swizzle_amd:
      if (shader->info.stage == MESA_SHADER_FRAGMENT)
         shader->info.fs.needs_quad_helper_invocations = true;
      break;

   case nir_intrinsic_vote_any:
   case nir_intrinsic_vote_all:
   case nir_intrinsic_vote_feq:
   case nir_intrinsic_vote_ieq:
   case nir_intrinsic_ballot:
   case nir_intrinsic_ballot_bit_count_exclusive:
   case nir_intrinsic_ballot_bit_count_inclusive:
   case nir_intrinsic_ballot_bitfield_extract:
   case nir_intrinsic_ballot_bit_count_reduce:
   case nir_intrinsic_ballot_find_lsb:
   case nir_intrinsic_ballot_find_msb:
   case nir_intrinsic_first_invocation:
   case nir_intrinsic_last_invocation:
   case nir_intrinsic_read_invocation:
   case nir_intrinsic_read_first_invocation:
   case nir_intrinsic_elect:
   case nir_intrinsic_reduce:
   case nir_intrinsic_inclusive_scan:
   case nir_intrinsic_exclusive_scan:
   case nir_intrinsic_shuffle:
   case nir_intrinsic_shuffle_xor:
   case nir_intrinsic_shuffle_up:
   case nir_intrinsic_shuffle_down:
   case nir_intrinsic_masked_swizzle_amd:
   case nir_intrinsic_mbcnt_amd:
   case nir_intrinsic_write_invocation_amd:
      shader->info.uses_wide_subgroup_intrinsics = true;

      if (shader->info.stage == MESA_SHADER_FRAGMENT &&
          shader->info.fs.require_full_quads)
         shader->info.fs.needs_quad_helper_invocations = true;
      break;

   case nir_intrinsic_end_primitive:
   case nir_intrinsic_end_primitive_with_counter:
   case nir_intrinsic_end_primitive_nv:
      assert(shader->info.stage == MESA_SHADER_GEOMETRY);
      shader->info.gs.uses_end_primitive = 1;
      FALLTHROUGH;

   case nir_intrinsic_emit_vertex:
   case nir_intrinsic_emit_vertex_with_counter:
   case nir_intrinsic_emit_vertex_nv:
      shader->info.gs.active_stream_mask |= 1 << nir_intrinsic_stream_id(instr);

      break;

   case nir_intrinsic_barrier:
      shader->info.uses_control_barrier |=
         nir_intrinsic_execution_scope(instr) != SCOPE_NONE;

      shader->info.uses_memory_barrier |=
         nir_intrinsic_memory_scope(instr) != SCOPE_NONE;
      break;

   case nir_intrinsic_store_zs_agx:
      shader->info.outputs_written |= BITFIELD64_BIT(FRAG_RESULT_DEPTH) |
                                      BITFIELD64_BIT(FRAG_RESULT_STENCIL);
      break;

   case nir_intrinsic_sample_mask_agx:
      shader->info.outputs_written |= BITFIELD64_BIT(FRAG_RESULT_SAMPLE_MASK);
      break;

   case nir_intrinsic_discard_agx:
      shader->info.fs.uses_discard = true;
      break;

   case nir_intrinsic_launch_mesh_workgroups:
   case nir_intrinsic_launch_mesh_workgroups_with_payload_deref: {
      for (unsigned i = 0; i < 3; ++i) {
         nir_scalar dim = nir_scalar_resolved(instr->src[0].ssa, i);
         if (nir_scalar_is_const(dim))
            shader->info.mesh.ts_mesh_dispatch_dimensions[i] =
               nir_scalar_as_uint(dim);
      }
      break;
   }

   default:
      shader->info.uses_bindless |= intrinsic_is_bindless(instr);
      if (nir_intrinsic_writes_external_memory(instr))
         shader->info.writes_memory = true;

      if (instr->intrinsic == nir_intrinsic_image_size ||
          instr->intrinsic == nir_intrinsic_image_samples ||
          instr->intrinsic == nir_intrinsic_image_deref_size ||
          instr->intrinsic == nir_intrinsic_image_deref_samples ||
          instr->intrinsic == nir_intrinsic_bindless_image_size ||
          instr->intrinsic == nir_intrinsic_bindless_image_samples)
         shader->info.uses_resource_info_query = true;
      break;
   }
}

static void
gather_tex_info(nir_tex_instr *instr, nir_shader *shader)
{
   if (shader->info.stage == MESA_SHADER_FRAGMENT &&
       nir_tex_instr_has_implicit_derivative(instr))
      shader->info.fs.needs_quad_helper_invocations = true;

   if (nir_tex_instr_src_index(instr, nir_tex_src_texture_handle) != -1 ||
       nir_tex_instr_src_index(instr, nir_tex_src_sampler_handle) != -1)
      shader->info.uses_bindless = true;

   switch (instr->op) {
   case nir_texop_tg4:
      shader->info.uses_texture_gather = true;
      break;
   case nir_texop_txs:
   case nir_texop_query_levels:
   case nir_texop_texture_samples:
      shader->info.uses_resource_info_query = true;
      break;
   default:
      break;
   }
}

static void
gather_alu_info(nir_alu_instr *instr, nir_shader *shader)
{
   if (nir_op_is_derivative(instr->op) &&
       shader->info.stage == MESA_SHADER_FRAGMENT) {

      shader->info.fs.needs_quad_helper_invocations = true;
   }

   if (instr->op == nir_op_fddx || instr->op == nir_op_fddy)
      shader->info.uses_fddx_fddy = true;

   const nir_op_info *info = &nir_op_infos[instr->op];

   for (unsigned i = 0; i < info->num_inputs; i++) {
      if (nir_alu_type_get_base_type(info->input_types[i]) == nir_type_float)
         shader->info.bit_sizes_float |= nir_src_bit_size(instr->src[i].src);
      else
         shader->info.bit_sizes_int |= nir_src_bit_size(instr->src[i].src);
   }
   if (nir_alu_type_get_base_type(info->output_type) == nir_type_float)
      shader->info.bit_sizes_float |= instr->def.bit_size;
   else
      shader->info.bit_sizes_int |= instr->def.bit_size;
}

static void
gather_func_info(nir_function_impl *func, nir_shader *shader,
                 struct set *visited_funcs, void *dead_ctx)
{
   if (_mesa_set_search(visited_funcs, func))
      return;

   _mesa_set_add(visited_funcs, func);

   nir_foreach_block(block, func) {
      nir_foreach_instr(instr, block) {
         switch (instr->type) {
         case nir_instr_type_alu:
            gather_alu_info(nir_instr_as_alu(instr), shader);
            break;
         case nir_instr_type_intrinsic:
            gather_intrinsic_info(nir_instr_as_intrinsic(instr), shader, dead_ctx);
            break;
         case nir_instr_type_tex:
            gather_tex_info(nir_instr_as_tex(instr), shader);
            break;
         case nir_instr_type_call: {
            nir_call_instr *call = nir_instr_as_call(instr);
            nir_function_impl *impl = call->callee->impl;

            assert(impl || !"nir_shader_gather_info only works with linked shaders");
            gather_func_info(impl, shader, visited_funcs, dead_ctx);
            break;
         }
         default:
            break;
         }
      }
   }
}

void
nir_shader_gather_info(nir_shader *shader, nir_function_impl *entrypoint)
{
   shader->info.num_textures = 0;
   shader->info.num_images = 0;
   shader->info.bit_sizes_float = 0;
   shader->info.bit_sizes_int = 0;
   shader->info.uses_bindless = false;

   nir_foreach_variable_with_modes(var, shader, nir_var_image | nir_var_uniform) {
      if (var->data.bindless)
         shader->info.uses_bindless = true;
      /* Bindless textures and images don't use non-bindless slots.
       * Interface blocks imply inputs, outputs, UBO, or SSBO, which can only
       * mean bindless.
       */
      if (var->data.bindless || var->interface_type)
         continue;

      shader->info.num_textures += glsl_type_get_sampler_count(var->type) +
                                   glsl_type_get_texture_count(var->type);
      shader->info.num_images += glsl_type_get_image_count(var->type);
   }

   /* these types may not initially be marked bindless */
   nir_foreach_variable_with_modes(var, shader, nir_var_shader_in | nir_var_shader_out) {
      const struct glsl_type *type = glsl_without_array(var->type);
      if (glsl_type_is_sampler(type) || glsl_type_is_image(type))
         shader->info.uses_bindless = true;
   }

   shader->info.inputs_read = 0;
   shader->info.dual_slot_inputs = 0;
   shader->info.outputs_written = 0;
   shader->info.outputs_read = 0;
   shader->info.inputs_read_16bit = 0;
   shader->info.outputs_written_16bit = 0;
   shader->info.outputs_read_16bit = 0;
   shader->info.inputs_read_indirectly_16bit = 0;
   shader->info.outputs_accessed_indirectly_16bit = 0;
   shader->info.patch_outputs_read = 0;
   shader->info.patch_inputs_read = 0;
   shader->info.patch_outputs_written = 0;
   BITSET_ZERO(shader->info.system_values_read);
   shader->info.inputs_read_indirectly = 0;
   shader->info.outputs_accessed_indirectly = 0;
   shader->info.patch_inputs_read_indirectly = 0;
   shader->info.patch_outputs_accessed_indirectly = 0;

   shader->info.uses_resource_info_query = false;

   if (shader->info.stage == MESA_SHADER_VERTEX) {
      shader->info.vs.double_inputs = 0;
   }
   if (shader->info.stage == MESA_SHADER_FRAGMENT) {
      shader->info.fs.uses_sample_qualifier = false;
      shader->info.fs.uses_discard = false;
      shader->info.fs.uses_demote = false;
      shader->info.fs.color_is_dual_source = false;
      shader->info.fs.uses_fbfetch_output = false;
      shader->info.fs.needs_quad_helper_invocations = false;
   }
   if (shader->info.stage == MESA_SHADER_TESS_CTRL) {
      shader->info.tess.tcs_cross_invocation_inputs_read = 0;
      shader->info.tess.tcs_cross_invocation_outputs_read = 0;
   }
   if (shader->info.stage == MESA_SHADER_MESH) {
      shader->info.mesh.ms_cross_invocation_output_access = 0;
   }
   if (shader->info.stage == MESA_SHADER_TASK) {
      shader->info.mesh.ts_mesh_dispatch_dimensions[0] = 0;
      shader->info.mesh.ts_mesh_dispatch_dimensions[1] = 0;
      shader->info.mesh.ts_mesh_dispatch_dimensions[2] = 0;
   }

   if (shader->info.stage != MESA_SHADER_FRAGMENT)
      shader->info.writes_memory = shader->info.has_transform_feedback_varyings;

   void *dead_ctx = ralloc_context(NULL);
   struct set *visited_funcs = _mesa_pointer_set_create(dead_ctx);
   gather_func_info(entrypoint, shader, visited_funcs, dead_ctx);
   ralloc_free(dead_ctx);

   shader->info.per_primitive_outputs = 0;
   shader->info.per_view_outputs = 0;
   nir_foreach_shader_out_variable(var, shader) {
      if (var->data.per_primitive) {
         assert(shader->info.stage == MESA_SHADER_MESH);
         assert(nir_is_arrayed_io(var, shader->info.stage));
         const unsigned slots =
            glsl_count_attribute_slots(glsl_get_array_element(var->type), false);
         shader->info.per_primitive_outputs |= BITFIELD64_RANGE(var->data.location, slots);
      }
      if (var->data.per_view) {
         const unsigned slots =
            glsl_count_attribute_slots(glsl_get_array_element(var->type), false);
         shader->info.per_view_outputs |= BITFIELD64_RANGE(var->data.location, slots);
      }
   }

   shader->info.per_primitive_inputs = 0;
   if (shader->info.stage == MESA_SHADER_FRAGMENT) {
      nir_foreach_shader_in_variable(var, shader) {
         if (var->data.per_primitive) {
            const unsigned slots =
               glsl_count_attribute_slots(var->type, false);
            shader->info.per_primitive_inputs |= BITFIELD64_RANGE(var->data.location, slots);
         }
      }
   }

   shader->info.ray_queries = 0;
   nir_foreach_variable_in_shader(var, shader) {
      if (!var->data.ray_query)
         continue;

      shader->info.ray_queries += MAX2(glsl_get_aoa_size(var->type), 1);
   }
   nir_foreach_function_impl(impl, shader) {
      nir_foreach_function_temp_variable(var, impl) {
         if (!var->data.ray_query)
            continue;

         shader->info.ray_queries += MAX2(glsl_get_aoa_size(var->type), 1);
      }
   }
}<|MERGE_RESOLUTION|>--- conflicted
+++ resolved
@@ -680,12 +680,8 @@
    case nir_intrinsic_load_mesh_view_count:
    case nir_intrinsic_load_gs_header_ir3:
    case nir_intrinsic_load_tcs_header_ir3:
-<<<<<<< HEAD
    //case nir_intrinsic_load_ray_triangle_vertex_positions:
-=======
-   case nir_intrinsic_load_ray_triangle_vertex_positions:
    case nir_intrinsic_load_layer_id:
->>>>>>> 3a46181f
       BITSET_SET(shader->info.system_values_read,
                  nir_system_value_from_intrinsic(instr->intrinsic));
       break;
