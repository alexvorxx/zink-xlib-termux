#include "zink_batch.h"
#include "zink_context.h"
#include "zink_descriptors.h"
#include "zink_framebuffer.h"
#include "zink_kopper.h"
#include "zink_program.h"
#include "zink_query.h"
#include "zink_resource.h"
#include "zink_screen.h"
#include "zink_surface.h"

#ifdef VK_USE_PLATFORM_METAL_EXT
#include "QuartzCore/CAMetalLayer.h"
#endif
#include "wsi_common.h"

void
debug_describe_zink_batch_state(char *buf, const struct zink_batch_state *ptr)
{
   sprintf(buf, "zink_batch_state");
}

static void
reset_obj(struct zink_batch_state *bs, struct zink_resource_object *obj)
{
   if (!zink_resource_object_usage_unset(obj, bs)) {
      obj->unordered_read = false;
      obj->unordered_write = false;
      obj->access = 0;
      obj->access_stage = 0;
   }
   util_dynarray_append(&bs->unref_resources, struct zink_resource_object*, obj);
}

static void
reset_obj_list(struct zink_batch_state *bs, struct zink_batch_obj_list *list)
{
   for (unsigned i = 0; i < list->num_buffers; i++)
      reset_obj(bs, list->objs[i]);
   list->num_buffers = 0;
}

void
zink_reset_batch_state(struct zink_context *ctx, struct zink_batch_state *bs)
{
   struct zink_screen *screen = zink_screen(ctx->base.screen);

   VkResult result = VKSCR(ResetCommandPool)(screen->dev, bs->cmdpool, 0);
   if (result != VK_SUCCESS)
      mesa_loge("ZINK: vkResetCommandPool failed (%s)", vk_Result_to_str(result));

   /* unref all used resources */
   reset_obj_list(bs, &bs->real_objs);
   reset_obj_list(bs, &bs->slab_objs);
   reset_obj_list(bs, &bs->sparse_objs);
   while (util_dynarray_contains(&bs->swapchain_obj, struct zink_resource_object*)) {
      struct zink_resource_object *obj = util_dynarray_pop(&bs->swapchain_obj, struct zink_resource_object*);
      reset_obj(bs, obj);
   }

   for (unsigned i = 0; i < 2; i++) {
      while (util_dynarray_contains(&bs->bindless_releases[i], uint32_t)) {
         uint32_t handle = util_dynarray_pop(&bs->bindless_releases[i], uint32_t);
         bool is_buffer = ZINK_BINDLESS_IS_BUFFER(handle);
         struct util_idalloc *ids = i ? &ctx->di.bindless[is_buffer].img_slots : &ctx->di.bindless[is_buffer].tex_slots;
         util_idalloc_free(ids, is_buffer ? handle - ZINK_MAX_BINDLESS_HANDLES : handle);
      }
   }

   set_foreach_remove(&bs->active_queries, entry) {
      struct zink_query *query = (void*)entry->key;
      zink_prune_query(screen, bs, query);
   }

   util_dynarray_foreach(&bs->dead_framebuffers, struct zink_framebuffer*, fb) {
      zink_framebuffer_reference(screen, fb, NULL);
   }
   util_dynarray_clear(&bs->dead_framebuffers);
   util_dynarray_foreach(&bs->zombie_samplers, VkSampler, samp) {
      VKSCR(DestroySampler)(screen->dev, *samp, NULL);
   }
   util_dynarray_clear(&bs->zombie_samplers);
   util_dynarray_clear(&bs->persistent_resources);

   zink_batch_descriptor_reset(screen, bs);

   set_foreach_remove(&bs->programs, entry) {
      struct zink_program *pg = (struct zink_program*)entry->key;
      zink_batch_usage_unset(&pg->batch_uses, bs);
      zink_program_reference(screen, &pg, NULL);
   }

   bs->resource_size = 0;
   bs->signal_semaphore = VK_NULL_HANDLE;
   util_dynarray_clear(&bs->wait_semaphore_stages);

   bs->present = VK_NULL_HANDLE;
   memcpy(&bs->unref_semaphores, &bs->acquires, sizeof(struct util_dynarray));
   util_dynarray_init(&bs->acquires, NULL);
   while (util_dynarray_contains(&bs->wait_semaphores, VkSemaphore))
      util_dynarray_append(&bs->unref_semaphores, VkSemaphore, util_dynarray_pop(&bs->wait_semaphores, VkSemaphore));
   util_dynarray_init(&bs->wait_semaphores, NULL);
   bs->swapchain = NULL;

   while (util_dynarray_contains(&bs->dead_swapchains, VkImageView))
      VKSCR(DestroyImageView)(screen->dev, util_dynarray_pop(&bs->dead_swapchains, VkImageView), NULL);

   /* only reset submitted here so that tc fence desync can pick up the 'completed' flag
    * before the state is reused
    */
   bs->fence.submitted = false;
   bs->has_barriers = false;
   if (bs->fence.batch_id)
      zink_screen_update_last_finished(screen, bs->fence.batch_id);
   bs->submit_count++;
   bs->fence.batch_id = 0;
   bs->usage.usage = 0;
   bs->next = NULL;
   bs->last_added_obj = NULL;
}

static void
unref_resources(struct zink_screen *screen, struct zink_batch_state *bs)
{
   while (util_dynarray_contains(&bs->unref_resources, struct zink_resource_object*)) {
      struct zink_resource_object *obj = util_dynarray_pop(&bs->unref_resources, struct zink_resource_object*);
      zink_resource_object_reference(screen, &obj, NULL);
   }
   while (util_dynarray_contains(&bs->unref_semaphores, VkSemaphore))
      VKSCR(DestroySemaphore)(screen->dev, util_dynarray_pop(&bs->unref_semaphores, VkSemaphore), NULL);
}

void
zink_clear_batch_state(struct zink_context *ctx, struct zink_batch_state *bs)
{
   bs->fence.completed = true;
   zink_reset_batch_state(ctx, bs);
   unref_resources(zink_screen(ctx->base.screen), bs);
}

static void
pop_batch_state(struct zink_context *ctx)
{
   const struct zink_batch_state *bs = ctx->batch_states;
   ctx->batch_states = bs->next;
   ctx->batch_states_count--;
   if (ctx->last_fence == &bs->fence)
      ctx->last_fence = NULL;
}

void
zink_batch_reset_all(struct zink_context *ctx)
{
   simple_mtx_lock(&ctx->batch_mtx);
   while (ctx->batch_states) {
      struct zink_batch_state *bs = ctx->batch_states;
      bs->fence.completed = true;
      pop_batch_state(ctx);
      zink_reset_batch_state(ctx, bs);
      if (ctx->last_free_batch_state)
         ctx->last_free_batch_state->next = bs;
      else
         ctx->free_batch_states = bs;
      ctx->last_free_batch_state = bs;
   }
   simple_mtx_unlock(&ctx->batch_mtx);
}

void
zink_batch_state_destroy(struct zink_screen *screen, struct zink_batch_state *bs)
{
   if (!bs)
      return;

   util_queue_fence_destroy(&bs->flush_completed);

   cnd_destroy(&bs->usage.flush);
   mtx_destroy(&bs->usage.mtx);

   if (bs->fence.fence)
      VKSCR(DestroyFence)(screen->dev, bs->fence.fence, NULL);

   if (bs->cmdbuf)
      VKSCR(FreeCommandBuffers)(screen->dev, bs->cmdpool, 1, &bs->cmdbuf);
   if (bs->barrier_cmdbuf)
      VKSCR(FreeCommandBuffers)(screen->dev, bs->cmdpool, 1, &bs->barrier_cmdbuf);
   if (bs->cmdpool)
      VKSCR(DestroyCommandPool)(screen->dev, bs->cmdpool, NULL);
   free(bs->real_objs.objs);
   free(bs->slab_objs.objs);
   free(bs->sparse_objs.objs);
   util_dynarray_fini(&bs->swapchain_obj);
   util_dynarray_fini(&bs->zombie_samplers);
   util_dynarray_fini(&bs->dead_framebuffers);
   util_dynarray_fini(&bs->unref_resources);
   util_dynarray_fini(&bs->bindless_releases[0]);
   util_dynarray_fini(&bs->bindless_releases[1]);
   util_dynarray_fini(&bs->acquires);
   util_dynarray_fini(&bs->unref_semaphores);
   util_dynarray_fini(&bs->acquire_flags);
   util_dynarray_fini(&bs->dead_swapchains);
   zink_batch_descriptor_deinit(screen, bs);
   ralloc_free(bs);
}

static struct zink_batch_state *
create_batch_state(struct zink_context *ctx)
{
   struct zink_screen *screen = zink_screen(ctx->base.screen);
   struct zink_batch_state *bs = rzalloc(NULL, struct zink_batch_state);

   bs->have_timelines = ctx->have_timelines;

   VkCommandPoolCreateInfo cpci = {0};
   cpci.sType = VK_STRUCTURE_TYPE_COMMAND_POOL_CREATE_INFO;
   cpci.queueFamilyIndex = screen->gfx_queue;
   VkResult result = VKSCR(CreateCommandPool)(screen->dev, &cpci, NULL, &bs->cmdpool);
   if (result != VK_SUCCESS) {
      mesa_loge("ZINK: vkCreateCommandPool failed (%s)", vk_Result_to_str(result));
      goto fail;
   }

   VkCommandBufferAllocateInfo cbai = {0};
   cbai.sType = VK_STRUCTURE_TYPE_COMMAND_BUFFER_ALLOCATE_INFO;
   cbai.commandPool = bs->cmdpool;
   cbai.level = VK_COMMAND_BUFFER_LEVEL_PRIMARY;
   cbai.commandBufferCount = 1;

   result = VKSCR(AllocateCommandBuffers)(screen->dev, &cbai, &bs->cmdbuf);
   if (result != VK_SUCCESS) {
      mesa_loge("ZINK: vkAllocateCommandBuffers failed (%s)", vk_Result_to_str(result));
      goto fail;
   }

   result = VKSCR(AllocateCommandBuffers)(screen->dev, &cbai, &bs->barrier_cmdbuf);
   if (result != VK_SUCCESS) {
      mesa_loge("ZINK: vkAllocateCommandBuffers failed (%s)", vk_Result_to_str(result));
      goto fail;
   }

#define SET_CREATE_OR_FAIL(ptr) \
   if (!_mesa_set_init(ptr, bs, _mesa_hash_pointer, _mesa_key_pointer_equal)) \
      goto fail

   bs->ctx = ctx;

   SET_CREATE_OR_FAIL(&bs->programs);
   SET_CREATE_OR_FAIL(&bs->active_queries);
   util_dynarray_init(&bs->wait_semaphores, NULL);
   util_dynarray_init(&bs->wait_semaphore_stages, NULL);
   util_dynarray_init(&bs->zombie_samplers, NULL);
   util_dynarray_init(&bs->dead_framebuffers, NULL);
   util_dynarray_init(&bs->persistent_resources, NULL);
   util_dynarray_init(&bs->unref_resources, NULL);
   util_dynarray_init(&bs->acquires, NULL);
   util_dynarray_init(&bs->unref_semaphores, NULL);
   util_dynarray_init(&bs->acquire_flags, NULL);
   util_dynarray_init(&bs->dead_swapchains, NULL);
   util_dynarray_init(&bs->bindless_releases[0], NULL);
   util_dynarray_init(&bs->bindless_releases[1], NULL);
   util_dynarray_init(&bs->swapchain_obj, NULL);

   cnd_init(&bs->usage.flush);
   mtx_init(&bs->usage.mtx, mtx_plain);
   memset(&bs->buffer_indices_hashlist, -1, sizeof(bs->buffer_indices_hashlist));

   if (!zink_batch_descriptor_init(screen, bs))
      goto fail;

   if (!screen->info.have_KHR_timeline_semaphore) {
      VkFenceCreateInfo fci = {0};
      fci.sType = VK_STRUCTURE_TYPE_FENCE_CREATE_INFO;
   
      if (VKSCR(CreateFence)(screen->dev, &fci, NULL, &bs->fence.fence) != VK_SUCCESS)
      goto fail;
   }

   util_queue_fence_init(&bs->flush_completed);

   return bs;
fail:
   zink_batch_state_destroy(screen, bs);
   return NULL;
}

static inline bool
find_unused_state(struct zink_batch_state *bs)
{
   struct zink_fence *fence = &bs->fence;
   /* we can't reset these from fence_finish because threads */
   bool completed = p_atomic_read(&fence->completed);
   bool submitted = p_atomic_read(&fence->submitted);
   return submitted && completed;
}

static struct zink_batch_state *
get_batch_state(struct zink_context *ctx, struct zink_batch *batch)
{
   struct zink_screen *screen = zink_screen(ctx->base.screen);
   struct zink_batch_state *bs = NULL;

   simple_mtx_lock(&ctx->batch_mtx);

   if (ctx->free_batch_states) {
      bs = ctx->free_batch_states;
      ctx->free_batch_states = bs->next;
      if (bs == ctx->last_free_batch_state)
         ctx->last_free_batch_state = NULL;
   }

   if (!bs && ctx->batch_states) {
      /* states are stored sequentially, so if the first one doesn't work, none of them will */
      if (zink_screen_check_last_finished(screen, ctx->batch_states->fence.batch_id) ||
          find_unused_state(ctx->batch_states)) {
         bs = ctx->batch_states;
         pop_batch_state(ctx);
      }
   }

   simple_mtx_unlock(&ctx->batch_mtx);
   
   if (bs) {
	  if (bs->fence.submitted && !bs->fence.completed)
         /* this fence is already done, so we need vulkan to release the cmdbuf */
         zink_vkfence_wait(screen, &bs->fence, PIPE_TIMEOUT_INFINITE);

      zink_reset_batch_state(ctx, bs);
   } else {
      if (!batch->state) {
         /* this is batch init, so create a few more states for later use */
         for (int i = 0; i < 3; i++) {
            struct zink_batch_state *state = create_batch_state(ctx);
            if (ctx->last_free_batch_state)
               ctx->last_free_batch_state->next = state;
            else
               ctx->free_batch_states = state;
            ctx->last_free_batch_state = state;
         }
      }
      bs = create_batch_state(ctx);
   }
   return bs;
}

void
zink_reset_batch(struct zink_context *ctx, struct zink_batch *batch)
{
   batch->state = get_batch_state(ctx, batch);
   assert(batch->state);

   batch->has_work = false;
}

void
zink_start_batch(struct zink_context *ctx, struct zink_batch *batch)
{
   zink_reset_batch(ctx, batch);

   batch->state->usage.unflushed = true;

   VkCommandBufferBeginInfo cbbi = {0};
   cbbi.sType = VK_STRUCTURE_TYPE_COMMAND_BUFFER_BEGIN_INFO;
   cbbi.flags = VK_COMMAND_BUFFER_USAGE_ONE_TIME_SUBMIT_BIT;

   VkResult result = VKCTX(BeginCommandBuffer)(batch->state->cmdbuf, &cbbi);
   if (result != VK_SUCCESS)
      mesa_loge("ZINK: vkBeginCommandBuffer failed (%s)", vk_Result_to_str(result));
   
   result = VKCTX(BeginCommandBuffer)(batch->state->barrier_cmdbuf, &cbbi);
   if (result != VK_SUCCESS)
      mesa_loge("ZINK: vkBeginCommandBuffer failed (%s)", vk_Result_to_str(result));

   batch->state->fence.completed = false;
   if (ctx->last_fence) {
      struct zink_batch_state *last_state = zink_batch_state(ctx->last_fence);
      batch->last_batch_usage = &last_state->usage;
   }

   if (!ctx->queries_disabled)
      zink_resume_queries(ctx, batch);
}

static void
post_submit(void *data, void *gdata, int thread_index)
{
   struct zink_batch_state *bs = data;
   struct zink_screen *screen = zink_screen(bs->ctx->base.screen);

   if (bs->is_device_lost) {
      if (bs->ctx->reset.reset)
         bs->ctx->reset.reset(bs->ctx->reset.data, PIPE_GUILTY_CONTEXT_RESET);
      else if (screen->abort_on_hang && !screen->robust_ctx_count)
         /* if nothing can save us, abort */
         abort();
      screen->device_lost = true;
   /*} else if (bs->ctx->batch_states_count > 5000) {
      zink_screen_timeline_wait(screen, bs->fence.batch_id - 2500, PIPE_TIMEOUT_INFINITE);*/
   } else if (bs->ctx->batch_states_count > screen->max_fences) {
      zink_screen_batch_id_wait(screen, bs->fence.batch_id - (screen->max_fences / 2), PIPE_TIMEOUT_INFINITE);  
   }
   memset(&bs->buffer_indices_hashlist, -1, sizeof(bs->buffer_indices_hashlist));
}

static void
submit_queue(void *data, void *gdata, int thread_index)
{
   struct zink_batch_state *bs = data;
   struct zink_context *ctx = bs->ctx;
   struct zink_screen *screen = zink_screen(ctx->base.screen);
   VkSubmitInfo si[2] = {0};
   int num_si = 2;
   while (!bs->fence.batch_id)
      bs->fence.batch_id = (uint32_t)p_atomic_inc_return(&screen->curr_batch);
   bs->usage.usage = bs->fence.batch_id;
   bs->usage.unflushed = false;

   //if (screen->last_finished > bs->fence.batch_id && bs->fence.batch_id == 1) {
   if (ctx->have_timelines && screen->last_finished > bs->fence.batch_id && bs->fence.batch_id == 1) {   
      if (!zink_screen_init_semaphore(screen)) {
         debug_printf("timeline init failed, things are about to go dramatically wrong.");
		 ctx->have_timelines = false;
      }
   }
   
   if (VKSCR(ResetFences)(screen->dev, 1, &bs->fence.fence) != VK_SUCCESS) {
      mesa_loge("ZINK: vkResetFences failed");
   }

   uint64_t batch_id = bs->fence.batch_id;
   /* first submit is just for acquire waits since they have a separate array */
   si[0].sType = si[1].sType = VK_STRUCTURE_TYPE_SUBMIT_INFO;
   si[0].waitSemaphoreCount = util_dynarray_num_elements(&bs->acquires, VkSemaphore);
   si[0].pWaitSemaphores = bs->acquires.data;
   while (util_dynarray_num_elements(&bs->acquire_flags, VkPipelineStageFlags) < si[0].waitSemaphoreCount) {
      VkPipelineStageFlags mask = VK_PIPELINE_STAGE_COLOR_ATTACHMENT_OUTPUT_BIT;
      util_dynarray_append(&bs->acquire_flags, VkPipelineStageFlags, mask);
   }
   assert(util_dynarray_num_elements(&bs->acquires, VkSemaphore) <= util_dynarray_num_elements(&bs->acquire_flags, VkPipelineStageFlags));
   si[0].pWaitDstStageMask = bs->acquire_flags.data;

   if (si[0].waitSemaphoreCount == 0)
     num_si--;

   /* then the real submit */
   si[1].waitSemaphoreCount = util_dynarray_num_elements(&bs->wait_semaphores, VkSemaphore);
   si[1].pWaitSemaphores = bs->wait_semaphores.data;
   si[1].pWaitDstStageMask = bs->wait_semaphore_stages.data;
   si[1].commandBufferCount = bs->has_barriers ? 2 : 1;
   VkCommandBuffer cmdbufs[2] = {
      bs->barrier_cmdbuf,
      bs->cmdbuf,
   };
   si[1].pCommandBuffers = bs->has_barriers ? cmdbufs : &cmdbufs[1];

   VkSemaphore signals[3];
   si[1].signalSemaphoreCount = !!bs->signal_semaphore;
   signals[0] = bs->signal_semaphore;
   si[1].pSignalSemaphores = signals;
   VkTimelineSemaphoreSubmitInfo tsi = {0};
   uint64_t signal_values[2] = {0};

   if (bs->have_timelines) {
      tsi.sType = VK_STRUCTURE_TYPE_TIMELINE_SEMAPHORE_SUBMIT_INFO;
      si[1].pNext = &tsi;
      tsi.pSignalSemaphoreValues = signal_values;
      signal_values[si[1].signalSemaphoreCount] = batch_id;
      signals[si[1].signalSemaphoreCount++] = screen->sem;
      tsi.signalSemaphoreValueCount = si[1].signalSemaphoreCount;
   }

   if (bs->present)
      signals[si[1].signalSemaphoreCount++] = bs->present;
   tsi.signalSemaphoreValueCount = si[1].signalSemaphoreCount;

   VkResult result = VKSCR(EndCommandBuffer)(bs->cmdbuf);
   if (result != VK_SUCCESS) {
      mesa_loge("ZINK: vkEndCommandBuffer failed (%s)", vk_Result_to_str(result));
      bs->is_device_lost = true;
      goto end;
   }
   if (bs->has_barriers) {
      result = VKSCR(EndCommandBuffer)(bs->barrier_cmdbuf);
      if (result != VK_SUCCESS) {
         mesa_loge("ZINK: vkEndCommandBuffer failed (%s)", vk_Result_to_str(result));
         bs->is_device_lost = true;
         goto end;
      }
   }

   while (util_dynarray_contains(&bs->persistent_resources, struct zink_resource_object*)) {
      struct zink_resource_object *obj = util_dynarray_pop(&bs->persistent_resources, struct zink_resource_object*);
       VkMappedMemoryRange range = zink_resource_init_mem_range(screen, obj, 0, obj->size);

       result = VKSCR(FlushMappedMemoryRanges)(screen->dev, 1, &range);
       if (result != VK_SUCCESS) {
          mesa_loge("ZINK: vkFlushMappedMemoryRanges failed (%s)", vk_Result_to_str(result));
       }
   }

   simple_mtx_lock(&screen->queue_lock);
   result = VKSCR(QueueSubmit)(screen->queue, num_si, num_si == 2 ? si : &si[1], bs->fence.fence);
   if (result != VK_SUCCESS) {
      mesa_loge("ZINK: vkQueueSubmit failed (%s)", vk_Result_to_str(result));
      bs->is_device_lost = true;
   }
   simple_mtx_unlock(&screen->queue_lock);
   bs->submit_count++;
end:
   cnd_broadcast(&bs->usage.flush);

   p_atomic_set(&bs->fence.submitted, true);
   unref_resources(screen, bs);
}

void
zink_end_batch(struct zink_context *ctx, struct zink_batch *batch)
{
   if (!ctx->queries_disabled)
      zink_suspend_queries(ctx, batch);

   tc_driver_internal_flush_notify(ctx->tc);

   struct zink_screen *screen = zink_screen(ctx->base.screen);
   struct zink_batch_state *bs;

<<<<<<< HEAD
   simple_mtx_lock(&ctx->batch_mtx);

   if (ctx->oom_flush || ctx->batch_states_count > 10) {
=======
   if (ctx->oom_flush || ctx->batch_states_count > 25) {
>>>>>>> 0b81ff01
      assert(!ctx->batch_states_count || ctx->batch_states);
      while (ctx->batch_states) {
         bs = ctx->batch_states;
         struct zink_fence *fence = &bs->fence;
         /* once an incomplete state is reached, no more will be complete */
         //if (!zink_check_batch_completion(ctx, fence->batch_id))
	 if (!zink_check_batch_completion(ctx, fence->batch_id, true))	 
            break;

         if (bs->fence.submitted && !bs->fence.completed)
            /* this fence is already done, so we need vulkan to release the cmdbuf */
            zink_vkfence_wait(screen, &bs->fence, PIPE_TIMEOUT_INFINITE);

         pop_batch_state(ctx);
         zink_reset_batch_state(ctx, bs);
         if (ctx->last_free_batch_state)
            ctx->last_free_batch_state->next = bs;
         else
            ctx->free_batch_states = bs;
         ctx->last_free_batch_state = bs;
      }
      if (ctx->batch_states_count > 50)
         ctx->oom_flush = true;
   }

   bs = batch->state;
   if (ctx->last_fence)
      zink_batch_state(ctx->last_fence)->next = bs;
   else {
      assert(!ctx->batch_states);
      ctx->batch_states = bs;
   }
   ctx->last_fence = &bs->fence;
   ctx->batch_states_count++;

   simple_mtx_unlock(&ctx->batch_mtx);

   batch->work_count = 0;

   if (batch->swapchain) {
      if (zink_kopper_acquired(batch->swapchain->obj->dt, batch->swapchain->obj->dt_idx) && !batch->swapchain->obj->present) {
         batch->state->present = zink_kopper_present(screen, batch->swapchain);
         batch->state->swapchain = batch->swapchain;
      }
      batch->swapchain = NULL;
   }

   if (screen->device_lost)
      return;

   if (screen->threaded) {
      util_queue_add_job(&screen->flush_queue, bs, &bs->flush_completed,
                         submit_queue, post_submit, 0);
   } else {
      submit_queue(bs, NULL, 0);
      post_submit(bs, NULL, 0);
   }
}

static int
batch_find_resource(struct zink_batch_state *bs, struct zink_resource_object *obj, struct zink_batch_obj_list *list)
{
   unsigned hash = obj->bo->unique_id & (BUFFER_HASHLIST_SIZE-1);
   int i = bs->buffer_indices_hashlist[hash];

   /* not found or found */
   if (i < 0 || (i < list->num_buffers && list->objs[i] == obj))
      return i;

   /* Hash collision, look for the BO in the list of list->objs linearly. */
   for (int i = list->num_buffers - 1; i >= 0; i--) {
      if (list->objs[i] == obj) {
         /* Put this buffer in the hash list.
          * This will prevent additional hash collisions if there are
          * several consecutive lookup_buffer calls for the same buffer.
          *
          * Example: Assuming list->objs A,B,C collide in the hash list,
          * the following sequence of list->objs:
          *         AAAAAAAAAAABBBBBBBBBBBBBBCCCCCCCC
          * will collide here: ^ and here:   ^,
          * meaning that we should get very few collisions in the end. */
         bs->buffer_indices_hashlist[hash] = i & (BUFFER_HASHLIST_SIZE-1);
         return i;
      }
   }
   return -1;
}

void
zink_batch_reference_resource_rw(struct zink_batch *batch, struct zink_resource *res, bool write)
{
   /* if the resource already has usage of any sort set for this batch, */
   if (!zink_resource_usage_matches(res, batch->state) ||
       /* or if it's bound somewhere */
       !zink_resource_has_binds(res))
      /* then it already has a batch ref and doesn't need one here */
      zink_batch_reference_resource(batch, res);
   zink_batch_resource_usage_set(batch, res, write, res->obj->is_buffer);
}

void
zink_batch_add_wait_semaphore(struct zink_batch *batch, VkSemaphore sem)
{
   util_dynarray_append(&batch->state->acquires, VkSemaphore, sem);
}

static bool
batch_ptr_add_usage(struct zink_batch *batch, struct set *s, void *ptr)
{
   bool found = false;
   _mesa_set_search_or_add(s, ptr, &found);
   return !found;
}

ALWAYS_INLINE static void
check_oom_flush(struct zink_context *ctx, const struct zink_batch *batch)
{
   const VkDeviceSize resource_size = batch->state->resource_size;
   if (resource_size >= zink_screen(ctx->base.screen)->clamp_video_mem) {
       ctx->oom_flush = true;
       ctx->oom_stall = true;
    }
}

void
zink_batch_reference_resource(struct zink_batch *batch, struct zink_resource *res)
{
   if (!zink_batch_reference_resource_move(batch, res))
      zink_resource_object_reference(NULL, NULL, res->obj);
}

bool
zink_batch_reference_resource_move(struct zink_batch *batch, struct zink_resource *res)
{
   struct zink_batch_state *bs = batch->state;

   if (zink_is_swapchain(res)) {
      struct zink_resource_object **swapchains = bs->swapchain_obj.data;
      unsigned count = util_dynarray_num_elements(&bs->swapchain_obj, struct zink_resource_object*);
      for (unsigned i = 0; i < count; i++) {
         if (swapchains[i] == res->obj)
            return true;
      }
      util_dynarray_append(&bs->swapchain_obj, struct zink_resource_object*, res->obj);
      return false;
   }
   /* Fast exit for no-op calls.
    * This is very effective with suballocators and linear uploaders that
    * are outside of the winsys.
    */
   if (res->obj == bs->last_added_obj)
      return true;

   struct zink_bo *bo = res->obj->bo;
   struct zink_batch_obj_list *list;
   if (!(res->base.b.flags & PIPE_RESOURCE_FLAG_SPARSE)) {
      if (!bo->mem) {
         list = &bs->slab_objs;
      } else {
         list = &bs->real_objs;
      }
   } else {
      list = &bs->sparse_objs;
   }
   int idx = batch_find_resource(bs, res->obj, list);
   if (idx >= 0)
      return true;

   if (list->num_buffers >= list->max_buffers) {
      unsigned new_max = MAX2(list->max_buffers + 16, (unsigned)(list->max_buffers * 1.3));
      struct zink_resource_object **objs = realloc(list->objs, new_max * sizeof(void*));
      if (!objs) {
         /* things are about to go dramatically wrong anyway */
         mesa_loge("zink: buffer list realloc failed due to oom!\n");
         abort();
      }
      list->objs = objs;
      list->max_buffers = new_max;
   }
   idx = list->num_buffers++;
   list->objs[idx] = res->obj;
   unsigned hash = bo->unique_id & (BUFFER_HASHLIST_SIZE-1);
   bs->buffer_indices_hashlist[hash] = idx & 0x7fff;
   bs->last_added_obj = res->obj;
   if (!(res->base.b.flags & PIPE_RESOURCE_FLAG_SPARSE)) {
      bs->resource_size += res->obj->size;
   } else {
      // TODO: check backing pages
   }
   check_oom_flush(batch->state->ctx, batch);
   batch->has_work = true;
   return false;
}

void
zink_batch_reference_program(struct zink_batch *batch,
                             struct zink_program *pg)
{
   if (zink_batch_usage_matches(pg->batch_uses, batch->state) ||
       !batch_ptr_add_usage(batch, &batch->state->programs, pg))
      return;
   pipe_reference(NULL, &pg->reference);
   zink_batch_usage_set(&pg->batch_uses, batch->state);
   batch->has_work = true;
}

bool
zink_screen_usage_check_completion(struct zink_screen *screen, const struct zink_batch_usage *u)
{
   if (!zink_batch_usage_exists(u))
      return true;
   if (zink_batch_usage_is_unflushed(u))
      return false;

   //return zink_screen_timeline_wait(screen, u->usage, 0);
   return zink_screen_batch_id_wait(screen, u->usage, 0);
}

bool
zink_batch_usage_check_completion(struct zink_context *ctx, const struct zink_batch_usage *u)
{
   if (!zink_batch_usage_exists(u))
      return true;
   if (zink_batch_usage_is_unflushed(u))
      return false;

   //return zink_check_batch_completion(ctx, u->usage);
   return zink_check_batch_completion(ctx, u->usage, false);
}

void
zink_batch_usage_wait(struct zink_context *ctx, struct zink_batch_usage *u)
{
   if (!zink_batch_usage_exists(u))
      return;
   if (zink_batch_usage_is_unflushed(u)) {
      if (likely(u == &ctx->batch.state->usage))
         ctx->base.flush(&ctx->base, NULL, PIPE_FLUSH_HINT_FINISH);
      else { //multi-context
         mtx_lock(&u->mtx);
         cnd_wait(&u->flush, &u->mtx);
         mtx_unlock(&u->mtx);
      }
   }
   zink_wait_on_batch(ctx, u->usage);
}<|MERGE_RESOLUTION|>--- conflicted
+++ resolved
@@ -523,13 +523,9 @@
    struct zink_screen *screen = zink_screen(ctx->base.screen);
    struct zink_batch_state *bs;
 
-<<<<<<< HEAD
    simple_mtx_lock(&ctx->batch_mtx);
 
-   if (ctx->oom_flush || ctx->batch_states_count > 10) {
-=======
    if (ctx->oom_flush || ctx->batch_states_count > 25) {
->>>>>>> 0b81ff01
       assert(!ctx->batch_states_count || ctx->batch_states);
       while (ctx->batch_states) {
          bs = ctx->batch_states;
