/*
 * Copyright 2018 Collabora Ltd.
 *
 * Permission is hereby granted, free of charge, to any person obtaining a
 * copy of this software and associated documentation files (the "Software"),
 * to deal in the Software without restriction, including without limitation
 * on the rights to use, copy, modify, merge, publish, distribute, sub
 * license, and/or sell copies of the Software, and to permit persons to whom
 * the Software is furnished to do so, subject to the following conditions:
 *
 * The above copyright notice and this permission notice (including the next
 * paragraph) shall be included in all copies or substantial portions of the
 * Software.
 *
 * THE SOFTWARE IS PROVIDED "AS IS", WITHOUT WARRANTY OF ANY KIND, EXPRESS OR
 * IMPLIED, INCLUDING BUT NOT LIMITED TO THE WARRANTIES OF MERCHANTABILITY,
 * FITNESS FOR A PARTICULAR PURPOSE AND NON-INFRINGEMENT. IN NO EVENT SHALL
 * THE AUTHOR(S) AND/OR THEIR SUPPLIERS BE LIABLE FOR ANY CLAIM,
 * DAMAGES OR OTHER LIABILITY, WHETHER IN AN ACTION OF CONTRACT, TORT OR
 * OTHERWISE, ARISING FROM, OUT OF OR IN CONNECTION WITH THE SOFTWARE OR THE
 * USE OR OTHER DEALINGS IN THE SOFTWARE.
 */

#include "zink_screen.h"

#include "zink_kopper.h"
#include "zink_compiler.h"
#include "zink_context.h"
#include "zink_descriptors.h"
#include "zink_fence.h"
#include "zink_format.h"
#include "zink_framebuffer.h"
#include "zink_program.h"
#include "zink_public.h"
#include "zink_query.h"
#include "zink_resource.h"
#include "zink_state.h"
#include "nir_to_spirv/nir_to_spirv.h" // for SPIRV_VERSION

#include "os/os_process.h"
#include "util/u_debug.h"
#include "util/u_dl.h"
#include "util/os_file.h"
#include "util/u_memory.h"
#include "util/u_screen.h"
#include "util/u_string.h"
#include "util/perf/u_trace.h"
#include "util/u_transfer_helper.h"
#include "util/hex.h"
#include "util/xmlconfig.h"

#include "util/u_cpu_detect.h"

#include "driver_trace/tr_context.h"

#include "frontend/sw_winsys.h"
extern struct pipe_context* zink_xlib_context;

static int num_screens = 0;
bool zink_tracing = false;

#if DETECT_OS_WINDOWS
#include <io.h>
#define VK_LIBNAME "vulkan-1.dll"
#else
#include <unistd.h>
#if DETECT_OS_APPLE
#define VK_LIBNAME "libvulkan.1.dylib"
#elif DETECT_OS_ANDROID
#define VK_LIBNAME "libvulkan.so"
#else
#define VK_LIBNAME "libvulkan.so.1"
#endif
#endif

#if defined(__APPLE__)
// Source of MVK_VERSION
#include "MoltenVK/vk_mvk_moltenvk.h"
#endif

#ifdef HAVE_LIBDRM
#include <xf86drm.h>
#endif

static const struct debug_named_value
zink_debug_options[] = {
   { "nir", ZINK_DEBUG_NIR, "Dump NIR during program compile" },
   { "spirv", ZINK_DEBUG_SPIRV, "Dump SPIR-V during program compile" },
   { "tgsi", ZINK_DEBUG_TGSI, "Dump TGSI during program compile" },
   { "validation", ZINK_DEBUG_VALIDATION, "Dump Validation layer output" },
   { "sync", ZINK_DEBUG_SYNC, "Force synchronization before draws/dispatches" },
   { "compact", ZINK_DEBUG_COMPACT, "Use only 4 descriptor sets" },
   { "noreorder", ZINK_DEBUG_NOREORDER, "Do not reorder command streams" },
   { "gpl", ZINK_DEBUG_GPL, "Force using Graphics Pipeline Library for all shaders" },
   { "shaderdb", ZINK_DEBUG_SHADERDB, "Do stuff to make shader-db work" },
   { "rp", ZINK_DEBUG_RP, "Enable renderpass tracking/optimizations" },
   { "norp", ZINK_DEBUG_NORP, "Disable renderpass tracking/optimizations" },
   { "map", ZINK_DEBUG_MAP, "Track amount of mapped VRAM" },
   { "flushsync", ZINK_DEBUG_FLUSHSYNC, "Force synchronous flushes/presents" },
   { "noshobj", ZINK_DEBUG_NOSHOBJ, "Disable EXT_shader_object" },
   { "optimal_keys", ZINK_DEBUG_OPTIMAL_KEYS, "Debug/use optimal_keys" },
   { "noopt", ZINK_DEBUG_NOOPT, "Disable async optimized pipeline compiles" },
   { "nobgc", ZINK_DEBUG_NOBGC, "Disable all async pipeline compiles" },
   DEBUG_NAMED_VALUE_END
};

DEBUG_GET_ONCE_FLAGS_OPTION(zink_debug, "ZINK_DEBUG", zink_debug_options, 0)

uint32_t
zink_debug;


static const struct debug_named_value
zink_descriptor_options[] = {
   { "auto", ZINK_DESCRIPTOR_MODE_AUTO, "Automatically detect best mode" },
   { "lazy", ZINK_DESCRIPTOR_MODE_LAZY, "Don't cache, do least amount of updates" },
   { "db", ZINK_DESCRIPTOR_MODE_DB, "Use descriptor buffers" },
   DEBUG_NAMED_VALUE_END
};

DEBUG_GET_ONCE_FLAGS_OPTION(zink_descriptor_mode, "ZINK_DESCRIPTORS", zink_descriptor_options, ZINK_DESCRIPTOR_MODE_AUTO)

enum zink_descriptor_mode zink_descriptor_mode;

static const char *
zink_get_vendor(struct pipe_screen *pscreen)
{
   return "Mesa";
}

static const char *
zink_get_device_vendor(struct pipe_screen *pscreen)
{
   struct zink_screen *screen = zink_screen(pscreen);
   static char buf[1000];
   snprintf(buf, sizeof(buf), "Unknown (vendor-id: 0x%04x)", screen->info.props.vendorID);
   return buf;
}

static const char *
zink_get_name(struct pipe_screen *pscreen)
{
   struct zink_screen *screen = zink_screen(pscreen);
   const char *driver_name = vk_DriverId_to_str(screen->info.driver_props.driverID) + strlen("VK_DRIVER_ID_");
   static char buf[1000];
   snprintf(buf, sizeof(buf), "zink Vulkan %d.%d(%s (%s))",
            VK_VERSION_MAJOR(screen->info.device_version),
            VK_VERSION_MINOR(screen->info.device_version),
            screen->info.props.deviceName,
            strstr(vk_DriverId_to_str(screen->info.driver_props.driverID), "VK_DRIVER_ID_") ? driver_name : "Driver Unknown"
            );
   return buf;
}

static void
zink_get_driver_uuid(struct pipe_screen *pscreen, char *uuid)
{
   struct zink_screen *screen = zink_screen(pscreen);
   if (screen->vk_version >= VK_MAKE_VERSION(1,2,0)) {
      memcpy(uuid, screen->info.props11.driverUUID, VK_UUID_SIZE);
   } else {
      memcpy(uuid, screen->info.deviceid_props.driverUUID, VK_UUID_SIZE);
   }
}

static void
zink_get_device_uuid(struct pipe_screen *pscreen, char *uuid)
{
   struct zink_screen *screen = zink_screen(pscreen);
   if (screen->vk_version >= VK_MAKE_VERSION(1,2,0)) {
      memcpy(uuid, screen->info.props11.deviceUUID, VK_UUID_SIZE);
   } else {
      memcpy(uuid, screen->info.deviceid_props.deviceUUID, VK_UUID_SIZE);
   }
}

static uint32_t
hash_framebuffer_state(const void *key)
{
   struct zink_framebuffer_state* s = (struct zink_framebuffer_state*)key;
   return _mesa_hash_data(key, offsetof(struct zink_framebuffer_state, attachments) + sizeof(s->attachments[0]) * s->num_attachments);
}

static bool
equals_framebuffer_state(const void *a, const void *b)
{
   struct zink_framebuffer_state *s = (struct zink_framebuffer_state*)a;
   return memcmp(a, b, offsetof(struct zink_framebuffer_state, attachments) + sizeof(s->attachments[0]) * s->num_attachments) == 0;
}

static void
zink_get_device_luid(struct pipe_screen *pscreen, char *luid)
{
   struct zink_screen *screen = zink_screen(pscreen);
   if (screen->info.have_vulkan12) {
      memcpy(luid, screen->info.props11.deviceLUID, VK_LUID_SIZE);
   } else {
      memcpy(luid, screen->info.deviceid_props.deviceLUID, VK_LUID_SIZE);
   }
}

static uint32_t
zink_get_device_node_mask(struct pipe_screen *pscreen)
{
   struct zink_screen *screen = zink_screen(pscreen);
   if (screen->info.have_vulkan12) {
      return screen->info.props11.deviceNodeMask;
   } else {
      return screen->info.deviceid_props.deviceNodeMask;
   }
}

static void
zink_set_max_shader_compiler_threads(struct pipe_screen *pscreen, unsigned max_threads)
{
   struct zink_screen *screen = zink_screen(pscreen);
   util_queue_adjust_num_threads(&screen->cache_get_thread, max_threads);
}

static bool
zink_is_parallel_shader_compilation_finished(struct pipe_screen *screen, void *shader, enum pipe_shader_type shader_type)
{
   if (shader_type == MESA_SHADER_COMPUTE) {
      struct zink_program *pg = shader;
      return !pg->can_precompile || util_queue_fence_is_signalled(&pg->cache_fence);
   }

   struct zink_shader *zs = shader;
   if (!util_queue_fence_is_signalled(&zs->precompile.fence))
      return false;
   bool finished = true;
   set_foreach(zs->programs, entry) {
      struct zink_gfx_program *prog = (void*)entry->key;
      finished &= util_queue_fence_is_signalled(&prog->base.cache_fence);
   }
   return finished;
}

static VkDeviceSize
get_video_mem(struct zink_screen *screen)
{
   VkDeviceSize size = 0;
   for (uint32_t i = 0; i < screen->info.mem_props.memoryHeapCount; ++i) {
      if (screen->info.mem_props.memoryHeaps[i].flags &
          VK_MEMORY_HEAP_DEVICE_LOCAL_BIT)
         size += screen->info.mem_props.memoryHeaps[i].size;
   }
   return size;
}

/**
 * Creates the disk cache used by mesa/st frontend for caching the GLSL -> NIR
 * path.
 *
 * The output that gets stored in the frontend's cache is the result of
 * zink_shader_finalize().  So, our sha1 cache key here needs to include
 * everything that would change the NIR we generate from a given set of GLSL
 * source, including our driver build, the Vulkan device and driver (which could
 * affect the pipe caps we show the frontend), and any debug flags that change
 * codegen.
 *
 * This disk cache also gets used by zink itself for storing its output from NIR
 * -> SPIRV translation.
 */
static bool
disk_cache_init(struct zink_screen *screen)
{
   if (zink_debug & ZINK_DEBUG_SHADERDB)
      return true;

#ifdef ENABLE_SHADER_CACHE
   struct mesa_sha1 ctx;
   _mesa_sha1_init(&ctx);

#ifdef HAVE_DL_ITERATE_PHDR
   /* Hash in the zink driver build. */
   //const struct build_id_note *note =
       //build_id_find_nhdr_for_addr(disk_cache_init);
   //unsigned build_id_len = build_id_length(note);
   //assert(note && build_id_len == 20); /* sha1 */
   //_mesa_sha1_update(&ctx, build_id_data(note), build_id_len);
#endif

   /* Hash in the Vulkan pipeline cache UUID to identify the combination of
   *  vulkan device and driver (or any inserted layer that would invalidate our
   *  cached pipelines).
   *
   * "Although they have identical descriptions, VkPhysicalDeviceIDProperties
   *  ::deviceUUID may differ from
   *  VkPhysicalDeviceProperties2::pipelineCacheUUID. The former is intended to
   *  identify and correlate devices across API and driver boundaries, while the
   *  latter is used to identify a compatible device and driver combination to
   *  use when serializing and de-serializing pipeline state."
   */
   _mesa_sha1_update(&ctx, screen->info.props.pipelineCacheUUID, VK_UUID_SIZE);

   /* Hash in our debug flags that affect NIR generation as of finalize_nir */
   unsigned shader_debug_flags = zink_debug & ZINK_DEBUG_COMPACT;
   _mesa_sha1_update(&ctx, &shader_debug_flags, sizeof(shader_debug_flags));

   /* Some of the driconf options change shaders.  Let's just hash the whole
    * thing to not forget any (especially as options get added).
    */
   _mesa_sha1_update(&ctx, &screen->driconf, sizeof(screen->driconf));

   /* EXT_shader_object causes different descriptor layouts for separate shaders */
   _mesa_sha1_update(&ctx, &screen->info.have_EXT_shader_object, sizeof(screen->info.have_EXT_shader_object));

   /* Finish the sha1 and format it as text. */
   unsigned char sha1[20];
   _mesa_sha1_final(&ctx, sha1);

   char cache_id[20 * 2 + 1];
   mesa_bytes_to_hex(cache_id, sha1, 20);

   screen->disk_cache = disk_cache_create("zink", cache_id, 0);

   if (!screen->disk_cache)
      return true;

   if (!util_queue_init(&screen->cache_put_thread, "zcq", 8, 1, UTIL_QUEUE_INIT_RESIZE_IF_FULL, screen)) {
      mesa_loge("zink: Failed to create disk cache queue\n");

      disk_cache_destroy(screen->disk_cache);
      screen->disk_cache = NULL;

      util_queue_destroy(&screen->cache_put_thread);

      return false;
   }
#endif

   return true;
}


static void
cache_put_job(void *data, void *gdata, int thread_index)
{
   struct zink_program *pg = data;
   struct zink_screen *screen = gdata;
   size_t size = 0;
   VkResult result = VKSCR(GetPipelineCacheData)(screen->dev, pg->pipeline_cache, &size, NULL);
   if (result != VK_SUCCESS) {
      mesa_loge("ZINK: vkGetPipelineCacheData failed (%s)", vk_Result_to_str(result));
      return;
   }
   if (pg->pipeline_cache_size == size)
      return;
   void *pipeline_data = malloc(size);
   if (!pipeline_data)
      return;
   result = VKSCR(GetPipelineCacheData)(screen->dev, pg->pipeline_cache, &size, pipeline_data);
   if (result == VK_SUCCESS) {
      pg->pipeline_cache_size = size;

      cache_key key;
      disk_cache_compute_key(screen->disk_cache, pg->sha1, sizeof(pg->sha1), key);
      disk_cache_put_nocopy(screen->disk_cache, key, pipeline_data, size, NULL);
   } else {
      mesa_loge("ZINK: vkGetPipelineCacheData failed (%s)", vk_Result_to_str(result));
   }
}

void
zink_screen_update_pipeline_cache(struct zink_screen *screen, struct zink_program *pg, bool in_thread)
{
   if (!screen->disk_cache || !pg->pipeline_cache)
      return;

   if (in_thread)
      cache_put_job(pg, screen, 0);
   else
      util_queue_add_job(&screen->cache_put_thread, pg, &pg->cache_fence, cache_put_job, NULL, 0);
}

static void
cache_get_job(void *data, void *gdata, int thread_index)
{
   struct zink_program *pg = data;
   struct zink_screen *screen = gdata;

   VkPipelineCacheCreateInfo pcci;
   pcci.sType = VK_STRUCTURE_TYPE_PIPELINE_CACHE_CREATE_INFO;
   pcci.pNext = NULL;
   pcci.flags = 0;
   pcci.initialDataSize = 0;
   pcci.pInitialData = NULL;

   cache_key key;
   disk_cache_compute_key(screen->disk_cache, pg->sha1, sizeof(pg->sha1), key);
   pcci.pInitialData = disk_cache_get(screen->disk_cache, key, &pg->pipeline_cache_size);
   pcci.initialDataSize = pg->pipeline_cache_size;

   VkResult res = VKSCR(CreatePipelineCache)(screen->dev, &pcci, NULL, &pg->pipeline_cache);
   if (res != VK_SUCCESS) {
      mesa_loge("ZINK: vkCreatePipelineCache failed (%s)", vk_Result_to_str(res));
   }
   free((void*)pcci.pInitialData);
}

void
zink_screen_get_pipeline_cache(struct zink_screen *screen, struct zink_program *pg, bool in_thread)
{
   if (!screen->disk_cache)
      return;

   if (in_thread)
      cache_get_job(pg, screen, 0);
   else
      util_queue_add_job(&screen->cache_get_thread, pg, &pg->cache_fence, cache_get_job, NULL, 0);
}

static int
zink_get_compute_param(struct pipe_screen *pscreen, enum pipe_shader_ir ir_type,
                       enum pipe_compute_cap param, void *ret)
{
   struct zink_screen *screen = zink_screen(pscreen);
#define RET(x) do {                  \
   if (ret)                          \
      memcpy(ret, x, sizeof(x));     \
   return sizeof(x);                 \
} while (0)

   switch (param) {
   case PIPE_COMPUTE_CAP_ADDRESS_BITS:
      RET((uint32_t []){ 32 });

   case PIPE_COMPUTE_CAP_IR_TARGET:
      if (ret)
         strcpy(ret, "nir");
      return 4;

   case PIPE_COMPUTE_CAP_GRID_DIMENSION:
      RET((uint64_t []) { 3 });

   case PIPE_COMPUTE_CAP_MAX_GRID_SIZE:
      RET(((uint64_t []) { screen->info.props.limits.maxComputeWorkGroupCount[0],
                           screen->info.props.limits.maxComputeWorkGroupCount[1],
                           screen->info.props.limits.maxComputeWorkGroupCount[2] }));

   case PIPE_COMPUTE_CAP_MAX_BLOCK_SIZE:
      /* MaxComputeWorkGroupSize[0..2] */
      RET(((uint64_t []) {screen->info.props.limits.maxComputeWorkGroupSize[0],
                          screen->info.props.limits.maxComputeWorkGroupSize[1],
                          screen->info.props.limits.maxComputeWorkGroupSize[2]}));

   case PIPE_COMPUTE_CAP_MAX_THREADS_PER_BLOCK:
   case PIPE_COMPUTE_CAP_MAX_VARIABLE_THREADS_PER_BLOCK:
      RET((uint64_t []) { screen->info.props.limits.maxComputeWorkGroupInvocations });

   case PIPE_COMPUTE_CAP_MAX_LOCAL_SIZE:
      RET((uint64_t []) { screen->info.props.limits.maxComputeSharedMemorySize });

   case PIPE_COMPUTE_CAP_IMAGES_SUPPORTED:
      RET((uint32_t []) { 1 });

   case PIPE_COMPUTE_CAP_SUBGROUP_SIZE:
      RET((uint32_t []) { screen->info.props11.subgroupSize });

   case PIPE_COMPUTE_CAP_MAX_MEM_ALLOC_SIZE:
   case PIPE_COMPUTE_CAP_MAX_CLOCK_FREQUENCY:
   case PIPE_COMPUTE_CAP_MAX_COMPUTE_UNITS:
   case PIPE_COMPUTE_CAP_MAX_GLOBAL_SIZE:
   case PIPE_COMPUTE_CAP_MAX_PRIVATE_SIZE:
   case PIPE_COMPUTE_CAP_MAX_INPUT_SIZE:
      // XXX: I think these are for Clover...
      return 0;

   default:
      unreachable("unknown compute param");
   }
}

static uint32_t
get_smallest_buffer_heap(struct zink_screen *screen)
{
   enum zink_heap heaps[] = {
      ZINK_HEAP_DEVICE_LOCAL,
      ZINK_HEAP_DEVICE_LOCAL_VISIBLE,
      ZINK_HEAP_HOST_VISIBLE_COHERENT,
      ZINK_HEAP_HOST_VISIBLE_COHERENT
   };
   unsigned size = UINT32_MAX;
   for (unsigned i = 0; i < ARRAY_SIZE(heaps); i++) {
      for (unsigned j = 0; j < screen->heap_count[i]; j++) {
         unsigned heap_idx = screen->info.mem_props.memoryTypes[screen->heap_map[i][j]].heapIndex;
         size = MIN2(screen->info.mem_props.memoryHeaps[heap_idx].size, size);
      }
   }
   return size;
}

static inline bool
have_fp32_filter_linear(struct zink_screen *screen)
{
   const VkFormat fp32_formats[] = {
      VK_FORMAT_R32_SFLOAT,
      VK_FORMAT_R32G32_SFLOAT,
      VK_FORMAT_R32G32B32_SFLOAT,
      VK_FORMAT_R32G32B32A32_SFLOAT,
      VK_FORMAT_D32_SFLOAT,
   };
   for (int i = 0; i < ARRAY_SIZE(fp32_formats); ++i) {
      VkFormatProperties props;
      VKSCR(GetPhysicalDeviceFormatProperties)(screen->pdev,
                                               fp32_formats[i],
                                               &props);
      if (((props.linearTilingFeatures | props.optimalTilingFeatures) &
           (VK_FORMAT_FEATURE_SAMPLED_IMAGE_BIT |
            VK_FORMAT_FEATURE_SAMPLED_IMAGE_FILTER_LINEAR_BIT)) ==
          VK_FORMAT_FEATURE_SAMPLED_IMAGE_BIT) {
         return false;
      }
   }
   return true;
}

static int
zink_get_param(struct pipe_screen *pscreen, enum pipe_cap param)
{
   struct zink_screen *screen = zink_screen(pscreen);

   switch (param) {
   case PIPE_CAP_NULL_TEXTURES:
      return screen->info.rb_image_feats.robustImageAccess;
   case PIPE_CAP_TEXRECT:
   case PIPE_CAP_MULTI_DRAW_INDIRECT_PARTIAL_STRIDE:
      return 0;
   case PIPE_CAP_ANISOTROPIC_FILTER:
      return screen->info.feats.features.samplerAnisotropy;
   case PIPE_CAP_EMULATE_NONFIXED_PRIMITIVE_RESTART:
      return 1;
   case PIPE_CAP_SUPPORTED_PRIM_MODES_WITH_RESTART: {
      uint32_t modes = BITFIELD_BIT(PIPE_PRIM_LINE_STRIP) |
                       BITFIELD_BIT(PIPE_PRIM_TRIANGLE_STRIP) |
                       BITFIELD_BIT(PIPE_PRIM_LINE_STRIP_ADJACENCY) |
                       BITFIELD_BIT(PIPE_PRIM_TRIANGLE_STRIP_ADJACENCY);
      if (screen->have_triangle_fans)
         modes |= BITFIELD_BIT(PIPE_PRIM_TRIANGLE_FAN);
      if (screen->info.have_EXT_primitive_topology_list_restart) {
         modes |= BITFIELD_BIT(PIPE_PRIM_POINTS) |
                  BITFIELD_BIT(PIPE_PRIM_LINES) |
                  BITFIELD_BIT(PIPE_PRIM_LINES_ADJACENCY) |
                  BITFIELD_BIT(PIPE_PRIM_TRIANGLES) |
                  BITFIELD_BIT(PIPE_PRIM_TRIANGLES_ADJACENCY);
         if (screen->info.list_restart_feats.primitiveTopologyPatchListRestart)
            modes |= BITFIELD_BIT(PIPE_PRIM_PATCHES);
      }
      return modes;
   }
   case PIPE_CAP_SUPPORTED_PRIM_MODES: {
      uint32_t modes = BITFIELD_MASK(PIPE_PRIM_MAX);
      modes &= ~BITFIELD_BIT(PIPE_PRIM_QUADS);
      modes &= ~BITFIELD_BIT(PIPE_PRIM_QUAD_STRIP);
      modes &= ~BITFIELD_BIT(PIPE_PRIM_POLYGON);
      modes &= ~BITFIELD_BIT(PIPE_PRIM_LINE_LOOP);
      if (!screen->have_triangle_fans)
         modes &= ~BITFIELD_BIT(PIPE_PRIM_TRIANGLE_FAN);
      return modes;
   }

   case PIPE_CAP_FBFETCH:
      return 1;
   case PIPE_CAP_FBFETCH_COHERENT:
      return screen->info.have_EXT_rasterization_order_attachment_access;

   case PIPE_CAP_MEMOBJ:
      return screen->instance_info.have_KHR_external_memory_capabilities && (screen->info.have_KHR_external_memory_fd || screen->info.have_KHR_external_memory_win32);
   case PIPE_CAP_FENCE_SIGNAL:
      return screen->info.have_KHR_external_semaphore_fd || screen->info.have_KHR_external_semaphore_win32;
   case PIPE_CAP_NATIVE_FENCE_FD:
      return screen->instance_info.have_KHR_external_semaphore_capabilities && screen->info.have_KHR_external_semaphore_fd;

   case PIPE_CAP_SURFACE_REINTERPRET_BLOCKS:
      return screen->info.have_vulkan11 || screen->info.have_KHR_maintenance2;

   case PIPE_CAP_VALIDATE_ALL_DIRTY_STATES:
   case PIPE_CAP_ALLOW_MAPPED_BUFFERS_DURING_EXECUTION:
   case PIPE_CAP_MAP_UNSYNCHRONIZED_THREAD_SAFE:
   case PIPE_CAP_SHAREABLE_SHADERS:
   case PIPE_CAP_DEVICE_RESET_STATUS_QUERY:
   case PIPE_CAP_QUERY_MEMORY_INFO:
   case PIPE_CAP_NPOT_TEXTURES:
   case PIPE_CAP_TGSI_TEXCOORD:
   case PIPE_CAP_DRAW_INDIRECT:
   case PIPE_CAP_TEXTURE_QUERY_LOD:
   case PIPE_CAP_GLSL_TESS_LEVELS_AS_INPUTS:
   case PIPE_CAP_CLEAR_TEXTURE:
   case PIPE_CAP_COPY_BETWEEN_COMPRESSED_AND_PLAIN_FORMATS:
   case PIPE_CAP_FORCE_PERSAMPLE_INTERP:
   case PIPE_CAP_FRAMEBUFFER_NO_ATTACHMENT:
   case PIPE_CAP_SHADER_ARRAY_COMPONENTS:
   case PIPE_CAP_QUERY_BUFFER_OBJECT:
   case PIPE_CAP_CONDITIONAL_RENDER_INVERTED:
   case PIPE_CAP_CLIP_HALFZ:
   case PIPE_CAP_TEXTURE_QUERY_SAMPLES:
   case PIPE_CAP_TEXTURE_BARRIER:
   case PIPE_CAP_QUERY_SO_OVERFLOW:
   case PIPE_CAP_GL_SPIRV:
   case PIPE_CAP_CLEAR_SCISSORED:
   case PIPE_CAP_INVALIDATE_BUFFER:
   case PIPE_CAP_PREFER_REAL_BUFFER_IN_CONSTBUF0:
   case PIPE_CAP_PACKED_UNIFORMS:
   case PIPE_CAP_SHADER_PACK_HALF_FLOAT:
   case PIPE_CAP_CULL_DISTANCE_NOCOMBINE:
   case PIPE_CAP_SEAMLESS_CUBE_MAP_PER_TEXTURE:
   case PIPE_CAP_LOAD_CONSTBUF:
   case PIPE_CAP_MULTISAMPLE_Z_RESOLVE:
   case PIPE_CAP_RGB_OVERRIDE_DST_ALPHA_BLEND:
   case PIPE_CAP_ALLOW_GLTHREAD_BUFFER_SUBDATA_OPT:
      return 1;

   case PIPE_CAP_DRAW_VERTEX_STATE:
      return screen->info.have_EXT_vertex_input_dynamic_state;

   case PIPE_CAP_SURFACE_SAMPLE_COUNT:
      return screen->vk_version >= VK_MAKE_VERSION(1,2,0);

   case PIPE_CAP_SHADER_GROUP_VOTE:
      if (screen->info.have_vulkan11 &&
          (screen->info.subgroup.supportedOperations & VK_SUBGROUP_FEATURE_VOTE_BIT) &&
          (screen->info.subgroup.supportedStages & VK_SHADER_STAGE_COMPUTE_BIT))
         return true;
      if (screen->info.have_EXT_shader_subgroup_vote)
         return true;
      return false;
   case PIPE_CAP_QUADS_FOLLOW_PROVOKING_VERTEX_CONVENTION:
      return 1;

   case PIPE_CAP_TEXTURE_MIRROR_CLAMP_TO_EDGE:
      return screen->info.have_KHR_sampler_mirror_clamp_to_edge || (screen->info.have_vulkan12 && screen->info.feats12.samplerMirrorClampToEdge);

   case PIPE_CAP_POLYGON_OFFSET_UNITS_UNSCALED:
      return 1;

   case PIPE_CAP_POLYGON_OFFSET_CLAMP:
      return screen->info.feats.features.depthBiasClamp;

   case PIPE_CAP_QUERY_PIPELINE_STATISTICS_SINGLE:
      return screen->info.feats.features.pipelineStatisticsQuery;

   case PIPE_CAP_ROBUST_BUFFER_ACCESS_BEHAVIOR:
      return screen->info.feats.features.robustBufferAccess &&
             (screen->info.rb2_feats.robustImageAccess2 || screen->driver_workarounds.lower_robustImageAccess2);

   case PIPE_CAP_MULTI_DRAW_INDIRECT:
      return screen->info.feats.features.multiDrawIndirect;

   case PIPE_CAP_IMAGE_ATOMIC_FLOAT_ADD:
      return (screen->info.have_EXT_shader_atomic_float &&
              screen->info.atomic_float_feats.shaderSharedFloat32AtomicAdd &&
              screen->info.atomic_float_feats.shaderBufferFloat32AtomicAdd);
   case PIPE_CAP_SHADER_ATOMIC_INT64:
      return (screen->info.have_KHR_shader_atomic_int64 &&
              screen->info.atomic_int_feats.shaderSharedInt64Atomics &&
              screen->info.atomic_int_feats.shaderBufferInt64Atomics);

   case PIPE_CAP_MULTI_DRAW_INDIRECT_PARAMS:
      return screen->info.have_KHR_draw_indirect_count;

   case PIPE_CAP_START_INSTANCE:
   case PIPE_CAP_DRAW_PARAMETERS:
      return (screen->info.have_vulkan12 && screen->info.feats11.shaderDrawParameters) ||
              screen->info.have_KHR_shader_draw_parameters;

   case PIPE_CAP_VERTEX_ELEMENT_INSTANCE_DIVISOR:
      return screen->info.have_EXT_vertex_attribute_divisor;

   case PIPE_CAP_MAX_VERTEX_STREAMS:
      return screen->info.tf_props.maxTransformFeedbackStreams;

   case PIPE_CAP_COMPUTE_SHADER_DERIVATIVES:
      return screen->info.have_NV_compute_shader_derivatives;

   case PIPE_CAP_INT64:
   case PIPE_CAP_INT64_DIVMOD:
   case PIPE_CAP_DOUBLES:
      return 1;

   case PIPE_CAP_MAX_DUAL_SOURCE_RENDER_TARGETS:
      if (!screen->info.feats.features.dualSrcBlend)
         return 0;
      return screen->info.props.limits.maxFragmentDualSrcAttachments;

   case PIPE_CAP_MAX_RENDER_TARGETS:
      return screen->info.props.limits.maxColorAttachments;

   case PIPE_CAP_OCCLUSION_QUERY:
      return screen->info.feats.features.occlusionQueryPrecise;

   case PIPE_CAP_PROGRAMMABLE_SAMPLE_LOCATIONS:
      return screen->info.have_EXT_sample_locations && screen->info.have_EXT_extended_dynamic_state;

   case PIPE_CAP_QUERY_TIME_ELAPSED:
      return screen->timestamp_valid_bits > 0;

   case PIPE_CAP_TEXTURE_MULTISAMPLE:
      return 1;

   case PIPE_CAP_FRAGMENT_SHADER_INTERLOCK:
      return screen->info.have_EXT_fragment_shader_interlock;

   case PIPE_CAP_SHADER_CLOCK:
      return screen->info.have_KHR_shader_clock;

   case PIPE_CAP_SHADER_BALLOT:
      if (screen->info.props11.subgroupSize > 64)
         return false;
      if (screen->info.have_vulkan11 &&
          screen->info.subgroup.supportedOperations & VK_SUBGROUP_FEATURE_BALLOT_BIT)
         return true;
      if (screen->info.have_EXT_shader_subgroup_ballot)
         return true;
      return false;

   case PIPE_CAP_DEMOTE_TO_HELPER_INVOCATION:
      return screen->spirv_version >= SPIRV_VERSION(1, 6) ||
             screen->info.have_EXT_shader_demote_to_helper_invocation;

   case PIPE_CAP_SAMPLE_SHADING:
      return screen->info.feats.features.sampleRateShading;

   case PIPE_CAP_TEXTURE_SWIZZLE:
      return 1;

   case PIPE_CAP_VERTEX_ATTRIB_ELEMENT_ALIGNED_ONLY:
      return 1;

   case PIPE_CAP_GL_CLAMP:
      return 0;

   case PIPE_CAP_PREFER_IMM_ARRAYS_AS_CONSTBUF:
      return 0; /* Assume that the vk driver is capable of moving imm arrays to some sort of constant storage on its own. */

   case PIPE_CAP_TEXTURE_BORDER_COLOR_QUIRK: {
      enum pipe_quirk_texture_border_color_swizzle quirk = PIPE_QUIRK_TEXTURE_BORDER_COLOR_SWIZZLE_ALPHA_NOT_W;
      if (!screen->info.border_color_feats.customBorderColorWithoutFormat)
         return quirk | PIPE_QUIRK_TEXTURE_BORDER_COLOR_SWIZZLE_FREEDRENO;
      /* assume that if drivers don't implement this extension they either:
       * - don't support custom border colors
       * - handle things correctly
       * - hate border color accuracy
       */
      if (screen->info.have_EXT_border_color_swizzle &&
          !screen->info.border_swizzle_feats.borderColorSwizzleFromImage)
         return quirk | PIPE_QUIRK_TEXTURE_BORDER_COLOR_SWIZZLE_NV50;
      return quirk;
   }

   case PIPE_CAP_MAX_TEXTURE_2D_SIZE:
      return MIN2(screen->info.props.limits.maxImageDimension1D,
                  screen->info.props.limits.maxImageDimension2D);
   case PIPE_CAP_MAX_TEXTURE_3D_LEVELS:
      return 1 + util_logbase2(screen->info.props.limits.maxImageDimension3D);
   case PIPE_CAP_MAX_TEXTURE_CUBE_LEVELS:
      return 1 + util_logbase2(screen->info.props.limits.maxImageDimensionCube);

   case PIPE_CAP_FRAGMENT_SHADER_TEXTURE_LOD:
   case PIPE_CAP_FRAGMENT_SHADER_DERIVATIVES:
      return 1;

   case PIPE_CAP_BLEND_EQUATION_SEPARATE:
   case PIPE_CAP_INDEP_BLEND_ENABLE:
   case PIPE_CAP_INDEP_BLEND_FUNC:
      return screen->info.feats.features.independentBlend;

   case PIPE_CAP_DITHERING:
      return 0;

   case PIPE_CAP_MAX_STREAM_OUTPUT_BUFFERS:
      return screen->info.have_EXT_transform_feedback ? screen->info.tf_props.maxTransformFeedbackBuffers : 0;
   case PIPE_CAP_STREAM_OUTPUT_PAUSE_RESUME:
   case PIPE_CAP_STREAM_OUTPUT_INTERLEAVE_BUFFERS:
      return screen->info.have_EXT_transform_feedback;

   case PIPE_CAP_MAX_TEXTURE_ARRAY_LAYERS:
      return screen->info.props.limits.maxImageArrayLayers;

   case PIPE_CAP_DEPTH_CLIP_DISABLE:
      return screen->info.have_EXT_depth_clip_enable;

   case PIPE_CAP_SHADER_STENCIL_EXPORT:
      return screen->info.have_EXT_shader_stencil_export;

   case PIPE_CAP_VS_INSTANCEID:
   case PIPE_CAP_SEAMLESS_CUBE_MAP:
      return 1;

   case PIPE_CAP_MIN_TEXEL_OFFSET:
      return screen->info.props.limits.minTexelOffset;
   case PIPE_CAP_MAX_TEXEL_OFFSET:
      return screen->info.props.limits.maxTexelOffset;

   case PIPE_CAP_VERTEX_COLOR_UNCLAMPED:
      return 1;

   case PIPE_CAP_CONDITIONAL_RENDER:
     return 1;

   case PIPE_CAP_GLSL_FEATURE_LEVEL_COMPATIBILITY:
   case PIPE_CAP_GLSL_FEATURE_LEVEL:
      return 460;

   case PIPE_CAP_COMPUTE:
      return 1;

   case PIPE_CAP_CONSTANT_BUFFER_OFFSET_ALIGNMENT:
      return screen->info.props.limits.minUniformBufferOffsetAlignment;

   case PIPE_CAP_QUERY_TIMESTAMP:
      return screen->timestamp_valid_bits > 0;

   case PIPE_CAP_QUERY_TIMESTAMP_BITS:
      return screen->timestamp_valid_bits;

   case PIPE_CAP_MIN_MAP_BUFFER_ALIGNMENT:
      return 1 << MIN_SLAB_ORDER;

   case PIPE_CAP_CUBE_MAP_ARRAY:
      return screen->info.feats.features.imageCubeArray;

   case PIPE_CAP_TEXTURE_BUFFER_OBJECTS:
   case PIPE_CAP_PRIMITIVE_RESTART:
      return 1;

   case PIPE_CAP_BINDLESS_TEXTURE:
      return screen->info.have_EXT_descriptor_indexing;

   case PIPE_CAP_TEXTURE_BUFFER_OFFSET_ALIGNMENT:
      return screen->info.props.limits.minTexelBufferOffsetAlignment;

   case PIPE_CAP_TEXTURE_TRANSFER_MODES: {
      enum pipe_texture_transfer_mode mode = PIPE_TEXTURE_TRANSFER_BLIT;
      if (!screen->is_cpu &&
          /* this needs substantial perf tuning */
          screen->info.driver_props.driverID != VK_DRIVER_ID_MESA_TURNIP &&
          screen->info.have_KHR_8bit_storage &&
          screen->info.have_KHR_16bit_storage &&
          screen->info.have_KHR_shader_float16_int8)
         mode |= PIPE_TEXTURE_TRANSFER_COMPUTE;
      return mode;
   }

   case PIPE_CAP_MAX_TEXEL_BUFFER_ELEMENTS_UINT:
      return MIN2(get_smallest_buffer_heap(screen),
                  screen->info.props.limits.maxTexelBufferElements);

   case PIPE_CAP_ENDIANNESS:
      return PIPE_ENDIAN_NATIVE; /* unsure */

   case PIPE_CAP_MAX_VIEWPORTS:
      return MIN2(screen->info.props.limits.maxViewports, PIPE_MAX_VIEWPORTS);

   case PIPE_CAP_IMAGE_LOAD_FORMATTED:
      return screen->info.feats.features.shaderStorageImageReadWithoutFormat;

   case PIPE_CAP_IMAGE_STORE_FORMATTED:
      return screen->info.feats.features.shaderStorageImageWriteWithoutFormat;

   case PIPE_CAP_MIXED_FRAMEBUFFER_SIZES:
      return 1;

   case PIPE_CAP_MAX_GEOMETRY_OUTPUT_VERTICES:
      return screen->info.props.limits.maxGeometryOutputVertices;
   case PIPE_CAP_MAX_GEOMETRY_TOTAL_OUTPUT_COMPONENTS:
      return screen->info.props.limits.maxGeometryTotalOutputComponents;

   case PIPE_CAP_MAX_TEXTURE_GATHER_COMPONENTS:
      return 4;

   case PIPE_CAP_MIN_TEXTURE_GATHER_OFFSET:
      return screen->info.props.limits.minTexelGatherOffset;
   case PIPE_CAP_MAX_TEXTURE_GATHER_OFFSET:
      return screen->info.props.limits.maxTexelGatherOffset;

   case PIPE_CAP_SAMPLER_REDUCTION_MINMAX_ARB:
      return screen->info.feats12.samplerFilterMinmax || screen->info.have_EXT_sampler_filter_minmax;

   case PIPE_CAP_FS_FINE_DERIVATIVE:
      return 1;

   case PIPE_CAP_VENDOR_ID:
      return screen->info.props.vendorID;
   case PIPE_CAP_DEVICE_ID:
      return screen->info.props.deviceID;

   case PIPE_CAP_ACCELERATED:
      return !screen->is_cpu;
   case PIPE_CAP_VIDEO_MEMORY:
      return get_video_mem(screen) >> 20;
   case PIPE_CAP_UMA:
      return screen->info.props.deviceType == VK_PHYSICAL_DEVICE_TYPE_INTEGRATED_GPU;

   case PIPE_CAP_MAX_VERTEX_ATTRIB_STRIDE:
      return screen->info.props.limits.maxVertexInputBindingStride;

   case PIPE_CAP_SAMPLER_VIEW_TARGET:
      return 1;

   case PIPE_CAP_VS_LAYER_VIEWPORT:
   case PIPE_CAP_TES_LAYER_VIEWPORT:
      return screen->info.have_EXT_shader_viewport_index_layer ||
             (screen->spirv_version >= SPIRV_VERSION(1, 5) &&
              screen->info.feats12.shaderOutputLayer &&
              screen->info.feats12.shaderOutputViewportIndex);

   case PIPE_CAP_TEXTURE_FLOAT_LINEAR:
      return have_fp32_filter_linear(screen);

   case PIPE_CAP_TEXTURE_HALF_FLOAT_LINEAR:
      return 1;

   case PIPE_CAP_SHADER_BUFFER_OFFSET_ALIGNMENT:
      return screen->info.props.limits.minStorageBufferOffsetAlignment;

   case PIPE_CAP_PCI_GROUP:
   case PIPE_CAP_PCI_BUS:
   case PIPE_CAP_PCI_DEVICE:
   case PIPE_CAP_PCI_FUNCTION:
      return 0; /* TODO: figure these out */

   case PIPE_CAP_CULL_DISTANCE:
      return screen->info.feats.features.shaderCullDistance;

   case PIPE_CAP_SPARSE_BUFFER_PAGE_SIZE:
      return screen->info.feats.features.sparseBinding ? ZINK_SPARSE_BUFFER_PAGE_SIZE : 0;

   /* Sparse texture */
   case PIPE_CAP_MAX_SPARSE_TEXTURE_SIZE:
      return screen->info.feats.features.sparseResidencyImage2D ?
         zink_get_param(pscreen, PIPE_CAP_MAX_TEXTURE_2D_SIZE) : 0;
   case PIPE_CAP_MAX_SPARSE_3D_TEXTURE_SIZE:
      return screen->info.feats.features.sparseResidencyImage3D ?
         (1 << (zink_get_param(pscreen, PIPE_CAP_MAX_TEXTURE_3D_LEVELS) - 1)) : 0;
   case PIPE_CAP_MAX_SPARSE_ARRAY_TEXTURE_LAYERS:
      return screen->info.feats.features.sparseResidencyImage2D ?
         zink_get_param(pscreen, PIPE_CAP_MAX_TEXTURE_ARRAY_LAYERS) : 0;
   case PIPE_CAP_SPARSE_TEXTURE_FULL_ARRAY_CUBE_MIPMAPS:
      return screen->info.feats.features.sparseResidencyImage2D ? 1 : 0;
   case PIPE_CAP_QUERY_SPARSE_TEXTURE_RESIDENCY:
      return screen->info.feats.features.sparseResidency2Samples &&
             screen->info.feats.features.shaderResourceResidency ? 1 : 0;
   case PIPE_CAP_CLAMP_SPARSE_TEXTURE_LOD:
      return screen->info.feats.features.shaderResourceMinLod &&
             screen->info.feats.features.sparseResidency2Samples &&
             screen->info.feats.features.shaderResourceResidency ? 1 : 0;

   case PIPE_CAP_VIEWPORT_SUBPIXEL_BITS:
      return screen->info.props.limits.viewportSubPixelBits;

   case PIPE_CAP_MAX_GS_INVOCATIONS:
      return screen->info.props.limits.maxGeometryShaderInvocations;

   case PIPE_CAP_MAX_COMBINED_SHADER_BUFFERS:
      /* gallium handles this automatically */
      return 0;

   case PIPE_CAP_MAX_SHADER_BUFFER_SIZE_UINT:
      /* 1<<27 is required by VK spec */
      assert(screen->info.props.limits.maxStorageBufferRange >= 1 << 27);
      /* clamp to VK spec minimum */
      return MIN2(get_smallest_buffer_heap(screen), screen->info.props.limits.maxStorageBufferRange);

   case PIPE_CAP_FS_COORD_ORIGIN_UPPER_LEFT:
   case PIPE_CAP_FS_COORD_PIXEL_CENTER_HALF_INTEGER:
      return 1;

   case PIPE_CAP_FS_COORD_ORIGIN_LOWER_LEFT:
   case PIPE_CAP_FS_COORD_PIXEL_CENTER_INTEGER:
      return 0;

   case PIPE_CAP_NIR_COMPACT_ARRAYS:
      return 1;

   case PIPE_CAP_FS_FACE_IS_INTEGER_SYSVAL:
      return 1;

   case PIPE_CAP_VIEWPORT_TRANSFORM_LOWERED:
      return 1;

   case PIPE_CAP_FLATSHADE:
   case PIPE_CAP_ALPHA_TEST:
   case PIPE_CAP_CLIP_PLANES:
   case PIPE_CAP_POINT_SIZE_FIXED:
   case PIPE_CAP_TWO_SIDED_COLOR:
      return 0;

   case PIPE_CAP_MAX_SHADER_PATCH_VARYINGS:
      return screen->info.props.limits.maxTessellationControlPerVertexOutputComponents / 4;
   case PIPE_CAP_MAX_VARYINGS:
      /* need to reserve up to 60 of our varying components and 16 slots for streamout */
      return MIN2(screen->info.props.limits.maxVertexOutputComponents / 4 / 2, 16);

   case PIPE_CAP_DMABUF:
#if defined(HAVE_LIBDRM) && (DETECT_OS_LINUX || DETECT_OS_BSD)
      return screen->info.have_KHR_external_memory_fd &&
             screen->info.have_EXT_external_memory_dma_buf &&
             screen->info.have_EXT_queue_family_foreign
             ? DRM_PRIME_CAP_IMPORT | DRM_PRIME_CAP_EXPORT
             : 0;
#else
      return 0;
#endif

   case PIPE_CAP_DEPTH_BOUNDS_TEST:
      return screen->info.feats.features.depthBounds;

   case PIPE_CAP_POST_DEPTH_COVERAGE:
      return screen->info.have_EXT_post_depth_coverage;

   case PIPE_CAP_STRING_MARKER:
      return screen->instance_info.have_EXT_debug_utils;

   default:
      return u_pipe_screen_get_param_defaults(pscreen, param);
   }
}

static float
zink_get_paramf(struct pipe_screen *pscreen, enum pipe_capf param)
{
   struct zink_screen *screen = zink_screen(pscreen);

   switch (param) {
   case PIPE_CAPF_MIN_LINE_WIDTH:
   case PIPE_CAPF_MIN_LINE_WIDTH_AA:
      if (!screen->info.feats.features.wideLines)
         return 1.0f;
      return MAX2(screen->info.props.limits.lineWidthRange[0], 0.01);

   case PIPE_CAPF_MIN_POINT_SIZE:
   case PIPE_CAPF_MIN_POINT_SIZE_AA:
      if (!screen->info.feats.features.largePoints)
         return 1.0f;
      return MAX2(screen->info.props.limits.pointSizeRange[0], 0.01);


   case PIPE_CAPF_LINE_WIDTH_GRANULARITY:
      if (!screen->info.feats.features.wideLines)
         return 0.1f;
      return screen->info.props.limits.lineWidthGranularity;

   case PIPE_CAPF_POINT_SIZE_GRANULARITY:
      if (!screen->info.feats.features.largePoints)
         return 0.1f;
      return screen->info.props.limits.pointSizeGranularity;


   case PIPE_CAPF_MAX_LINE_WIDTH:
   case PIPE_CAPF_MAX_LINE_WIDTH_AA:
      if (!screen->info.feats.features.wideLines)
         return 1.0f;
      return screen->info.props.limits.lineWidthRange[1];

   case PIPE_CAPF_MAX_POINT_SIZE:
   case PIPE_CAPF_MAX_POINT_SIZE_AA:
      if (!screen->info.feats.features.largePoints)
         return 1.0f;
      return screen->info.props.limits.pointSizeRange[1];

   case PIPE_CAPF_MAX_TEXTURE_ANISOTROPY:
      if (!screen->info.feats.features.samplerAnisotropy)
         return 1.0f;
      return screen->info.props.limits.maxSamplerAnisotropy;

   case PIPE_CAPF_MAX_TEXTURE_LOD_BIAS:
      return screen->info.props.limits.maxSamplerLodBias;

   case PIPE_CAPF_MIN_CONSERVATIVE_RASTER_DILATE:
   case PIPE_CAPF_MAX_CONSERVATIVE_RASTER_DILATE:
   case PIPE_CAPF_CONSERVATIVE_RASTER_DILATE_GRANULARITY:
      return 0.0f; /* not implemented */
   }

   /* should only get here on unhandled cases */
   return 0.0f;
}

static int
zink_get_shader_param(struct pipe_screen *pscreen,
                       gl_shader_stage shader,
                       enum pipe_shader_cap param)
{
   struct zink_screen *screen = zink_screen(pscreen);

   switch (param) {
   case PIPE_SHADER_CAP_MAX_INSTRUCTIONS:
      switch (shader) {
      case MESA_SHADER_FRAGMENT:
      case MESA_SHADER_VERTEX:
         return INT_MAX;
      case MESA_SHADER_TESS_CTRL:
      case MESA_SHADER_TESS_EVAL:
         if (screen->info.feats.features.tessellationShader &&
             screen->info.have_KHR_maintenance2)
            return INT_MAX;
         break;

      case MESA_SHADER_GEOMETRY:
         if (screen->info.feats.features.geometryShader)
            return INT_MAX;
         break;

      case MESA_SHADER_COMPUTE:
         return INT_MAX;
      default:
         break;
      }
      return 0;
   case PIPE_SHADER_CAP_MAX_ALU_INSTRUCTIONS:
   case PIPE_SHADER_CAP_MAX_TEX_INSTRUCTIONS:
   case PIPE_SHADER_CAP_MAX_TEX_INDIRECTIONS:
   case PIPE_SHADER_CAP_MAX_CONTROL_FLOW_DEPTH:
      return INT_MAX;

   case PIPE_SHADER_CAP_MAX_INPUTS: {
      uint32_t max = 0;
      switch (shader) {
      case MESA_SHADER_VERTEX:
         max = MIN2(screen->info.props.limits.maxVertexInputAttributes, PIPE_MAX_ATTRIBS);
         break;
      case MESA_SHADER_TESS_CTRL:
         max = screen->info.props.limits.maxTessellationControlPerVertexInputComponents / 4;
         break;
      case MESA_SHADER_TESS_EVAL:
         max = screen->info.props.limits.maxTessellationEvaluationInputComponents / 4;
         break;
      case MESA_SHADER_GEOMETRY:
         max = screen->info.props.limits.maxGeometryInputComponents / 4;
         break;
      case MESA_SHADER_FRAGMENT:
         /* intel drivers report fewer components, but it's a value that's compatible
          * with what we need for GL, so we can still force a conformant value here
          */
         if (screen->info.driver_props.driverID == VK_DRIVER_ID_INTEL_OPEN_SOURCE_MESA ||
             screen->info.driver_props.driverID == VK_DRIVER_ID_INTEL_PROPRIETARY_WINDOWS)
            return 32;
         max = screen->info.props.limits.maxFragmentInputComponents / 4;
         break;
      default:
         return 0; /* unsupported stage */
      }
      switch (shader) {
      case MESA_SHADER_VERTEX:
      case MESA_SHADER_TESS_EVAL:
      case MESA_SHADER_GEOMETRY:
         /* last vertex stage must support streamout, and this is capped in glsl compiler */
         return MIN2(max, MAX_VARYING);
      default: break;
      }
      return MIN2(max, 64); // prevent overflowing struct shader_info::inputs_read
   }

   case PIPE_SHADER_CAP_MAX_OUTPUTS: {
      uint32_t max = 0;
      switch (shader) {
      case MESA_SHADER_VERTEX:
         max = screen->info.props.limits.maxVertexOutputComponents / 4;
         break;
      case MESA_SHADER_TESS_CTRL:
         max = screen->info.props.limits.maxTessellationControlPerVertexOutputComponents / 4;
         break;
      case MESA_SHADER_TESS_EVAL:
         max = screen->info.props.limits.maxTessellationEvaluationOutputComponents / 4;
         break;
      case MESA_SHADER_GEOMETRY:
         max = screen->info.props.limits.maxGeometryOutputComponents / 4;
         break;
      case MESA_SHADER_FRAGMENT:
         max = screen->info.props.limits.maxColorAttachments;
         break;
      default:
         return 0; /* unsupported stage */
      }
      return MIN2(max, 64); // prevent overflowing struct shader_info::outputs_read/written
   }

   case PIPE_SHADER_CAP_MAX_CONST_BUFFER0_SIZE:
      /* At least 16384 is guaranteed by VK spec */
      assert(screen->info.props.limits.maxUniformBufferRange >= 16384);
      /* but Gallium can't handle values that are too big */
      return MIN3(get_smallest_buffer_heap(screen),
                  screen->info.props.limits.maxUniformBufferRange, BITFIELD_BIT(31));

   case PIPE_SHADER_CAP_MAX_CONST_BUFFERS:
      return  MIN2(screen->info.props.limits.maxPerStageDescriptorUniformBuffers,
                   PIPE_MAX_CONSTANT_BUFFERS);

   case PIPE_SHADER_CAP_MAX_TEMPS:
      return INT_MAX;

   case PIPE_SHADER_CAP_INTEGERS:
      return 1;

   case PIPE_SHADER_CAP_INDIRECT_CONST_ADDR:
   case PIPE_SHADER_CAP_INDIRECT_TEMP_ADDR:
   case PIPE_SHADER_CAP_INDIRECT_INPUT_ADDR:
   case PIPE_SHADER_CAP_INDIRECT_OUTPUT_ADDR:
      return 1;

   case PIPE_SHADER_CAP_SUBROUTINES:
   case PIPE_SHADER_CAP_INT64_ATOMICS:
   case PIPE_SHADER_CAP_GLSL_16BIT_CONSTS:
      return 0; /* not implemented */

   case PIPE_SHADER_CAP_FP16_CONST_BUFFERS:
      //enabling this breaks GTF-GL46.gtf21.GL2Tests.glGetUniform.glGetUniform
      //return screen->info.feats11.uniformAndStorageBuffer16BitAccess ||
             //(screen->info.have_KHR_16bit_storage && screen->info.storage_16bit_feats.uniformAndStorageBuffer16BitAccess);
      return 0;
   case PIPE_SHADER_CAP_FP16_DERIVATIVES:
      return 0; //spirv requires 32bit derivative srcs and dests
   case PIPE_SHADER_CAP_FP16:
      return screen->info.feats12.shaderFloat16 ||
             (screen->info.have_KHR_shader_float16_int8 &&
              screen->info.shader_float16_int8_feats.shaderFloat16);

   case PIPE_SHADER_CAP_INT16:
      return screen->info.feats.features.shaderInt16;

   case PIPE_SHADER_CAP_PREFERRED_IR:
      return PIPE_SHADER_IR_NIR;

   case PIPE_SHADER_CAP_TGSI_SQRT_SUPPORTED:
      return 0; /* not implemented */

   case PIPE_SHADER_CAP_MAX_TEXTURE_SAMPLERS:
   case PIPE_SHADER_CAP_MAX_SAMPLER_VIEWS:
      return MIN2(MIN2(screen->info.props.limits.maxPerStageDescriptorSamplers,
                       screen->info.props.limits.maxPerStageDescriptorSampledImages),
                  PIPE_MAX_SAMPLERS);

   case PIPE_SHADER_CAP_DROUND_SUPPORTED:
      return 0; /* not implemented */

   case PIPE_SHADER_CAP_TGSI_ANY_INOUT_DECL_RANGE:
      return 0; /* no idea */

   case PIPE_SHADER_CAP_MAX_SHADER_BUFFERS:
      switch (shader) {
      case MESA_SHADER_VERTEX:
      case MESA_SHADER_TESS_CTRL:
      case MESA_SHADER_TESS_EVAL:
      case MESA_SHADER_GEOMETRY:
         if (!screen->info.feats.features.vertexPipelineStoresAndAtomics)
            return 0;
         break;

      case MESA_SHADER_FRAGMENT:
         if (!screen->info.feats.features.fragmentStoresAndAtomics)
            return 0;
         break;

      default:
         break;
      }

      /* TODO: this limitation is dumb, and will need some fixes in mesa */
      return MIN2(screen->info.props.limits.maxPerStageDescriptorStorageBuffers, PIPE_MAX_SHADER_BUFFERS);

   case PIPE_SHADER_CAP_SUPPORTED_IRS:
      return (1 << PIPE_SHADER_IR_NIR) | (1 << PIPE_SHADER_IR_TGSI);

   case PIPE_SHADER_CAP_MAX_SHADER_IMAGES:
      if (screen->info.feats.features.shaderStorageImageExtendedFormats &&
          screen->info.feats.features.shaderStorageImageWriteWithoutFormat)
         return MIN2(screen->info.props.limits.maxPerStageDescriptorStorageImages,
                     ZINK_MAX_SHADER_IMAGES);
      return 0;

   case PIPE_SHADER_CAP_MAX_HW_ATOMIC_COUNTERS:
   case PIPE_SHADER_CAP_MAX_HW_ATOMIC_COUNTER_BUFFERS:
      return 0; /* not implemented */
   case PIPE_SHADER_CAP_CONT_SUPPORTED:
      return 1;
   }

   /* should only get here on unhandled cases */
   return 0;
}

static VkSampleCountFlagBits
vk_sample_count_flags(uint32_t sample_count)
{
   switch (sample_count) {
   case 1: return VK_SAMPLE_COUNT_1_BIT;
   case 2: return VK_SAMPLE_COUNT_2_BIT;
   case 4: return VK_SAMPLE_COUNT_4_BIT;
   case 8: return VK_SAMPLE_COUNT_8_BIT;
   case 16: return VK_SAMPLE_COUNT_16_BIT;
   case 32: return VK_SAMPLE_COUNT_32_BIT;
   case 64: return VK_SAMPLE_COUNT_64_BIT;
   default:
      return 0;
   }
}

static bool
zink_is_compute_copy_faster(struct pipe_screen *pscreen,
                            enum pipe_format src_format,
                            enum pipe_format dst_format,
                            unsigned width,
                            unsigned height,
                            unsigned depth,
                            bool cpu)
{
   if (cpu)
      /* very basic for now, probably even worse for some cases,
       * but fixes lots of others
       */
      return width * height * depth > 64 * 64;
   return false;
}

static bool
zink_is_format_supported(struct pipe_screen *pscreen,
                         enum pipe_format format,
                         enum pipe_texture_target target,
                         unsigned sample_count,
                         unsigned storage_sample_count,
                         unsigned bind)
{
   struct zink_screen *screen = zink_screen(pscreen);

   if (storage_sample_count && !screen->info.feats.features.shaderStorageImageMultisample && bind & PIPE_BIND_SHADER_IMAGE)
      return false;

   if (format == PIPE_FORMAT_NONE)
      return screen->info.props.limits.framebufferNoAttachmentsSampleCounts &
             vk_sample_count_flags(sample_count);

   if (bind & PIPE_BIND_INDEX_BUFFER) {
      if (format == PIPE_FORMAT_R8_UINT &&
          !screen->info.have_EXT_index_type_uint8)
         return false;
      if (format != PIPE_FORMAT_R8_UINT &&
          format != PIPE_FORMAT_R16_UINT &&
          format != PIPE_FORMAT_R32_UINT)
         return false;
   }

   VkFormat vkformat = zink_get_format(screen, format);
   if (vkformat == VK_FORMAT_UNDEFINED)
      return false;

   if (sample_count >= 1) {
      VkSampleCountFlagBits sample_mask = vk_sample_count_flags(sample_count);
      if (!sample_mask)
         return false;
      const struct util_format_description *desc = util_format_description(format);
      if (util_format_is_depth_or_stencil(format)) {
         if (util_format_has_depth(desc)) {
            if (bind & PIPE_BIND_DEPTH_STENCIL &&
                (screen->info.props.limits.framebufferDepthSampleCounts & sample_mask) != sample_mask)
               return false;
            if (bind & PIPE_BIND_SAMPLER_VIEW &&
                (screen->info.props.limits.sampledImageDepthSampleCounts & sample_mask) != sample_mask)
               return false;
         }
         if (util_format_has_stencil(desc)) {
            if (bind & PIPE_BIND_DEPTH_STENCIL &&
                (screen->info.props.limits.framebufferStencilSampleCounts & sample_mask) != sample_mask)
               return false;
            if (bind & PIPE_BIND_SAMPLER_VIEW &&
                (screen->info.props.limits.sampledImageStencilSampleCounts & sample_mask) != sample_mask)
               return false;
         }
      } else if (util_format_is_pure_integer(format)) {
         if (bind & PIPE_BIND_RENDER_TARGET &&
             !(screen->info.props.limits.framebufferColorSampleCounts & sample_mask))
            return false;
         if (bind & PIPE_BIND_SAMPLER_VIEW &&
             !(screen->info.props.limits.sampledImageIntegerSampleCounts & sample_mask))
            return false;
      } else {
         if (bind & PIPE_BIND_RENDER_TARGET &&
             !(screen->info.props.limits.framebufferColorSampleCounts & sample_mask))
            return false;
         if (bind & PIPE_BIND_SAMPLER_VIEW &&
             !(screen->info.props.limits.sampledImageColorSampleCounts & sample_mask))
            return false;
      }
      if (bind & PIPE_BIND_SHADER_IMAGE) {
          if (!(screen->info.props.limits.storageImageSampleCounts & sample_mask))
             return false;
      }
   }

   VkFormatProperties props = screen->format_props[format];

   if (target == PIPE_BUFFER) {
      if (bind & PIPE_BIND_VERTEX_BUFFER) {
         if (!(props.bufferFeatures & VK_FORMAT_FEATURE_VERTEX_BUFFER_BIT)) {
            enum pipe_format new_format = zink_decompose_vertex_format(format);
            if (!new_format)
               return false;
            if (!(screen->format_props[new_format].bufferFeatures & VK_FORMAT_FEATURE_VERTEX_BUFFER_BIT))
               return false;
         }
      }

      if (bind & PIPE_BIND_SAMPLER_VIEW &&
         !(props.bufferFeatures & VK_FORMAT_FEATURE_UNIFORM_TEXEL_BUFFER_BIT))
            return false;

      if (bind & PIPE_BIND_SHADER_IMAGE &&
          !(props.bufferFeatures & VK_FORMAT_FEATURE_STORAGE_TEXEL_BUFFER_BIT))
         return false;
   } else {
      /* all other targets are texture-targets */
      if (bind & PIPE_BIND_RENDER_TARGET &&
          !(props.optimalTilingFeatures & VK_FORMAT_FEATURE_COLOR_ATTACHMENT_BIT))
         return false;

      if (bind & PIPE_BIND_BLENDABLE &&
         !(props.optimalTilingFeatures & VK_FORMAT_FEATURE_COLOR_ATTACHMENT_BLEND_BIT))
        return false;

      if (bind & PIPE_BIND_SAMPLER_VIEW &&
         !(props.optimalTilingFeatures & VK_FORMAT_FEATURE_SAMPLED_IMAGE_BIT))
            return false;

      if (bind & PIPE_BIND_SAMPLER_REDUCTION_MINMAX &&
          !(props.optimalTilingFeatures & VK_FORMAT_FEATURE_SAMPLED_IMAGE_FILTER_MINMAX_BIT))
         return false;

      if ((bind & PIPE_BIND_SAMPLER_VIEW) || (bind & PIPE_BIND_RENDER_TARGET)) {
         /* if this is a 3-component texture, force gallium to give us 4 components by rejecting this one */
         const struct util_format_description *desc = util_format_description(format);
         if (desc->nr_channels == 3 &&
             (desc->block.bits == 24 || desc->block.bits == 48 || desc->block.bits == 96))
            return false;
      }

      if (bind & PIPE_BIND_DEPTH_STENCIL &&
          !(props.optimalTilingFeatures & VK_FORMAT_FEATURE_DEPTH_STENCIL_ATTACHMENT_BIT))
         return false;

      if (bind & PIPE_BIND_SHADER_IMAGE &&
          !(props.optimalTilingFeatures & VK_FORMAT_FEATURE_STORAGE_IMAGE_BIT))
         return false;
   }

   return true;
}

static void
zink_destroy_screen(struct pipe_screen *pscreen)
{
   struct zink_screen *screen = zink_screen(pscreen);

#ifdef HAVE_RENDERDOC_APP_H
   if (screen->renderdoc_capture_all && p_atomic_dec_zero(&num_screens))
      screen->renderdoc_api->EndFrameCapture(RENDERDOC_DEVICEPOINTER_FROM_VKINSTANCE(screen->instance), NULL);
#endif

   hash_table_foreach(&screen->dts, entry)
      zink_kopper_deinit_displaytarget(screen, entry->data);
   simple_mtx_destroy(&screen->dt_lock);

   simple_mtx_destroy(&screen->copy_context_lock);
   if (screen->copy_context)
      screen->copy_context->base.destroy(&screen->copy_context->base);

   if (VK_NULL_HANDLE != screen->debugUtilsCallbackHandle) {
      VKSCR(DestroyDebugUtilsMessengerEXT)(screen->instance, screen->debugUtilsCallbackHandle, NULL);
   }

   if (!screen->info.have_KHR_imageless_framebuffer) {
      hash_table_foreach(&screen->framebuffer_cache, entry) {
         struct zink_framebuffer* fb = (struct zink_framebuffer*)entry->data;
         zink_destroy_framebuffer(screen, fb);
      }
      simple_mtx_destroy(&screen->framebuffer_mtx);
   }

   util_vertex_state_cache_deinit(&screen->vertex_state_cache);

   VKSCR(DestroyPipelineLayout)(screen->dev, screen->gfx_push_constant_layout, NULL);

   u_transfer_helper_destroy(pscreen->transfer_helper);
   util_queue_finish(&screen->cache_get_thread);
   util_queue_destroy(&screen->cache_get_thread);
#ifdef ENABLE_SHADER_CACHE
   if (screen->disk_cache) {
      util_queue_finish(&screen->cache_put_thread);
      disk_cache_wait_for_idle(screen->disk_cache);
      util_queue_destroy(&screen->cache_put_thread);
   }
#endif
   disk_cache_destroy(screen->disk_cache);

   for (unsigned i = 0; i < ARRAY_SIZE(screen->pipeline_libs); i++)
      _mesa_set_clear(&screen->pipeline_libs[i], NULL);
   for (unsigned i = 0; i < ARRAY_SIZE(screen->pipeline_libs_lock); i++)
      simple_mtx_destroy(&screen->pipeline_libs_lock[i]);

   zink_bo_deinit(screen);
   util_live_shader_cache_deinit(&screen->shaders);

   zink_descriptor_layouts_deinit(screen);

   if (screen->sem)
      VKSCR(DestroySemaphore)(screen->dev, screen->sem, NULL);

   if (screen->prev_sem)
      VKSCR(DestroySemaphore)(screen->dev, screen->prev_sem, NULL);
   
   if (screen->fence)
      VKSCR(DestroyFence)(screen->dev, screen->fence, NULL);

   if (screen->threaded_submit)
      util_queue_destroy(&screen->flush_queue);

   simple_mtx_destroy(&screen->semaphores_lock);
   while (util_dynarray_contains(&screen->semaphores, VkSemaphore))
      VKSCR(DestroySemaphore)(screen->dev, util_dynarray_pop(&screen->semaphores, VkSemaphore), NULL);
   if (screen->bindless_layout)
      VKSCR(DestroyDescriptorSetLayout)(screen->dev, screen->bindless_layout, NULL);

   simple_mtx_destroy(&screen->queue_lock);
   VKSCR(DestroyDevice)(screen->dev, NULL);
   VKSCR(DestroyInstance)(screen->instance, NULL);
   util_idalloc_mt_fini(&screen->buffer_ids);

   util_dl_close(screen->loader_lib);
   if (screen->drm_fd != -1)
      close(screen->drm_fd);

   slab_destroy_parent(&screen->transfer_pool);
   ralloc_free(screen);
   glsl_type_singleton_decref();
}

static void
choose_pdev(struct zink_screen *screen)
{
   bool cpu = debug_get_bool_option("LIBGL_ALWAYS_SOFTWARE", false) ||
              debug_get_bool_option("D3D_ALWAYS_SOFTWARE", false);
   if (cpu) {
      uint32_t i, pdev_count;
      VkPhysicalDevice *pdevs;
      VkResult result = VKSCR(EnumeratePhysicalDevices)(screen->instance, &pdev_count, NULL);
      if (result != VK_SUCCESS) {
         mesa_loge("ZINK: vkEnumeratePhysicalDevices failed (%s)", vk_Result_to_str(result));
         return;
      }

      assert(pdev_count > 0);

      pdevs = malloc(sizeof(*pdevs) * pdev_count);
      if (!pdevs) {
         mesa_loge("ZINK: failed to allocate pdevs!");
         return;
      }
      result = VKSCR(EnumeratePhysicalDevices)(screen->instance, &pdev_count, pdevs);
      assert(result == VK_SUCCESS);
      assert(pdev_count > 0);

      VkPhysicalDeviceProperties props;
      int idx = -1;
      for (i = 0; i < pdev_count; ++i) {
         VKSCR(GetPhysicalDeviceProperties)(pdevs[i], &props);

         /* if user wants cpu, only give them cpu */
         if (props.deviceType == VK_PHYSICAL_DEVICE_TYPE_CPU) {
            idx = i;
            break;
         }
      }
      if (idx != -1)
         /* valid cpu device */
         screen->pdev = pdevs[idx];
      free(pdevs);
      if (idx == -1) {
         mesa_loge("ZINK: CPU device requested but none found!");
         return;
      }
   } else {
      VkPhysicalDevice pdev;
      unsigned pdev_count = 1;
      VkResult result = VKSCR(EnumeratePhysicalDevices)(screen->instance, &pdev_count, &pdev);
      if (result != VK_SUCCESS && result != VK_INCOMPLETE) {
         mesa_loge("ZINK: vkEnumeratePhysicalDevices failed (%s)", vk_Result_to_str(result));
         return;
      }
      screen->pdev = pdev;
   }
   VKSCR(GetPhysicalDeviceProperties)(screen->pdev, &screen->info.props);

   screen->info.device_version = screen->info.props.apiVersion;

   /* runtime version is the lesser of the instance version and device version */
   screen->vk_version = MIN2(screen->info.device_version, screen->instance_info.loader_version);

   /* calculate SPIR-V version based on VK version */
   if (screen->vk_version >= VK_MAKE_VERSION(1, 3, 0))
      screen->spirv_version = SPIRV_VERSION(1, 6);
   else if (screen->vk_version >= VK_MAKE_VERSION(1, 2, 0))
      screen->spirv_version = SPIRV_VERSION(1, 5);
   else if (screen->vk_version >= VK_MAKE_VERSION(1, 1, 0))
      screen->spirv_version = SPIRV_VERSION(1, 3);
   else
      screen->spirv_version = SPIRV_VERSION(1, 0);
}

static void
update_queue_props(struct zink_screen *screen)
{
   uint32_t num_queues;
   VKSCR(GetPhysicalDeviceQueueFamilyProperties)(screen->pdev, &num_queues, NULL);
   assert(num_queues > 0);

   VkQueueFamilyProperties *props = malloc(sizeof(*props) * num_queues);
   if (!props) {
      mesa_loge("ZINK: failed to allocate props!");
      return;
   }
      
   VKSCR(GetPhysicalDeviceQueueFamilyProperties)(screen->pdev, &num_queues, props);

   bool found_gfx = false;
   uint32_t sparse_only = UINT32_MAX;
   screen->sparse_queue = UINT32_MAX;
   for (uint32_t i = 0; i < num_queues; i++) {
      if (props[i].queueFlags & VK_QUEUE_GRAPHICS_BIT) {
         if (found_gfx)
            continue;
         screen->sparse_queue = screen->gfx_queue = i;
         screen->max_queues = props[i].queueCount;
         screen->timestamp_valid_bits = props[i].timestampValidBits;
         found_gfx = true;
      } else if (props[i].queueFlags & VK_QUEUE_SPARSE_BINDING_BIT)
         sparse_only = i;
   }
   if (sparse_only != UINT32_MAX)
      screen->sparse_queue = sparse_only;
   free(props);
}

static void
init_queue(struct zink_screen *screen)
{
   simple_mtx_init(&screen->queue_lock, mtx_plain);
   VKSCR(GetDeviceQueue)(screen->dev, screen->gfx_queue, 0, &screen->queue);
   if (screen->sparse_queue != screen->gfx_queue)
      VKSCR(GetDeviceQueue)(screen->dev, screen->sparse_queue, 0, &screen->queue_sparse);
   else
      screen->queue_sparse = screen->queue;
}

static void
zink_flush_frontbuffer(struct pipe_screen *pscreen,
                       struct pipe_context *pctx,
                       struct pipe_resource *pres,
                       unsigned level, unsigned layer,
                       void *winsys_drawable_handle,
                       struct pipe_box *sub_box)
{
   struct zink_screen *screen = zink_screen(pscreen);
   struct zink_resource *res = zink_resource(pres);
   //struct zink_context *ctx = zink_context(pctx);

   /* if the surface is no longer a swapchain, this is a no-op */
   /*if (!zink_is_swapchain(res))
      return;

   ctx = zink_tc_context_unwrap(pctx, screen->threaded);

   if (!zink_kopper_acquired(res->obj->dt, res->obj->dt_idx)) {
      /* swapbuffers to an undefined surface: acquire and present garbage */
      /*zink_kopper_acquire(ctx, res, UINT64_MAX);
      ctx->needs_present = res;
      /* set batch usage to submit acquire semaphore */
      /*zink_batch_resource_usage_set(&ctx->batch, res, true, false);
      /* ensure the resource is set up to present garbage */
      /*ctx->base.flush_resource(&ctx->base, pres);
   }

   /* handle any outstanding acquire submits (not just from above) */
   /*if (ctx->batch.swapchain || ctx->needs_present) {
      ctx->batch.has_work = true;
      pctx->flush(pctx, NULL, PIPE_FLUSH_END_OF_FRAME);
      if (ctx->last_fence && screen->threaded) {
         struct zink_batch_state *bs = zink_batch_state(ctx->last_fence);
         util_queue_fence_wait(&bs->flush_completed);
      }
   }
   /* always verify that this was acquired */
   /*assert(zink_kopper_acquired(res->obj->dt, res->obj->dt_idx));
   zink_kopper_present_queue(screen, res);
   if (res->obj->acquired)
      zink_kopper_present_queue(screen, res);
   else {
      assert(res->obj->last_dt_idx != UINT32_MAX);
      if (!zink_kopper_last_present_eq(res->obj->dt, res->obj->last_dt_idx)) {
         zink_kopper_acquire_readback(ctx, res);
         zink_kopper_present_readback(ctx, res);
      }
   }*/

   struct sw_winsys *winsys = screen->winsys;

   if (!winsys)
     return;
   void *map = winsys->displaytarget_map(winsys, res->dt, 0);

   if (map) {
      struct pipe_transfer *transfer = NULL;
      
      // Context hack
      pctx = zink_xlib_context;
      
      void *res_map = pipe_texture_map(pctx, pres, level, layer, PIPE_MAP_READ, 0, 0,
                                        u_minify(pres->width0, level),
                                        u_minify(pres->height0, level),
                                        &transfer);
      if (res_map) {
         util_copy_rect((ubyte*)map, pres->format, res->dt_stride, 0, 0,
                        transfer->box.width, transfer->box.height,
                        (const ubyte*)res_map, transfer->stride, 0, 0);
         pipe_texture_unmap(pctx, transfer);
      }
      winsys->displaytarget_unmap(winsys, res->dt);
   }
   winsys->displaytarget_display(winsys, res->dt, winsys_drawable_handle, sub_box);
}

bool
zink_is_depth_format_supported(struct zink_screen *screen, VkFormat format)
{
   VkFormatProperties props;
   VKSCR(GetPhysicalDeviceFormatProperties)(screen->pdev, format, &props);
   return (props.linearTilingFeatures | props.optimalTilingFeatures) &
          VK_FORMAT_FEATURE_DEPTH_STENCIL_ATTACHMENT_BIT;
}

static enum pipe_format
emulate_x8(enum pipe_format format)
{
   /* convert missing Xn variants to An */
   switch (format) {
   case PIPE_FORMAT_B8G8R8X8_UNORM:
      return PIPE_FORMAT_B8G8R8A8_UNORM;

   case PIPE_FORMAT_B8G8R8X8_SRGB:
      return PIPE_FORMAT_B8G8R8A8_SRGB;
   case PIPE_FORMAT_R8G8B8X8_SRGB:
      return PIPE_FORMAT_R8G8B8A8_SRGB;

   case PIPE_FORMAT_R8G8B8X8_SINT:
      return PIPE_FORMAT_R8G8B8A8_SINT;
   case PIPE_FORMAT_R8G8B8X8_SNORM:
      return PIPE_FORMAT_R8G8B8A8_SNORM;
   case PIPE_FORMAT_R8G8B8X8_UNORM:
      return PIPE_FORMAT_R8G8B8A8_UNORM;

   case PIPE_FORMAT_R16G16B16X16_FLOAT:
      return PIPE_FORMAT_R16G16B16A16_FLOAT;
   case PIPE_FORMAT_R16G16B16X16_SINT:
      return PIPE_FORMAT_R16G16B16A16_SINT;
   case PIPE_FORMAT_R16G16B16X16_SNORM:
      return PIPE_FORMAT_R16G16B16A16_SNORM;
   case PIPE_FORMAT_R16G16B16X16_UNORM:
      return PIPE_FORMAT_R16G16B16A16_UNORM;

   case PIPE_FORMAT_R32G32B32X32_FLOAT:
      return PIPE_FORMAT_R32G32B32A32_FLOAT;
   case PIPE_FORMAT_R32G32B32X32_SINT:
      return PIPE_FORMAT_R32G32B32A32_SINT;

   default:
      return format;
   }
}

VkFormat
zink_get_format(struct zink_screen *screen, enum pipe_format format)
{
   if (!screen->driver_workarounds.broken_l4a4 || format != PIPE_FORMAT_L4A4_UNORM)
      format = zink_format_get_emulated_alpha(format);

   VkFormat ret = zink_pipe_format_to_vk_format(emulate_x8(format));

   if (format == PIPE_FORMAT_X32_S8X24_UINT &&
       screen->have_D32_SFLOAT_S8_UINT)
      return VK_FORMAT_D32_SFLOAT_S8_UINT;

   if (format == PIPE_FORMAT_X24S8_UINT)
      /* valid when using aspects to extract stencil,
       * fails format test because it's emulated */
      ret = VK_FORMAT_D24_UNORM_S8_UINT;

   if (ret == VK_FORMAT_X8_D24_UNORM_PACK32 &&
       !screen->have_X8_D24_UNORM_PACK32) {
      assert(zink_is_depth_format_supported(screen, VK_FORMAT_D32_SFLOAT));
      return VK_FORMAT_D32_SFLOAT;
   }

   if (ret == VK_FORMAT_D24_UNORM_S8_UINT &&
       !screen->have_D24_UNORM_S8_UINT) {
      assert(screen->have_D32_SFLOAT_S8_UINT);
      return VK_FORMAT_D32_SFLOAT_S8_UINT;
   }

   if ((ret == VK_FORMAT_A4B4G4R4_UNORM_PACK16 &&
        !screen->info.format_4444_feats.formatA4B4G4R4) ||
       (ret == VK_FORMAT_A4R4G4B4_UNORM_PACK16 &&
        !screen->info.format_4444_feats.formatA4R4G4B4))
      return VK_FORMAT_UNDEFINED;

   if (format == PIPE_FORMAT_R4A4_UNORM)
      return VK_FORMAT_R4G4_UNORM_PACK8;

   return ret;
}

static bool
check_have_device_time(struct zink_screen *screen)
{
   uint32_t num_domains = 0;
   VkTimeDomainEXT domains[8]; //current max is 4
   VkResult result = VKSCR(GetPhysicalDeviceCalibrateableTimeDomainsEXT)(screen->pdev, &num_domains, NULL);
   if (result != VK_SUCCESS) {
      mesa_loge("ZINK: vkGetPhysicalDeviceCalibrateableTimeDomainsEXT failed (%s)", vk_Result_to_str(result));
   }
   assert(num_domains > 0);
   assert(num_domains < ARRAY_SIZE(domains));

   result = VKSCR(GetPhysicalDeviceCalibrateableTimeDomainsEXT)(screen->pdev, &num_domains, domains);
   if (result != VK_SUCCESS) {
      mesa_loge("ZINK: vkGetPhysicalDeviceCalibrateableTimeDomainsEXT failed (%s)", vk_Result_to_str(result));
   }

   /* VK_TIME_DOMAIN_DEVICE_EXT is used for the ctx->get_timestamp hook and is the only one we really need */
   for (unsigned i = 0; i < num_domains; i++) {
      if (domains[i] == VK_TIME_DOMAIN_DEVICE_EXT) {
         return true;
      }
   }

   return false;
}

static void
zink_error(const char *msg)
{
}

static void
zink_warn(const char *msg)
{
}

static void
zink_info(const char *msg)
{
}

static void
zink_msg(const char *msg)
{
}

static VKAPI_ATTR VkBool32 VKAPI_CALL
zink_debug_util_callback(
    VkDebugUtilsMessageSeverityFlagBitsEXT           messageSeverity,
    VkDebugUtilsMessageTypeFlagsEXT                  messageType,
    const VkDebugUtilsMessengerCallbackDataEXT      *pCallbackData,
    void                                            *pUserData)
{
   // Pick message prefix and color to use.
   // Only MacOS and Linux have been tested for color support
   if (messageSeverity & VK_DEBUG_UTILS_MESSAGE_SEVERITY_ERROR_BIT_EXT) {
      zink_error(pCallbackData->pMessage);
   } else if (messageSeverity & VK_DEBUG_UTILS_MESSAGE_SEVERITY_WARNING_BIT_EXT) {
      zink_warn(pCallbackData->pMessage);
   } else if (messageSeverity & VK_DEBUG_UTILS_MESSAGE_SEVERITY_INFO_BIT_EXT) {
      zink_info(pCallbackData->pMessage);
   } else
      zink_msg(pCallbackData->pMessage);

   return VK_FALSE;
}

static bool
create_debug(struct zink_screen *screen)
{
   VkDebugUtilsMessengerCreateInfoEXT vkDebugUtilsMessengerCreateInfoEXT = {
       VK_STRUCTURE_TYPE_DEBUG_UTILS_MESSENGER_CREATE_INFO_EXT,
       NULL,
       0,  // flags
       VK_DEBUG_UTILS_MESSAGE_SEVERITY_VERBOSE_BIT_EXT |
       VK_DEBUG_UTILS_MESSAGE_SEVERITY_INFO_BIT_EXT |
       VK_DEBUG_UTILS_MESSAGE_SEVERITY_WARNING_BIT_EXT |
       VK_DEBUG_UTILS_MESSAGE_SEVERITY_ERROR_BIT_EXT,
       VK_DEBUG_UTILS_MESSAGE_TYPE_GENERAL_BIT_EXT |
       VK_DEBUG_UTILS_MESSAGE_TYPE_VALIDATION_BIT_EXT |
       VK_DEBUG_UTILS_MESSAGE_TYPE_PERFORMANCE_BIT_EXT,
       zink_debug_util_callback,
       NULL
   };

   VkDebugUtilsMessengerEXT vkDebugUtilsCallbackEXT = VK_NULL_HANDLE;

   VkResult result = VKSCR(CreateDebugUtilsMessengerEXT)(
           screen->instance,
           &vkDebugUtilsMessengerCreateInfoEXT,
           NULL,
           &vkDebugUtilsCallbackEXT);
   if (result != VK_SUCCESS) {
      mesa_loge("ZINK: vkCreateDebugUtilsMessengerEXT failed (%s)", vk_Result_to_str(result));
   }

   screen->debugUtilsCallbackHandle = vkDebugUtilsCallbackEXT;

   return true;
}

static bool
zink_internal_setup_moltenvk(struct zink_screen *screen)
{
#if defined(MVK_VERSION)
   if (!screen->instance_info.have_MVK_moltenvk)
      return true;

   GET_PROC_ADDR_INSTANCE_LOCAL(screen, screen->instance, GetMoltenVKConfigurationMVK);
   GET_PROC_ADDR_INSTANCE_LOCAL(screen, screen->instance, SetMoltenVKConfigurationMVK);
   GET_PROC_ADDR_INSTANCE_LOCAL(screen, screen->instance, GetVersionStringsMVK);

   if (vk_GetVersionStringsMVK) {
      char molten_version[64] = {0};
      char vulkan_version[64] = {0};

      vk_GetVersionStringsMVK(molten_version, sizeof(molten_version) - 1, vulkan_version, sizeof(vulkan_version) - 1);

      printf("zink: MoltenVK %s Vulkan %s \n", molten_version, vulkan_version);
   }

   if (vk_GetMoltenVKConfigurationMVK && vk_SetMoltenVKConfigurationMVK) {
      MVKConfiguration molten_config = {0};
      size_t molten_config_size = sizeof(molten_config);

      VkResult res = vk_GetMoltenVKConfigurationMVK(screen->instance, &molten_config, &molten_config_size);
      if (res == VK_SUCCESS || res == VK_INCOMPLETE) {
         // Needed to allow MoltenVK to accept VkImageView swizzles.
         // Encountered when using VK_FORMAT_R8G8_UNORM
         molten_config.fullImageViewSwizzle = VK_TRUE;
         vk_SetMoltenVKConfigurationMVK(screen->instance, &molten_config, &molten_config_size);
      }
   }
#endif // MVK_VERSION

   return true;
}

static void
check_vertex_formats(struct zink_screen *screen)
{
   /* from vbuf */
   enum pipe_format format_list[] = {
      /* not supported by vk
      PIPE_FORMAT_R32_FIXED,
      PIPE_FORMAT_R32G32_FIXED,
      PIPE_FORMAT_R32G32B32_FIXED,
      PIPE_FORMAT_R32G32B32A32_FIXED,
      */
      PIPE_FORMAT_R16_FLOAT,
      PIPE_FORMAT_R16G16_FLOAT,
      PIPE_FORMAT_R16G16B16_FLOAT,
      PIPE_FORMAT_R16G16B16A16_FLOAT,
      /* not supported by vk
      PIPE_FORMAT_R64_FLOAT,
      PIPE_FORMAT_R64G64_FLOAT,
      PIPE_FORMAT_R64G64B64_FLOAT,
      PIPE_FORMAT_R64G64B64A64_FLOAT,
      PIPE_FORMAT_R32_UNORM,
      PIPE_FORMAT_R32G32_UNORM,
      PIPE_FORMAT_R32G32B32_UNORM,
      PIPE_FORMAT_R32G32B32A32_UNORM,
      PIPE_FORMAT_R32_SNORM,
      PIPE_FORMAT_R32G32_SNORM,
      PIPE_FORMAT_R32G32B32_SNORM,
      PIPE_FORMAT_R32G32B32A32_SNORM,
      PIPE_FORMAT_R32_USCALED,
      PIPE_FORMAT_R32G32_USCALED,
      PIPE_FORMAT_R32G32B32_USCALED,
      PIPE_FORMAT_R32G32B32A32_USCALED,
      PIPE_FORMAT_R32_SSCALED,
      PIPE_FORMAT_R32G32_SSCALED,
      PIPE_FORMAT_R32G32B32_SSCALED,
      PIPE_FORMAT_R32G32B32A32_SSCALED,
      */
      PIPE_FORMAT_R16_UNORM,
      PIPE_FORMAT_R16G16_UNORM,
      PIPE_FORMAT_R16G16B16_UNORM,
      PIPE_FORMAT_R16G16B16A16_UNORM,
      PIPE_FORMAT_R16_SNORM,
      PIPE_FORMAT_R16G16_SNORM,
      PIPE_FORMAT_R16G16B16_SNORM,
      PIPE_FORMAT_R16G16B16_SINT,
      PIPE_FORMAT_R16G16B16_UINT,
      PIPE_FORMAT_R16G16B16A16_SNORM,
      PIPE_FORMAT_R16_USCALED,
      PIPE_FORMAT_R16G16_USCALED,
      PIPE_FORMAT_R16G16B16_USCALED,
      PIPE_FORMAT_R16G16B16A16_USCALED,
      PIPE_FORMAT_R16_SSCALED,
      PIPE_FORMAT_R16G16_SSCALED,
      PIPE_FORMAT_R16G16B16_SSCALED,
      PIPE_FORMAT_R16G16B16A16_SSCALED,
      PIPE_FORMAT_R8_UNORM,
      PIPE_FORMAT_R8G8_UNORM,
      PIPE_FORMAT_R8G8B8_UNORM,
      PIPE_FORMAT_R8G8B8A8_UNORM,
      PIPE_FORMAT_R8_SNORM,
      PIPE_FORMAT_R8G8_SNORM,
      PIPE_FORMAT_R8G8B8_SNORM,
      PIPE_FORMAT_R8G8B8A8_SNORM,
      PIPE_FORMAT_R8_USCALED,
      PIPE_FORMAT_R8G8_USCALED,
      PIPE_FORMAT_R8G8B8_USCALED,
      PIPE_FORMAT_R8G8B8A8_USCALED,
      PIPE_FORMAT_R8_SSCALED,
      PIPE_FORMAT_R8G8_SSCALED,
      PIPE_FORMAT_R8G8B8_SSCALED,
      PIPE_FORMAT_R8G8B8A8_SSCALED,
   };
   for (unsigned i = 0; i < ARRAY_SIZE(format_list); i++) {
      if (zink_is_format_supported(&screen->base, format_list[i], PIPE_BUFFER, 0, 0, PIPE_BIND_VERTEX_BUFFER))
         continue;
      if (util_format_get_nr_components(format_list[i]) == 1)
         continue;
      enum pipe_format decomposed = zink_decompose_vertex_format(format_list[i]);
      if (zink_is_format_supported(&screen->base, decomposed, PIPE_BUFFER, 0, 0, PIPE_BIND_VERTEX_BUFFER)) {
         screen->need_decompose_attrs = true;
         mesa_logw("zink: this application would be much faster if %s supported vertex format %s", screen->info.props.deviceName, util_format_name(format_list[i]));
      }
   }
}

static void
populate_format_props(struct zink_screen *screen)
{
   for (unsigned i = 0; i < PIPE_FORMAT_COUNT; i++) {
      VkFormat format = zink_get_format(screen, i);
      if (!format)
         continue;
      if (VKSCR(GetPhysicalDeviceFormatProperties2)) {
         VkFormatProperties2 props = {0};
         props.sType = VK_STRUCTURE_TYPE_FORMAT_PROPERTIES_2;

         VkDrmFormatModifierPropertiesListEXT mod_props;
         VkDrmFormatModifierPropertiesEXT mods[128];
         if (screen->info.have_EXT_image_drm_format_modifier) {
            mod_props.sType = VK_STRUCTURE_TYPE_DRM_FORMAT_MODIFIER_PROPERTIES_LIST_EXT;
            mod_props.pNext = NULL;
            mod_props.drmFormatModifierCount = ARRAY_SIZE(mods);
            mod_props.pDrmFormatModifierProperties = mods;
            props.pNext = &mod_props;
         }
         VkFormatProperties3 props3 = {0};
         props3.sType = VK_STRUCTURE_TYPE_FORMAT_PROPERTIES_3;
         props3.pNext = props.pNext;
         props.pNext = &props3;
         VKSCR(GetPhysicalDeviceFormatProperties2)(screen->pdev, format, &props);
         screen->format_props[i] = props.formatProperties;
         if (props3.linearTilingFeatures & VK_FORMAT_FEATURE_2_LINEAR_COLOR_ATTACHMENT_BIT_NV)
            screen->format_props[i].linearTilingFeatures |= VK_FORMAT_FEATURE_COLOR_ATTACHMENT_BIT;
         if (screen->info.have_EXT_image_drm_format_modifier && mod_props.drmFormatModifierCount) {
            screen->modifier_props[i].drmFormatModifierCount = mod_props.drmFormatModifierCount;
            screen->modifier_props[i].pDrmFormatModifierProperties = ralloc_array(screen, VkDrmFormatModifierPropertiesEXT, mod_props.drmFormatModifierCount);
            if (mod_props.pDrmFormatModifierProperties) {
               for (unsigned j = 0; j < mod_props.drmFormatModifierCount; j++)
                  screen->modifier_props[i].pDrmFormatModifierProperties[j] = mod_props.pDrmFormatModifierProperties[j];
            }
         }
      } else
         VKSCR(GetPhysicalDeviceFormatProperties)(screen->pdev, format, &screen->format_props[i]);
      if (zink_format_is_emulated_alpha(i)) {
         VkFormatFeatureFlags blocked = VK_FORMAT_FEATURE_COLOR_ATTACHMENT_BIT | VK_FORMAT_FEATURE_STORAGE_IMAGE_BIT;
         screen->format_props[i].linearTilingFeatures &= ~blocked;
         screen->format_props[i].optimalTilingFeatures &= ~blocked;
         screen->format_props[i].bufferFeatures = 0;
      }
   }
   check_vertex_formats(screen);
   VkImageFormatProperties image_props;
   VkResult ret = VKSCR(GetPhysicalDeviceImageFormatProperties)(screen->pdev, VK_FORMAT_D32_SFLOAT,
                                                                VK_IMAGE_TYPE_1D,
                                                                VK_IMAGE_TILING_OPTIMAL,
                                                                VK_IMAGE_USAGE_DEPTH_STENCIL_ATTACHMENT_BIT | VK_IMAGE_USAGE_SAMPLED_BIT,
                                                                0, &image_props);
   if (ret != VK_SUCCESS && ret != VK_ERROR_FORMAT_NOT_SUPPORTED) {
      mesa_loge("ZINK: vkGetPhysicalDeviceImageFormatProperties failed (%s)", vk_Result_to_str(ret));
   }
   screen->need_2D_zs = ret != VK_SUCCESS;

   if (screen->info.feats.features.sparseResidencyImage2D)
      screen->need_2D_sparse = !screen->base.get_sparse_texture_virtual_page_size(&screen->base, PIPE_TEXTURE_1D, false, PIPE_FORMAT_R32_FLOAT, 0, 16, NULL, NULL, NULL);
}

static void
setup_renderdoc(struct zink_screen *screen)
{
#ifdef HAVE_RENDERDOC_APP_H
   const char *capture_id = debug_get_option("ZINK_RENDERDOC", NULL);
   if (!capture_id)
      return;
   void *renderdoc = dlopen("librenderdoc.so", RTLD_NOW | RTLD_NOLOAD);
   /* not loaded */
   if (!renderdoc)
      return;

   pRENDERDOC_GetAPI get_api = dlsym(renderdoc, "RENDERDOC_GetAPI");
   if (!get_api)
      return;

   /* need synchronous dispatch for renderdoc coherency */
   screen->threaded_submit = false;
   get_api(eRENDERDOC_API_Version_1_0_0, (void*)&screen->renderdoc_api);
   screen->renderdoc_api->SetActiveWindow(RENDERDOC_DEVICEPOINTER_FROM_VKINSTANCE(screen->instance), NULL);

   int count = sscanf(capture_id, "%u:%u", &screen->renderdoc_capture_start, &screen->renderdoc_capture_end);
   if (count != 2) {
      count = sscanf(capture_id, "%u", &screen->renderdoc_capture_start);
      if (!count) {
         if (!strcmp(capture_id, "all")) {
            screen->renderdoc_capture_all = true;
         } else {
            printf("`ZINK_RENDERDOC` usage: ZINK_RENDERDOC=all|frame_no[:end_frame_no]\n");
            abort();
         }
      }
      screen->renderdoc_capture_end = screen->renderdoc_capture_start;
   }
   p_atomic_set(&screen->renderdoc_frame, 1);
#endif
}

bool
zink_screen_init_semaphore(struct zink_screen *screen)
{
   VkSemaphoreCreateInfo sci = {0};
   VkSemaphoreTypeCreateInfo tci = {0};
   sci.pNext = &tci;
   
   VkSemaphore sem;
   
   sci.sType = VK_STRUCTURE_TYPE_SEMAPHORE_CREATE_INFO;
   tci.sType = VK_STRUCTURE_TYPE_SEMAPHORE_TYPE_CREATE_INFO;
   tci.semaphoreType = VK_SEMAPHORE_TYPE_TIMELINE;

   if (VKSCR(CreateSemaphore)(screen->dev, &sci, NULL, &sem) == VK_SUCCESS) {
      /* semaphore signal values can never decrease,
       * so we need a new semaphore anytime we overflow
       */
      if (screen->prev_sem)
         VKSCR(DestroySemaphore)(screen->dev, screen->prev_sem, NULL);
      screen->prev_sem = screen->sem;
      screen->sem = sem;
      return true;
   } else {
      mesa_loge("ZINK: vkCreateSemaphore failed");
   }

   screen->info.have_KHR_timeline_semaphore = false;

   return false;
}

bool
zink_screen_timeline_wait(struct zink_screen *screen, uint64_t batch_id, uint64_t timeout)
{
   VkSemaphoreWaitInfo wi = {0};

   if (zink_screen_check_last_finished(screen, batch_id))
      return true;

   wi.sType = VK_STRUCTURE_TYPE_SEMAPHORE_WAIT_INFO;
   wi.semaphoreCount = 1;
   wi.pSemaphores = &screen->sem;
   wi.pValues = &batch_id;
   bool success = false;
   if (screen->device_lost)
      return true;
   VkResult ret = VKSCR(WaitSemaphores)(screen->dev, &wi, timeout);
   success = zink_screen_handle_vkresult(screen, ret);

   if (success)
      zink_screen_update_last_finished(screen, batch_id);

   return success;
}

struct noop_submit_info {
   struct zink_screen *screen;
   VkFence fence;
};

static void
noop_submit(void *data, void *gdata, int thread_index)
{
   struct noop_submit_info *n = data;
   VkSubmitInfo si = {0};
   si.sType = VK_STRUCTURE_TYPE_SUBMIT_INFO;
   simple_mtx_lock(&n->screen->queue_lock);
   if (n->VKSCR(QueueSubmit)(n->screen->threaded ? n->screen->queue_sparse : n->screen->queue,
                     1, &si, n->fence) != VK_SUCCESS) {
      mesa_loge("ZINK: vkQueueSubmit failed");
      n->screen->device_lost = true;
   }
   simple_mtx_unlock(&n->screen->queue_lock);
}

bool
zink_screen_batch_id_wait(struct zink_screen *screen, uint32_t batch_id, uint64_t timeout)
{
   if (zink_screen_check_last_finished(screen, batch_id))
      return true;

   if (screen->info.have_KHR_timeline_semaphore)
      return zink_screen_timeline_wait(screen, batch_id, timeout);

   if (!timeout)
      return false;

   uint32_t new_id = 0;
   while (!new_id)
      new_id = p_atomic_inc_return(&screen->curr_batch);
   VkResult ret;
   struct noop_submit_info n;
   uint64_t abs_timeout = os_time_get_absolute_timeout(timeout);
   uint64_t remaining = PIPE_TIMEOUT_INFINITE;
   VkFenceCreateInfo fci = {0};
   struct util_queue_fence fence;
   util_queue_fence_init(&fence);
   fci.sType = VK_STRUCTURE_TYPE_FENCE_CREATE_INFO;

   if (VKSCR(CreateFence)(screen->dev, &fci, NULL, &n.fence) != VK_SUCCESS) {
      mesa_loge("ZINK: vkCreateFence failed");
      return false;
   }

   n.screen = screen;
   if (screen->threaded) {
      /* must use thread dispatch for sanity */
      util_queue_add_job(&screen->flush_queue, &n, &fence, noop_submit, NULL, 0);
      util_queue_fence_wait(&fence);
   } else {
      noop_submit(&n, NULL, 0);
   }
   if (timeout != PIPE_TIMEOUT_INFINITE) {
      int64_t time_ns = os_time_get_nano();
      remaining = abs_timeout > time_ns ? abs_timeout - time_ns : 0;
   }

   if (remaining)
      ret = VKSCR(WaitForFences)(screen->dev, 1, &n.fence, VK_TRUE, remaining);
   else
      ret = VKSCR(GetFenceStatus)(screen->dev, n.fence);
   VKSCR(DestroyFence)(screen->dev, n.fence, NULL);
   bool success = zink_screen_handle_vkresult(screen, ret);

   if (success)
      zink_screen_update_last_finished(screen, new_id);

   return success;
}

static uint32_t
zink_get_loader_version(struct zink_screen *screen)
{

   uint32_t loader_version = VK_API_VERSION_1_0;

   // Get the Loader version
   GET_PROC_ADDR_INSTANCE_LOCAL(screen, NULL, EnumerateInstanceVersion);
   if (vk_EnumerateInstanceVersion) {
      uint32_t loader_version_temp = VK_API_VERSION_1_0;
      VkResult result = (*vk_EnumerateInstanceVersion)(&loader_version_temp);
      if (VK_SUCCESS == result) {
         loader_version = loader_version_temp;
      } else {
         mesa_loge("ZINK: vkEnumerateInstanceVersion failed (%s)", vk_Result_to_str(result));
      }
   }

   return loader_version;
}

static void
zink_query_memory_info(struct pipe_screen *pscreen, struct pipe_memory_info *info)
{
   struct zink_screen *screen = zink_screen(pscreen);
   memset(info, 0, sizeof(struct pipe_memory_info));
   if (screen->info.have_EXT_memory_budget && VKSCR(GetPhysicalDeviceMemoryProperties2)) {
      VkPhysicalDeviceMemoryProperties2 mem = {0};
      mem.sType = VK_STRUCTURE_TYPE_PHYSICAL_DEVICE_MEMORY_PROPERTIES_2;

      VkPhysicalDeviceMemoryBudgetPropertiesEXT budget = {0};
      budget.sType = VK_STRUCTURE_TYPE_PHYSICAL_DEVICE_MEMORY_BUDGET_PROPERTIES_EXT;
      mem.pNext = &budget;
      VKSCR(GetPhysicalDeviceMemoryProperties2)(screen->pdev, &mem);

      for (unsigned i = 0; i < mem.memoryProperties.memoryHeapCount; i++) {
         if (mem.memoryProperties.memoryHeaps[i].flags & VK_MEMORY_PROPERTY_DEVICE_LOCAL_BIT) {
            /* VRAM */
            info->total_device_memory += mem.memoryProperties.memoryHeaps[i].size / 1024;
            info->avail_device_memory += (mem.memoryProperties.memoryHeaps[i].size - budget.heapUsage[i]) / 1024;
         } else {
            /* GART */
            info->total_staging_memory += mem.memoryProperties.memoryHeaps[i].size / 1024;
            info->avail_staging_memory += (mem.memoryProperties.memoryHeaps[i].size - budget.heapUsage[i]) / 1024;
         }
      }
      /* evictions not yet supported in vulkan */
   } else {
      for (unsigned i = 0; i < screen->info.mem_props.memoryHeapCount; i++) {
         if (screen->info.mem_props.memoryHeaps[i].flags & VK_MEMORY_PROPERTY_DEVICE_LOCAL_BIT) {
            /* VRAM */
            info->total_device_memory += screen->info.mem_props.memoryHeaps[i].size / 1024;
            /* free real estate! */
            info->avail_device_memory += info->total_device_memory;
         } else {
            /* GART */
            info->total_staging_memory += screen->info.mem_props.memoryHeaps[i].size / 1024;
            /* free real estate! */
            info->avail_staging_memory += info->total_staging_memory;
         }
      }
   }
}

static void
zink_query_dmabuf_modifiers(struct pipe_screen *pscreen, enum pipe_format format, int max, uint64_t *modifiers, unsigned int *external_only, int *count)
{
   struct zink_screen *screen = zink_screen(pscreen);
   *count = screen->modifier_props[format].drmFormatModifierCount;
   for (int i = 0; i < MIN2(max, *count); i++)
      modifiers[i] = screen->modifier_props[format].pDrmFormatModifierProperties[i].drmFormatModifier;
}

static bool
zink_is_dmabuf_modifier_supported(struct pipe_screen *pscreen, uint64_t modifier, enum pipe_format format, bool *external_only)
{
   struct zink_screen *screen = zink_screen(pscreen);
   for (unsigned i = 0; i < screen->modifier_props[format].drmFormatModifierCount; i++)
      if (screen->modifier_props[format].pDrmFormatModifierProperties[i].drmFormatModifier == modifier)
         return true;
   return false;
}

static unsigned
zink_get_dmabuf_modifier_planes(struct pipe_screen *pscreen, uint64_t modifier, enum pipe_format format)
{
   struct zink_screen *screen = zink_screen(pscreen);
   for (unsigned i = 0; i < screen->modifier_props[format].drmFormatModifierCount; i++)
      if (screen->modifier_props[format].pDrmFormatModifierProperties[i].drmFormatModifier == modifier)
         return screen->modifier_props[format].pDrmFormatModifierProperties[i].drmFormatModifierPlaneCount;
   return util_format_get_num_planes(format);
}

static int
zink_get_sparse_texture_virtual_page_size(struct pipe_screen *pscreen,
                                          enum pipe_texture_target target,
                                          bool multi_sample,
                                          enum pipe_format pformat,
                                          unsigned offset, unsigned size,
                                          int *x, int *y, int *z)
{
   struct zink_screen *screen = zink_screen(pscreen);
   static const int page_size_2d[][3] = {
      { 256, 256, 1 }, /* 8bpp   */
      { 256, 128, 1 }, /* 16bpp  */
      { 128, 128, 1 }, /* 32bpp  */
      { 128, 64,  1 }, /* 64bpp  */
      { 64,  64,  1 }, /* 128bpp */
   };
   static const int page_size_3d[][3] = {
      { 64,  32,  32 }, /* 8bpp   */
      { 32,  32,  32 }, /* 16bpp  */
      { 32,  32,  16 }, /* 32bpp  */
      { 32,  16,  16 }, /* 64bpp  */
      { 16,  16,  16 }, /* 128bpp */
   };
   /* Only support one type of page size. */
   if (offset != 0)
      return 0;

   /* reject multisample if 2x isn't supported; assume none are */
   if (multi_sample && !screen->info.feats.features.sparseResidency2Samples)
      return 0;

   VkFormat format = zink_get_format(screen, pformat);
   bool is_zs = util_format_is_depth_or_stencil(pformat);
   VkImageType type;
   switch (target) {
   case PIPE_TEXTURE_1D:
   case PIPE_TEXTURE_1D_ARRAY:
      type = (screen->need_2D_sparse || (screen->need_2D_zs && is_zs)) ? VK_IMAGE_TYPE_2D : VK_IMAGE_TYPE_1D;
      break;

   case PIPE_TEXTURE_2D:
   case PIPE_TEXTURE_CUBE:
   case PIPE_TEXTURE_RECT:
   case PIPE_TEXTURE_2D_ARRAY:
   case PIPE_TEXTURE_CUBE_ARRAY:
      type = VK_IMAGE_TYPE_2D;
      break;

   case PIPE_TEXTURE_3D:
      type = VK_IMAGE_TYPE_3D;
      break;

   case PIPE_BUFFER:
      goto hack_it_up;

   default:
      return 0;
   }
   VkImageUsageFlags flags = VK_IMAGE_USAGE_SAMPLED_BIT | VK_IMAGE_USAGE_TRANSFER_DST_BIT | VK_IMAGE_USAGE_TRANSFER_SRC_BIT |
                             VK_IMAGE_USAGE_STORAGE_BIT | VK_IMAGE_USAGE_COLOR_ATTACHMENT_BIT;
   flags |= is_zs ? VK_IMAGE_USAGE_DEPTH_STENCIL_ATTACHMENT_BIT : VK_IMAGE_USAGE_COLOR_ATTACHMENT_BIT;
   VkSparseImageFormatProperties props[4]; //planar?
   unsigned prop_count = ARRAY_SIZE(props);
   VKSCR(GetPhysicalDeviceSparseImageFormatProperties)(screen->pdev, format, type,
                                                       multi_sample ? VK_SAMPLE_COUNT_2_BIT : VK_SAMPLE_COUNT_1_BIT,
                                                       flags,
                                                       VK_IMAGE_TILING_OPTIMAL,
                                                       &prop_count, props);
   if (!prop_count) {
      if (pformat == PIPE_FORMAT_R9G9B9E5_FLOAT) {
         screen->faked_e5sparse = true;
         goto hack_it_up;
      }
      return 0;
   }

   if (size) {
      if (x)
         *x = props[0].imageGranularity.width;
      if (y)
         *y = props[0].imageGranularity.height;
      if (z)
         *z = props[0].imageGranularity.depth;
   }

   return 1;
hack_it_up:
   {
      const int (*page_sizes)[3] = target == PIPE_TEXTURE_3D ? page_size_3d : page_size_2d;
      int blk_size = util_format_get_blocksize(pformat);

      if (size) {
         unsigned index = util_logbase2(blk_size);
         if (x) *x = page_sizes[index][0];
         if (y) *y = page_sizes[index][1];
         if (z) *z = page_sizes[index][2];
      }
   }
   return 1;
}

static VkDevice
zink_create_logical_device(struct zink_screen *screen)
{
   VkDevice dev = VK_NULL_HANDLE;

   VkDeviceQueueCreateInfo qci[2] = {0};
   uint32_t queues[3] = {
      screen->gfx_queue,
      screen->sparse_queue,
   };
   float dummy = 0.0f;
   for (unsigned i = 0; i < ARRAY_SIZE(qci); i++) {
      qci[i].sType = VK_STRUCTURE_TYPE_DEVICE_QUEUE_CREATE_INFO;
      qci[i].queueFamilyIndex = queues[i];
      qci[i].queueCount = 1;
      qci[i].pQueuePriorities = &dummy;
   }

   unsigned num_queues = 1;
   if (screen->sparse_queue != screen->gfx_queue)
      num_queues++;

   VkDeviceCreateInfo dci = {0};
   dci.sType = VK_STRUCTURE_TYPE_DEVICE_CREATE_INFO;
   dci.queueCreateInfoCount = num_queues;
   dci.pQueueCreateInfos = qci;
   /* extensions don't have bool members in pEnabledFeatures.
    * this requires us to pass the whole VkPhysicalDeviceFeatures2 struct
    */
   if (screen->info.feats.sType == VK_STRUCTURE_TYPE_PHYSICAL_DEVICE_FEATURES_2) {
      dci.pNext = &screen->info.feats;
   } else {
      dci.pEnabledFeatures = &screen->info.feats.features;
   }

   dci.ppEnabledExtensionNames = screen->info.extensions;
   dci.enabledExtensionCount = screen->info.num_extensions;

   VkResult result = VKSCR(CreateDevice)(screen->pdev, &dci, NULL, &dev);
   if (result != VK_SUCCESS)
      mesa_loge("ZINK: vkCreateDevice failed (%s)", vk_Result_to_str(result));
   
   return dev;
}

static void
check_base_requirements(struct zink_screen *screen)
{
   if (!screen->info.feats.features.logicOp ||
       !screen->info.feats.features.fillModeNonSolid ||
       !screen->info.feats.features.shaderClipDistance ||
       !(screen->info.feats12.scalarBlockLayout ||
         screen->info.have_EXT_scalar_block_layout) ||
       !screen->info.have_KHR_maintenance1 ||
       !screen->info.have_EXT_custom_border_color ||
       !screen->info.have_EXT_line_rasterization) {
      fprintf(stderr, "WARNING: Some incorrect rendering "
              "might occur because the selected Vulkan device (%s) doesn't support "
              "base Zink requirements: ", screen->info.props.deviceName);
#define CHECK_OR_PRINT(X) \
      if (!screen->info.X) \
         fprintf(stderr, "%s ", #X)
      CHECK_OR_PRINT(feats.features.logicOp);
      CHECK_OR_PRINT(feats.features.fillModeNonSolid);
      CHECK_OR_PRINT(feats.features.shaderClipDistance);
      if (!screen->info.feats12.scalarBlockLayout && !screen->info.have_EXT_scalar_block_layout)
         printf("scalarBlockLayout OR EXT_scalar_block_layout ");
      CHECK_OR_PRINT(have_KHR_maintenance1);
      CHECK_OR_PRINT(have_EXT_custom_border_color);
      CHECK_OR_PRINT(have_EXT_line_rasterization);
      fprintf(stderr, "\n");
   }
}

static void
zink_get_sample_pixel_grid(struct pipe_screen *pscreen, unsigned sample_count,
                           unsigned *width, unsigned *height)
{
   struct zink_screen *screen = zink_screen(pscreen);
   unsigned idx = util_logbase2_ceil(MAX2(sample_count, 1));
   assert(idx < ARRAY_SIZE(screen->maxSampleLocationGridSize));
   *width = screen->maxSampleLocationGridSize[idx].width;
   *height = screen->maxSampleLocationGridSize[idx].height;
}

static void
init_driver_workarounds(struct zink_screen *screen)
{
   /* enable implicit sync for all non-mesa drivers */
   screen->driver_workarounds.implicit_sync = true;
   switch (screen->info.driver_props.driverID) {
   case VK_DRIVER_ID_MESA_RADV:
   case VK_DRIVER_ID_INTEL_OPEN_SOURCE_MESA:
   case VK_DRIVER_ID_MESA_LLVMPIPE:
   case VK_DRIVER_ID_MESA_TURNIP:
   case VK_DRIVER_ID_MESA_V3DV:
   case VK_DRIVER_ID_MESA_PANVK:
   case VK_DRIVER_ID_MESA_VENUS:
      screen->driver_workarounds.implicit_sync = false;
      break;
   default:
      break;
   }
   /* TODO: maybe compile multiple variants for different set counts for compact mode? */
   if (screen->info.props.limits.maxBoundDescriptorSets < ZINK_DESCRIPTOR_ALL_TYPES ||
       zink_debug & (ZINK_DEBUG_COMPACT | ZINK_DEBUG_NOSHOBJ))
      screen->info.have_EXT_shader_object = false;
   /* EDS2 is only used with EDS1 */
   if (!screen->info.have_EXT_extended_dynamic_state)
      screen->info.have_EXT_extended_dynamic_state2 = false;
   /* EDS3 is only used with EDS2 */
   if (!screen->info.have_EXT_extended_dynamic_state2)
      screen->info.have_EXT_extended_dynamic_state3 = false;
   /* EXT_vertex_input_dynamic_state is only used with EDS2 and above */
   if (!screen->info.have_EXT_extended_dynamic_state2)
      screen->info.have_EXT_vertex_input_dynamic_state = false;
   if (screen->info.line_rast_feats.stippledRectangularLines &&
       screen->info.line_rast_feats.stippledBresenhamLines &&
       screen->info.line_rast_feats.stippledSmoothLines &&
       !screen->info.dynamic_state3_feats.extendedDynamicState3LineStippleEnable)
      screen->info.have_EXT_extended_dynamic_state3 = false;
   if (!screen->info.dynamic_state3_feats.extendedDynamicState3PolygonMode ||
       !screen->info.dynamic_state3_feats.extendedDynamicState3DepthClampEnable ||
       !screen->info.dynamic_state3_feats.extendedDynamicState3DepthClipNegativeOneToOne ||
       !screen->info.dynamic_state3_feats.extendedDynamicState3DepthClipEnable ||
       !screen->info.dynamic_state3_feats.extendedDynamicState3ProvokingVertexMode ||
       !screen->info.dynamic_state3_feats.extendedDynamicState3LineRasterizationMode)
      screen->info.have_EXT_extended_dynamic_state3 = false;
   else if (screen->info.dynamic_state3_feats.extendedDynamicState3SampleMask &&
            screen->info.dynamic_state3_feats.extendedDynamicState3AlphaToCoverageEnable &&
            (!screen->info.feats.features.alphaToOne || screen->info.dynamic_state3_feats.extendedDynamicState3AlphaToOneEnable) &&
            screen->info.dynamic_state3_feats.extendedDynamicState3ColorBlendEnable &&
            screen->info.dynamic_state3_feats.extendedDynamicState3RasterizationSamples &&
            screen->info.dynamic_state3_feats.extendedDynamicState3ColorWriteMask &&
            screen->info.dynamic_state3_feats.extendedDynamicState3ColorBlendEquation &&
            screen->info.dynamic_state3_feats.extendedDynamicState3LogicOpEnable &&
            screen->info.dynamic_state2_feats.extendedDynamicState2LogicOp)
      screen->have_full_ds3 = true;
   if (screen->info.have_EXT_graphics_pipeline_library)
      screen->info.have_EXT_graphics_pipeline_library = screen->info.have_EXT_extended_dynamic_state &&
                                                        screen->info.have_EXT_extended_dynamic_state2 &&
                                                        ((zink_debug & ZINK_DEBUG_GPL) ||
                                                         screen->info.dynamic_state2_feats.extendedDynamicState2PatchControlPoints) &&
                                                        screen->info.have_EXT_extended_dynamic_state3 &&
                                                        screen->info.have_KHR_dynamic_rendering &&
                                                        screen->info.have_EXT_non_seamless_cube_map &&
                                                        (!(zink_debug & ZINK_DEBUG_GPL) ||
                                                         screen->info.gpl_props.graphicsPipelineLibraryFastLinking ||
                                                         screen->is_cpu);
   screen->driver_workarounds.broken_l4a4 = screen->info.driver_props.driverID == VK_DRIVER_ID_NVIDIA_PROPRIETARY;
   if (screen->info.driver_props.driverID == VK_DRIVER_ID_AMD_PROPRIETARY)
      /* this completely breaks xfb somehow */
      screen->info.have_EXT_extended_dynamic_state2 = false;
   if (screen->info.driver_props.driverID == VK_DRIVER_ID_MESA_TURNIP) {
      /* performance */
      screen->info.border_color_feats.customBorderColorWithoutFormat = VK_FALSE;
   }

   if ((!screen->info.have_EXT_line_rasterization ||
        !screen->info.line_rast_feats.stippledBresenhamLines) &&
       screen->info.feats.features.geometryShader &&
       screen->info.feats.features.sampleRateShading) {
      /* we're using stippledBresenhamLines as a proxy for all of these, to
       * avoid accidentally changing behavior on VK-drivers where we don't
       * want to add emulation.
       */
      screen->driver_workarounds.no_linestipple = true;
   }

   if (screen->info.driver_props.driverID ==
       VK_DRIVER_ID_IMAGINATION_PROPRIETARY) {
      assert(screen->info.feats.features.geometryShader);
      screen->driver_workarounds.no_linesmooth = true;
   }

   /* This is a workarround for the lack of
    * gl_PointSize + glPolygonMode(..., GL_LINE), in the imagination
    * proprietary driver.
    */
   switch (screen->info.driver_props.driverID) {
   case VK_DRIVER_ID_IMAGINATION_PROPRIETARY:
      screen->driver_workarounds.no_hw_gl_point = true;
      break;
   default:
      screen->driver_workarounds.no_hw_gl_point = false;
      break;
   }

   if (screen->info.driver_props.driverID == VK_DRIVER_ID_AMD_OPEN_SOURCE || 
       screen->info.driver_props.driverID == VK_DRIVER_ID_AMD_PROPRIETARY || 
       screen->info.driver_props.driverID == VK_DRIVER_ID_NVIDIA_PROPRIETARY || 
       screen->info.driver_props.driverID == VK_DRIVER_ID_MESA_RADV)
      screen->driver_workarounds.z24_unscaled_bias = 1<<23;
   else
      screen->driver_workarounds.z24_unscaled_bias = 1<<24;
   if (screen->info.driver_props.driverID == VK_DRIVER_ID_NVIDIA_PROPRIETARY)
      screen->driver_workarounds.z16_unscaled_bias = 1<<15;
   else
      screen->driver_workarounds.z16_unscaled_bias = 1<<16;
   /* these drivers don't use VK_PIPELINE_CREATE_COLOR_ATTACHMENT_FEEDBACK_LOOP_BIT_EXT, so it can always be set */
   switch (screen->info.driver_props.driverID) {
   case VK_DRIVER_ID_MESA_RADV:
   case VK_DRIVER_ID_INTEL_OPEN_SOURCE_MESA:
   case VK_DRIVER_ID_MESA_LLVMPIPE:
   case VK_DRIVER_ID_MESA_VENUS:
   case VK_DRIVER_ID_NVIDIA_PROPRIETARY:
   case VK_DRIVER_ID_INTEL_PROPRIETARY_WINDOWS:
   case VK_DRIVER_ID_IMAGINATION_PROPRIETARY:
      screen->driver_workarounds.always_feedback_loop = screen->info.have_EXT_attachment_feedback_loop_layout;
      break;
   default:
      break;
   }
   /* these drivers don't use VK_PIPELINE_CREATE_DEPTH_STENCIL_ATTACHMENT_FEEDBACK_LOOP_BIT_EXT, so it can always be set */
   switch (screen->info.driver_props.driverID) {
   case VK_DRIVER_ID_MESA_LLVMPIPE:
   case VK_DRIVER_ID_MESA_VENUS:
   case VK_DRIVER_ID_NVIDIA_PROPRIETARY:
   case VK_DRIVER_ID_IMAGINATION_PROPRIETARY:
      screen->driver_workarounds.always_feedback_loop_zs = screen->info.have_EXT_attachment_feedback_loop_layout;
      break;
   default:
      break;
   }
   /* these drivers cannot handle OOB gl_Layer values, and therefore need clamping in shader.
    * TODO: Vulkan extension that details whether vulkan driver can handle OOB layer values
    */
   switch (screen->info.driver_props.driverID) {
   case VK_DRIVER_ID_IMAGINATION_PROPRIETARY:
      screen->driver_workarounds.needs_sanitised_layer = true;
      break;
   default:
      screen->driver_workarounds.needs_sanitised_layer = false;
      break;
   }
   /* these drivers will produce undefined results when using swizzle 1 with combined z/s textures
    * TODO: use a future device property when available
    */
   switch (screen->info.driver_props.driverID) {
   case VK_DRIVER_ID_IMAGINATION_PROPRIETARY:
   case VK_DRIVER_ID_IMAGINATION_OPEN_SOURCE_MESA:
      screen->driver_workarounds.needs_zs_shader_swizzle = true;
      break;
   default:
      screen->driver_workarounds.needs_zs_shader_swizzle = false;
      break;
   }

   /* When robust contexts are advertised but robustImageAccess2 is not available */
   screen->driver_workarounds.lower_robustImageAccess2 =
      !screen->info.rb2_feats.robustImageAccess2 &&
      screen->info.feats.features.robustBufferAccess &&
      screen->info.rb_image_feats.robustImageAccess;

   /* once more testing has been done, use the #if 0 block */
   unsigned illegal = ZINK_DEBUG_RP | ZINK_DEBUG_NORP;
   if ((zink_debug & illegal) == illegal) {
      mesa_loge("Cannot specify ZINK_DEBUG=rp and ZINK_DEBUG=norp");
      abort();
   }

   /* these drivers benefit from renderpass optimization */
   switch (screen->info.driver_props.driverID) {
   case VK_DRIVER_ID_MESA_LLVMPIPE:
   case VK_DRIVER_ID_MESA_TURNIP:
   case VK_DRIVER_ID_MESA_PANVK:
   case VK_DRIVER_ID_MESA_VENUS:
   case VK_DRIVER_ID_MESA_V3DV:
   case VK_DRIVER_ID_IMAGINATION_PROPRIETARY:
   case VK_DRIVER_ID_QUALCOMM_PROPRIETARY:
   case VK_DRIVER_ID_BROADCOM_PROPRIETARY:
   case VK_DRIVER_ID_ARM_PROPRIETARY:
      screen->driver_workarounds.track_renderpasses = screen->info.primgen_feats.primitivesGeneratedQueryWithRasterizerDiscard || screen->info.have_EXT_color_write_enable;
      break;
   default:
      break;
   }
   if (zink_debug & ZINK_DEBUG_RP)
      screen->driver_workarounds.track_renderpasses = true;
   else if (zink_debug & ZINK_DEBUG_NORP)
      screen->driver_workarounds.track_renderpasses = false;

   /* these drivers can't optimize non-overlapping copy ops */
   switch (screen->info.driver_props.driverID) {
   case VK_DRIVER_ID_MESA_TURNIP:
   case VK_DRIVER_ID_QUALCOMM_PROPRIETARY:
      screen->driver_workarounds.broken_cache_semantics = true;
      break;
   default:
      break;
   }

   /* these drivers have no difference between unoptimized and optimized shader compilation */
   switch (screen->info.driver_props.driverID) {
   case VK_DRIVER_ID_MESA_LLVMPIPE:
      screen->driver_workarounds.disable_optimized_compile = true;
      break;
   default:
      if (zink_debug & ZINK_DEBUG_NOOPT)
         screen->driver_workarounds.disable_optimized_compile = true;
      break;
   }
}

static void
init_optimal_keys(struct zink_screen *screen)
{
   screen->optimal_keys = !screen->need_decompose_attrs &&
                          screen->info.have_EXT_non_seamless_cube_map &&
                          screen->info.have_EXT_provoking_vertex &&
                          !screen->driconf.inline_uniforms &&
                          !screen->driver_workarounds.no_linestipple &&
                          !screen->driver_workarounds.no_linesmooth &&
                          !screen->driver_workarounds.no_hw_gl_point &&
                          !screen->driver_workarounds.lower_robustImageAccess2 &&
                          !screen->driconf.emulate_point_smooth &&
                          !screen->driver_workarounds.needs_zs_shader_swizzle;
   if (!screen->optimal_keys && zink_debug & ZINK_DEBUG_OPTIMAL_KEYS) {
      fprintf(stderr, "The following criteria are preventing optimal_keys enablement:");
      if (screen->need_decompose_attrs)
         fprintf(stderr, "missing vertex attribute formats\n");
      if (screen->driconf.inline_uniforms)
         fprintf(stderr, "uniform inlining must be disabled (set ZINK_INLINE_UNIFORMS=0 in your env)\n");
      CHECK_OR_PRINT(have_EXT_line_rasterization);
      CHECK_OR_PRINT(line_rast_feats.stippledBresenhamLines);
      CHECK_OR_PRINT(feats.features.geometryShader);
      CHECK_OR_PRINT(feats.features.sampleRateShading);
      CHECK_OR_PRINT(have_EXT_non_seamless_cube_map);
      CHECK_OR_PRINT(have_EXT_provoking_vertex);
      if (screen->driver_workarounds.no_linesmooth)
         fprintf(stderr, "driver does not support smooth lines\n");
      if (screen->driver_workarounds.no_hw_gl_point)
         fprintf(stderr, "driver does not support hardware GL_POINT\n");
      CHECK_OR_PRINT(rb2_feats.robustImageAccess2);
      CHECK_OR_PRINT(feats.features.robustBufferAccess);
      CHECK_OR_PRINT(rb_image_feats.robustImageAccess);
      if (screen->driconf.emulate_point_smooth)
         fprintf(stderr, "smooth point emulation is enabled\n");
      if (screen->driver_workarounds.needs_zs_shader_swizzle)
         fprintf(stderr, "Z/S shader swizzle workaround is enabled\n");
      mesa_logw("zink: force-enabling optimal_keys despite missing features. Good luck!");
      screen->optimal_keys = true;
   }
   if (!screen->optimal_keys)
      screen->info.have_EXT_graphics_pipeline_library = false;

   /* EXT_shader_object can't yet be used for feedback loop, so this must be per-app enabled */
   if (!screen->driconf.zink_shader_object_enable || !screen->optimal_keys)
      screen->info.have_EXT_shader_object = false;
   if (screen->info.have_EXT_shader_object)
      screen->have_full_ds3 = true;
}

static struct disk_cache *
zink_get_disk_shader_cache(struct pipe_screen *_screen)
{
   struct zink_screen *screen = zink_screen(_screen);

   return screen->disk_cache;
}

VkSemaphore
zink_create_semaphore(struct zink_screen *screen)
{
   VkSemaphoreCreateInfo sci = {
      VK_STRUCTURE_TYPE_SEMAPHORE_CREATE_INFO,
      NULL,
      0
   };
   VkSemaphore sem = VK_NULL_HANDLE;
   if (util_dynarray_contains(&screen->semaphores, VkSemaphore)) {
      simple_mtx_lock(&screen->semaphores_lock);
      if (util_dynarray_contains(&screen->semaphores, VkSemaphore))
         sem = util_dynarray_pop(&screen->semaphores, VkSemaphore);
      simple_mtx_unlock(&screen->semaphores_lock);
   }
   if (sem)
      return sem;
   VkResult ret = VKSCR(CreateSemaphore)(screen->dev, &sci, NULL, &sem);
   return ret == VK_SUCCESS ? sem : VK_NULL_HANDLE;
}

void
zink_screen_lock_context(struct zink_screen *screen)
{
   simple_mtx_lock(&screen->copy_context_lock);
   if (!screen->copy_context)
      screen->copy_context = zink_context(screen->base.context_create(&screen->base, NULL, ZINK_CONTEXT_COPY_ONLY));
   if (!screen->copy_context) {
      mesa_loge("zink: failed to create copy context");
      /* realistically there's nothing that can be done here */
   }
}

void
zink_screen_unlock_context(struct zink_screen *screen)
{
   simple_mtx_unlock(&screen->copy_context_lock);
}

static bool
init_layouts(struct zink_screen *screen)
{
   if (screen->info.have_EXT_descriptor_indexing) {
      VkDescriptorSetLayoutBinding bindings[4];
      const unsigned num_bindings = 4;
      VkDescriptorSetLayoutCreateInfo dcslci = {0};
      dcslci.sType = VK_STRUCTURE_TYPE_DESCRIPTOR_SET_LAYOUT_CREATE_INFO;
      dcslci.pNext = NULL;
      VkDescriptorSetLayoutBindingFlagsCreateInfo fci = {0};
      VkDescriptorBindingFlags flags[4];
      dcslci.pNext = &fci;
      if (zink_descriptor_mode == ZINK_DESCRIPTOR_MODE_DB)
         dcslci.flags = VK_DESCRIPTOR_SET_LAYOUT_CREATE_DESCRIPTOR_BUFFER_BIT_EXT;
      else
         dcslci.flags = VK_DESCRIPTOR_SET_LAYOUT_CREATE_UPDATE_AFTER_BIND_POOL_BIT;
      fci.sType = VK_STRUCTURE_TYPE_DESCRIPTOR_SET_LAYOUT_BINDING_FLAGS_CREATE_INFO;
      fci.bindingCount = num_bindings;
      fci.pBindingFlags = flags;
      for (unsigned i = 0; i < num_bindings; i++) {
         flags[i] = VK_DESCRIPTOR_BINDING_UPDATE_UNUSED_WHILE_PENDING_BIT | VK_DESCRIPTOR_BINDING_PARTIALLY_BOUND_BIT;
         if (zink_descriptor_mode != ZINK_DESCRIPTOR_MODE_DB)
            flags[i] |= VK_DESCRIPTOR_BINDING_UPDATE_AFTER_BIND_BIT;
      }
      /* there is exactly 1 bindless descriptor set per context, and it has 4 bindings, 1 for each descriptor type */
      for (unsigned i = 0; i < num_bindings; i++) {
         bindings[i].binding = i;
         bindings[i].descriptorType = zink_descriptor_type_from_bindless_index(i);
         bindings[i].descriptorCount = ZINK_MAX_BINDLESS_HANDLES;
         bindings[i].stageFlags = VK_SHADER_STAGE_ALL_GRAPHICS | VK_SHADER_STAGE_COMPUTE_BIT;
         bindings[i].pImmutableSamplers = NULL;
      }

      dcslci.bindingCount = num_bindings;
      dcslci.pBindings = bindings;
      VkResult result = VKSCR(CreateDescriptorSetLayout)(screen->dev, &dcslci, 0, &screen->bindless_layout);
      if (result != VK_SUCCESS) {
         mesa_loge("ZINK: vkCreateDescriptorSetLayout failed (%s)", vk_Result_to_str(result));
         return false;
      }
   }

   screen->gfx_push_constant_layout = zink_pipeline_layout_create(screen, NULL, 0, false, 0);
   return !!screen->gfx_push_constant_layout;
}

static int
zink_screen_get_fd(struct pipe_screen *pscreen)
{
   struct zink_screen *screen = zink_screen(pscreen);

   return screen->drm_fd;
}

static struct zink_screen *
zink_internal_create_screen(const struct pipe_screen_config *config)
{
   if (getenv("ZINK_USE_LAVAPIPE")) {
      mesa_loge("ZINK_USE_LAVAPIPE is obsolete. Use LIBGL_ALWAYS_SOFTWARE\n");
      return NULL;
   }

   struct zink_screen *screen = rzalloc(NULL, struct zink_screen);
   if (!screen) {
      mesa_loge("ZINK: failed to allocate screen");
      return NULL;
   }

   zink_debug = debug_get_option_zink_debug();
   zink_descriptor_mode = debug_get_option_zink_descriptor_mode();

   screen->threaded = util_get_cpu_caps()->nr_cpus > 1 && debug_get_bool_option("GALLIUM_THREAD", util_get_cpu_caps()->nr_cpus > 1);
   if (zink_debug & ZINK_DEBUG_FLUSHSYNC)
      screen->threaded_submit = false;
   else
      screen->threaded_submit = screen->threaded;
   screen->abort_on_hang = debug_get_bool_option("ZINK_HANG_ABORT", false);


   u_trace_state_init();

   screen->loader_lib = util_dl_open(VK_LIBNAME);
   if (!screen->loader_lib) {
      mesa_loge("ZINK: failed to load "VK_LIBNAME);
      goto fail;
   }

   screen->vk_GetInstanceProcAddr = (PFN_vkGetInstanceProcAddr)util_dl_get_proc_address(screen->loader_lib, "vkGetInstanceProcAddr");
   screen->vk_GetDeviceProcAddr = (PFN_vkGetDeviceProcAddr)util_dl_get_proc_address(screen->loader_lib, "vkGetDeviceProcAddr");
   if (!screen->vk_GetInstanceProcAddr ||
       !screen->vk_GetDeviceProcAddr) {
      mesa_loge("ZINK: failed to get proc address");
      goto fail;
   }

   screen->instance_info.loader_version = zink_get_loader_version(screen);
   if (config) {
      driParseConfigFiles(config->options, config->options_info, 0, "zink",
                          NULL, NULL, NULL, 0, NULL, 0);
      screen->driconf.dual_color_blend_by_location = driQueryOptionb(config->options, "dual_color_blend_by_location");
      screen->driconf.glsl_correct_derivatives_after_discard = driQueryOptionb(config->options, "glsl_correct_derivatives_after_discard");
      //screen->driconf.inline_uniforms = driQueryOptionb(config->options, "radeonsi_inline_uniforms");
      screen->driconf.emulate_point_smooth = driQueryOptionb(config->options, "zink_emulate_point_smooth");
      screen->driconf.zink_shader_object_enable = driQueryOptionb(config->options, "zink_shader_object_enable");
      screen->instance_info.disable_xcb_surface = driQueryOptionb(config->options, "disable_xcb_surface");
   }

   if (!zink_create_instance(screen))
      goto fail;

   if (zink_debug & ZINK_DEBUG_VALIDATION) {
      if (!screen->instance_info.have_layer_KHRONOS_validation &&
          !screen->instance_info.have_layer_LUNARG_standard_validation) {
         mesa_loge("Failed to load validation layer");
         goto fail;
      }
   }

   vk_instance_dispatch_table_load(&screen->vk.instance,
                                   screen->vk_GetInstanceProcAddr,
                                   screen->instance);
   vk_physical_device_dispatch_table_load(&screen->vk.physical_device,
                                          screen->vk_GetInstanceProcAddr,
                                          screen->instance);

   zink_verify_instance_extensions(screen);

   if (screen->instance_info.have_EXT_debug_utils &&
      (zink_debug & ZINK_DEBUG_VALIDATION) && !create_debug(screen))
      debug_printf("ZINK: failed to setup debug utils\n");

   choose_pdev(screen);
   if (screen->pdev == VK_NULL_HANDLE) {
      mesa_loge("ZINK: failed to choose pdev");
      goto fail;
   }
   screen->is_cpu = screen->info.props.deviceType == VK_PHYSICAL_DEVICE_TYPE_CPU;

   update_queue_props(screen);

   screen->have_X8_D24_UNORM_PACK32 = zink_is_depth_format_supported(screen,
                                              VK_FORMAT_X8_D24_UNORM_PACK32);
   screen->have_D24_UNORM_S8_UINT = zink_is_depth_format_supported(screen,
                                              VK_FORMAT_D24_UNORM_S8_UINT);
   screen->have_D32_SFLOAT_S8_UINT = zink_is_depth_format_supported(screen,
                                              VK_FORMAT_D32_SFLOAT_S8_UINT);

   if (!zink_get_physical_device_info(screen)) {
      debug_printf("ZINK: failed to detect features\n");
      goto fail;
   }

   setup_renderdoc(screen);
   if (screen->threaded_submit && !util_queue_init(&screen->flush_queue, "zfq", 8, 1, UTIL_QUEUE_INIT_RESIZE_IF_FULL, screen)) {
      mesa_loge("zink: Failed to create flush queue.\n");
      goto fail;
   }

   zink_internal_setup_moltenvk(screen);
<<<<<<< HEAD
   /*if (!screen->info.have_KHR_timeline_semaphore) {
=======
   if (!screen->info.have_KHR_timeline_semaphore && !screen->info.feats12.timelineSemaphore) {
>>>>>>> b98b7f4d
      mesa_loge("zink: KHR_timeline_semaphore is required");
      goto fail;
   }*/

   init_driver_workarounds(screen);

   screen->dev = zink_create_logical_device(screen);
   if (!screen->dev)
      goto fail;

   vk_device_dispatch_table_load(&screen->vk.device,
                                 screen->vk_GetDeviceProcAddr,
                                 screen->dev);

   init_queue(screen);
   if (screen->info.driver_props.driverID == VK_DRIVER_ID_MESA_RADV ||
       screen->info.driver_props.driverID == VK_DRIVER_ID_AMD_OPEN_SOURCE ||
       screen->info.driver_props.driverID == VK_DRIVER_ID_AMD_PROPRIETARY)
      /* this has bad perf on AMD */
      screen->info.have_KHR_push_descriptor = false;

   zink_verify_device_extensions(screen);

   /* descriptor set indexing is determined by 'compact' descriptor mode:
    * by default, 6 sets are used to provide more granular updating
    * in compact mode, a maximum of 4 sets are used, with like-types combined
    */
   if ((zink_debug & ZINK_DEBUG_COMPACT) ||
       screen->info.props.limits.maxBoundDescriptorSets < ZINK_MAX_DESCRIPTOR_SETS) {
      screen->desc_set_id[ZINK_DESCRIPTOR_TYPE_UNIFORMS] = 0;
      screen->desc_set_id[ZINK_DESCRIPTOR_TYPE_UBO] = 1;
      screen->desc_set_id[ZINK_DESCRIPTOR_TYPE_SSBO] = 1;
      screen->desc_set_id[ZINK_DESCRIPTOR_TYPE_SAMPLER_VIEW] = 2;
      screen->desc_set_id[ZINK_DESCRIPTOR_TYPE_IMAGE] = 2;
      screen->desc_set_id[ZINK_DESCRIPTOR_BINDLESS] = 3;
      screen->compact_descriptors = true;
   } else {
      screen->desc_set_id[ZINK_DESCRIPTOR_TYPE_UNIFORMS] = 0;
      screen->desc_set_id[ZINK_DESCRIPTOR_TYPE_UBO] = 1;
      screen->desc_set_id[ZINK_DESCRIPTOR_TYPE_SAMPLER_VIEW] = 2;
      screen->desc_set_id[ZINK_DESCRIPTOR_TYPE_SSBO] = 3;
      screen->desc_set_id[ZINK_DESCRIPTOR_TYPE_IMAGE] = 4;
      screen->desc_set_id[ZINK_DESCRIPTOR_BINDLESS] = 5;
   }

   if (screen->info.have_EXT_calibrated_timestamps && !check_have_device_time(screen))
      goto fail;

   screen->have_triangle_fans = true;
#if defined(VK_KHR_PORTABILITY_SUBSET_EXTENSION_NAME)
   if (screen->info.have_KHR_portability_subset) {
      screen->have_triangle_fans = (VK_TRUE == screen->info.portability_subset_feats.triangleFans);
   }
#endif // VK_KHR_PORTABILITY_SUBSET_EXTENSION_NAME

   check_base_requirements(screen);
   util_live_shader_cache_init(&screen->shaders, zink_create_gfx_shader_state, zink_delete_shader_state);

   screen->base.get_name = zink_get_name;
   if (screen->instance_info.have_KHR_external_memory_capabilities) {
      screen->base.get_device_uuid = zink_get_device_uuid;
      screen->base.get_driver_uuid = zink_get_driver_uuid;
   }
   if (screen->info.have_KHR_external_memory_win32) {
      screen->base.get_device_luid = zink_get_device_luid;
      screen->base.get_device_node_mask = zink_get_device_node_mask;
   }
   screen->base.set_max_shader_compiler_threads = zink_set_max_shader_compiler_threads;
   screen->base.is_parallel_shader_compilation_finished = zink_is_parallel_shader_compilation_finished;
   screen->base.get_vendor = zink_get_vendor;
   screen->base.get_device_vendor = zink_get_device_vendor;
   screen->base.get_compute_param = zink_get_compute_param;
   screen->base.get_timestamp = zink_get_timestamp;
   screen->base.query_memory_info = zink_query_memory_info;
   screen->base.get_param = zink_get_param;
   screen->base.get_paramf = zink_get_paramf;
   screen->base.get_shader_param = zink_get_shader_param;
   screen->base.get_compiler_options = zink_get_compiler_options;
   screen->base.get_sample_pixel_grid = zink_get_sample_pixel_grid;
   screen->base.is_compute_copy_faster = zink_is_compute_copy_faster;
   screen->base.is_format_supported = zink_is_format_supported;
   screen->base.driver_thread_add_job = zink_driver_thread_add_job;
   if (screen->info.have_EXT_image_drm_format_modifier && screen->info.have_EXT_external_memory_dma_buf) {
      screen->base.query_dmabuf_modifiers = zink_query_dmabuf_modifiers;
      screen->base.is_dmabuf_modifier_supported = zink_is_dmabuf_modifier_supported;
      screen->base.get_dmabuf_modifier_planes = zink_get_dmabuf_modifier_planes;
   }
#if defined(_WIN32)
   if (screen->info.have_KHR_external_memory_win32)
      screen->base.create_fence_win32 = zink_create_fence_win32;
#endif
   screen->base.context_create = zink_context_create;
   screen->base.flush_frontbuffer = zink_flush_frontbuffer;
   screen->base.destroy = zink_destroy_screen;
   screen->base.finalize_nir = zink_shader_finalize;
   screen->base.get_disk_shader_cache = zink_get_disk_shader_cache;
   screen->base.get_sparse_texture_virtual_page_size = zink_get_sparse_texture_virtual_page_size;

   if (screen->info.have_EXT_sample_locations) {
      VkMultisamplePropertiesEXT prop;
      prop.sType = VK_STRUCTURE_TYPE_MULTISAMPLE_PROPERTIES_EXT;
      prop.pNext = NULL;
      for (unsigned i = 0; i < ARRAY_SIZE(screen->maxSampleLocationGridSize); i++) {
         if (screen->info.sample_locations_props.sampleLocationSampleCounts & (1 << i)) {
            VKSCR(GetPhysicalDeviceMultisamplePropertiesEXT)(screen->pdev, 1 << i, &prop);
            screen->maxSampleLocationGridSize[i] = prop.maxSampleLocationGridSize;
         }
      }
   }

   if (!zink_screen_resource_init(&screen->base))
      goto fail;
   if (!zink_bo_init(screen)) {
      mesa_loge("ZINK: failed to initialize suballocator");
      goto fail;
   }
   zink_screen_fence_init(&screen->base);

   zink_screen_init_compiler(screen);
   if (!disk_cache_init(screen)) {
      mesa_loge("ZINK: failed to initialize disk cache");
      goto fail;
   }
   if (!util_queue_init(&screen->cache_get_thread, "zcfq", 8, 4,
                        UTIL_QUEUE_INIT_RESIZE_IF_FULL | UTIL_QUEUE_INIT_SCALE_THREADS, screen))
      goto fail;
   populate_format_props(screen);

   slab_create_parent(&screen->transfer_pool, sizeof(struct zink_transfer), 16);

   screen->driconf.inline_uniforms = debug_get_bool_option("ZINK_INLINE_UNIFORMS", screen->is_cpu);

   screen->total_video_mem = get_video_mem(screen);
   screen->clamp_video_mem = screen->total_video_mem * 0.8;
   if (!os_get_total_physical_memory(&screen->total_mem)) {
      mesa_loge("ZINK: failed to get total physical memory");
      goto fail;
   }

   /*if (!zink_screen_init_semaphore(screen)) {
      mesa_loge("zink: failed to create timeline semaphore");
      goto fail;
   }*/
   
   switch (screen->info.driver_props.driverID) {
   case VK_DRIVER_ID_NVIDIA_PROPRIETARY:
      screen->max_fences = 500;
      break;
   default:
      screen->max_fences = 5000;
      break;
   }
   if (debug_get_bool_option("ZINK_NO_TIMELINES", false))
      screen->info.have_KHR_timeline_semaphore = false;
   if (screen->info.have_KHR_timeline_semaphore)
      zink_screen_init_semaphore(screen);

   memset(&screen->heap_map, UINT8_MAX, sizeof(screen->heap_map));
   for (enum zink_heap i = 0; i < ZINK_HEAP_MAX; i++) {
      for (unsigned j = 0; j < screen->info.mem_props.memoryTypeCount; j++) {
         VkMemoryPropertyFlags domains = vk_domain_from_heap(i);
         if ((screen->info.mem_props.memoryTypes[j].propertyFlags & domains) == domains) {
            screen->heap_map[i][screen->heap_count[i]++] = j;
         }
      }
   }
   /* iterate again to check for missing heaps */
   for (enum zink_heap i = 0; i < ZINK_HEAP_MAX; i++) {
      /* not found: use compatible heap */
      if (screen->heap_map[i][0] == UINT8_MAX) {
         /* only cached mem has a failure case for now */
         assert(i == ZINK_HEAP_HOST_VISIBLE_CACHED || i == ZINK_HEAP_DEVICE_LOCAL_LAZY ||
                i == ZINK_HEAP_DEVICE_LOCAL_VISIBLE);
         if (i == ZINK_HEAP_HOST_VISIBLE_CACHED) {
            memcpy(screen->heap_map[i], screen->heap_map[ZINK_HEAP_HOST_VISIBLE_COHERENT], screen->heap_count[ZINK_HEAP_HOST_VISIBLE_COHERENT]);
            screen->heap_count[i] = screen->heap_count[ZINK_HEAP_HOST_VISIBLE_COHERENT];
         } else {
            memcpy(screen->heap_map[i], screen->heap_map[ZINK_HEAP_DEVICE_LOCAL], screen->heap_count[ZINK_HEAP_DEVICE_LOCAL]);
            screen->heap_count[i] = screen->heap_count[ZINK_HEAP_DEVICE_LOCAL];
         }
      }
   }
   {
      uint64_t biggest_vis_vram = 0;
      for (unsigned i = 0; i < screen->heap_count[ZINK_HEAP_DEVICE_LOCAL_VISIBLE]; i++)
         biggest_vis_vram = MAX2(biggest_vis_vram, screen->info.mem_props.memoryHeaps[screen->info.mem_props.memoryTypes[i].heapIndex].size);
      uint64_t biggest_vram = 0;
      for (unsigned i = 0; i < screen->heap_count[ZINK_HEAP_DEVICE_LOCAL]; i++)
         biggest_vram = MAX2(biggest_vis_vram, screen->info.mem_props.memoryHeaps[screen->info.mem_props.memoryTypes[i].heapIndex].size);
      /* determine if vis vram is roughly equal to total vram */
      if (biggest_vis_vram > biggest_vram * 0.9)
         screen->resizable_bar = true;
   }

   if (!screen->info.have_KHR_imageless_framebuffer) {
      simple_mtx_init(&screen->framebuffer_mtx, mtx_plain);
      _mesa_hash_table_init(&screen->framebuffer_cache, screen, hash_framebuffer_state, equals_framebuffer_state);
   }
   bool can_db = true;
   {
      if (!screen->info.have_EXT_descriptor_buffer) {
         if (zink_descriptor_mode == ZINK_DESCRIPTOR_MODE_DB) {
            mesa_loge("Cannot use db descriptor mode without EXT_descriptor_buffer");
            goto fail;
         }
         can_db = false;
      }
      if (!screen->resizable_bar) {
         if (zink_descriptor_mode == ZINK_DESCRIPTOR_MODE_DB) {
            mesa_loge("Cannot use db descriptor mode without resizable bar");
            goto fail;
         }
         can_db = false;
      }
      if (!screen->info.have_EXT_non_seamless_cube_map) {
         if (zink_descriptor_mode == ZINK_DESCRIPTOR_MODE_DB) {
            mesa_loge("Cannot use db descriptor mode without EXT_non_seamless_cube_map");
            goto fail;
         }
         can_db = false;
      }
      if (!screen->info.rb2_feats.nullDescriptor) {
         if (zink_descriptor_mode == ZINK_DESCRIPTOR_MODE_DB) {
            mesa_loge("Cannot use db descriptor mode without robustness2.nullDescriptor");
            goto fail;
         }
         can_db = false;
      }
      if (ZINK_FBFETCH_DESCRIPTOR_SIZE < screen->info.db_props.inputAttachmentDescriptorSize) {
         if (zink_descriptor_mode == ZINK_DESCRIPTOR_MODE_DB) {
            mesa_loge("Cannot use db descriptor mode with inputAttachmentDescriptorSize(%u) > %u", (unsigned)screen->info.db_props.inputAttachmentDescriptorSize, ZINK_FBFETCH_DESCRIPTOR_SIZE);
            goto fail;
         }
         mesa_logw("zink: bug detected: inputAttachmentDescriptorSize(%u) > %u", (unsigned)screen->info.db_props.inputAttachmentDescriptorSize, ZINK_FBFETCH_DESCRIPTOR_SIZE);
         can_db = false;
      }
      if (screen->compact_descriptors) {
         if (screen->info.db_props.maxDescriptorBufferBindings < 3) {
            if (zink_descriptor_mode == ZINK_DESCRIPTOR_MODE_DB) {
               mesa_loge("Cannot use db descriptor mode with compact descriptors with maxDescriptorBufferBindings < 3");
               goto fail;
            }
            can_db = false;
         }
      } else {
         if (screen->info.db_props.maxDescriptorBufferBindings < 5) {
            if (zink_descriptor_mode == ZINK_DESCRIPTOR_MODE_DB) {
               mesa_loge("Cannot use db descriptor mode with maxDescriptorBufferBindings < 5");
               goto fail;
            }
            can_db = false;
         }
      }
   }
   if (zink_descriptor_mode == ZINK_DESCRIPTOR_MODE_AUTO) {
      /* descriptor buffer is not performant with virt yet */
      if (screen->info.driver_props.driverID == VK_DRIVER_ID_MESA_VENUS)
         zink_descriptor_mode = ZINK_DESCRIPTOR_MODE_LAZY;
      else
         zink_descriptor_mode = can_db ? ZINK_DESCRIPTOR_MODE_DB : ZINK_DESCRIPTOR_MODE_LAZY;
   }
   if (zink_descriptor_mode == ZINK_DESCRIPTOR_MODE_DB) {
      const uint32_t sampler_size = MAX2(screen->info.db_props.combinedImageSamplerDescriptorSize, screen->info.db_props.robustUniformTexelBufferDescriptorSize);
      const uint32_t image_size = MAX2(screen->info.db_props.storageImageDescriptorSize, screen->info.db_props.robustStorageTexelBufferDescriptorSize);
      if (screen->compact_descriptors) {
         screen->db_size[ZINK_DESCRIPTOR_TYPE_UBO] = screen->info.db_props.robustUniformBufferDescriptorSize +
                                                     screen->info.db_props.robustStorageBufferDescriptorSize;
         screen->db_size[ZINK_DESCRIPTOR_TYPE_SAMPLER_VIEW] = sampler_size + image_size;
      } else {
         screen->db_size[ZINK_DESCRIPTOR_TYPE_UBO] = screen->info.db_props.robustUniformBufferDescriptorSize;
         screen->db_size[ZINK_DESCRIPTOR_TYPE_SAMPLER_VIEW] = sampler_size;
         screen->db_size[ZINK_DESCRIPTOR_TYPE_SSBO] = screen->info.db_props.robustStorageBufferDescriptorSize;
         screen->db_size[ZINK_DESCRIPTOR_TYPE_IMAGE] = image_size;
      }
      screen->db_size[ZINK_DESCRIPTOR_TYPE_UNIFORMS] = screen->info.db_props.robustUniformBufferDescriptorSize;
      screen->info.have_KHR_push_descriptor = false;
      screen->base_descriptor_size = MAX4(screen->db_size[0], screen->db_size[1], screen->db_size[2], screen->db_size[3]);
   }

   simple_mtx_init(&screen->dt_lock, mtx_plain);

   util_idalloc_mt_init_tc(&screen->buffer_ids);

   simple_mtx_init(&screen->semaphores_lock, mtx_plain);
   util_dynarray_init(&screen->semaphores, screen);

   util_vertex_state_cache_init(&screen->vertex_state_cache,
                                zink_create_vertex_state, zink_vertex_state_destroy);
   screen->base.create_vertex_state = zink_cache_create_vertex_state;
   screen->base.vertex_state_destroy = zink_cache_vertex_state_destroy;
   glsl_type_singleton_init_or_ref();

   zink_synchronization_init(screen);

   zink_init_screen_pipeline_libs(screen);

   if (!init_layouts(screen)) {
      mesa_loge("ZINK: failed to initialize layouts");
      goto fail;
   }

   if (!zink_descriptor_layouts_init(screen)) {
      mesa_loge("ZINK: failed to initialize descriptor layouts");
      goto fail;
   }

   simple_mtx_init(&screen->copy_context_lock, mtx_plain);

   init_optimal_keys(screen);

   screen->screen_id = p_atomic_inc_return(&num_screens);
   zink_tracing = screen->instance_info.have_EXT_debug_utils &&
                  (u_trace_is_enabled(U_TRACE_TYPE_PERFETTO) || u_trace_is_enabled(U_TRACE_TYPE_MARKERS));

   screen->frame_marker_emitted = zink_screen_debug_marker_begin(screen, "frame");

   return screen;

fail:
   if (screen->loader_lib)
      util_dl_close(screen->loader_lib);
   if (screen->threaded_submit)
      util_queue_destroy(&screen->flush_queue);

   ralloc_free(screen);
   return NULL;
}

struct pipe_screen *
zink_create_screen(struct sw_winsys *winsys, const struct pipe_screen_config *config)
{
   struct zink_screen *ret = zink_internal_create_screen(config);
   if (ret) {
      ret->winsys = winsys;
      ret->drm_fd = -1;
   }

   return &ret->base;
}

struct pipe_screen *
zink_drm_create_screen(int fd, const struct pipe_screen_config *config)
{
   struct zink_screen *ret = zink_internal_create_screen(config);

   if (ret)
      ret->drm_fd = os_dupfd_cloexec(fd);
   if (ret && !ret->info.have_KHR_external_memory_fd) {
      debug_printf("ZINK: KHR_external_memory_fd required!\n");
      zink_destroy_screen(&ret->base);
      return NULL;
   }

   return &ret->base;
}

void zink_stub_function_not_loaded()
{
   /* this will be used by the zink_verify_*_extensions() functions on a
    * release build
    */
   mesa_loge("ZINK: a Vulkan function was called without being loaded");
   abort();
}

bool
zink_screen_debug_marker_begin(struct zink_screen *screen, const char *fmt, ...)
{
   if (!zink_tracing)
      return false;

   char *name;
   va_list va;
   va_start(va, fmt);
   int ret = vasprintf(&name, fmt, va);
   va_end(va);

   if (ret == -1)
      return false;

   VkDebugUtilsLabelEXT info = { 0 };
   info.sType = VK_STRUCTURE_TYPE_DEBUG_UTILS_LABEL_EXT;
   info.pLabelName = name;

   VKSCR(QueueBeginDebugUtilsLabelEXT)(screen->queue, &info);

   free(name);
   return true;
}

void
zink_screen_debug_marker_end(struct zink_screen *screen, bool emitted)
{
   if (emitted)
      VKSCR(QueueEndDebugUtilsLabelEXT)(screen->queue);
}<|MERGE_RESOLUTION|>--- conflicted
+++ resolved
@@ -3022,11 +3022,8 @@
    }
 
    zink_internal_setup_moltenvk(screen);
-<<<<<<< HEAD
-   /*if (!screen->info.have_KHR_timeline_semaphore) {
-=======
-   if (!screen->info.have_KHR_timeline_semaphore && !screen->info.feats12.timelineSemaphore) {
->>>>>>> b98b7f4d
+
+   /*if (!screen->info.have_KHR_timeline_semaphore && !screen->info.feats12.timelineSemaphore) {
       mesa_loge("zink: KHR_timeline_semaphore is required");
       goto fail;
    }*/
