# Configuration for Darwin / MacOS X, making dynamic libs

include $(TOP)/configs/default

CONFIG_NAME = darwin

INSTALL_DIR = /usr/X11

X11_DIR = $(INSTALL_DIR)

# Compiler and flags
CC = gcc
CXX = g++
PIC_FLAGS = -fPIC
DEFINES =  -D_DARWIN_C_SOURCE -DPTHREADS -D_GNU_SOURCE \
	   -DGLX_ALIAS_UNSUPPORTED -DGLX_INDIRECT_RENDERING

# -D_GNU_SOURCE          - for src/mesa/main ...
# -DGLX_DIRECT_RENDERING - pulls in libdrm stuff in glx/x11
# -DGLX_USE_APPLEGL      - supposed to be used with GLX_DIRECT_RENDERING to use AGL rather than DRM, but doesn't compile
# -DIN_DRI_DRIVER

ARCH_FLAGS += $(RC_CFLAGS)

CFLAGS =  -ggdb3 -Os -Wall -Wmissing-prototypes -std=c99 -ffast-math -fno-strict-aliasing \
	-I$(INSTALL_DIR)/include -I$(X11_DIR)/include $(OPT_FLAGS) $(PIC_FLAGS) $(ARCH_FLAGS) $(ASM_FLAGS) $(DEFINES)
CXXFLAGS =  -ggdb3 -Os -Wall -fno-strict-aliasing \
	-I$(INSTALL_DIR)/include -I$(X11_DIR)/include $(OPT_FLAGS) $(PIC_FLAGS) $(ARCH_FLAGS) $(ASM_FLAGS) $(DEFINES)

# Library names (actual file names)
GL_LIB_NAME = libGL.dylib
GLU_LIB_NAME = libGLU.dylib
GLUT_LIB_NAME = libglut.dylib
GLW_LIB_NAME = libGLw.dylib
OSMESA_LIB_NAME = libOSMesa.dylib

# globs used to install the lib and all symlinks
GL_LIB_GLOB = libGL.*dylib
GLU_LIB_GLOB = libGLU.*dylib
GLUT_LIB_GLOB = libglut.*dylib
GLW_LIB_GLOB = libGLw.*dylib
OSMESA_LIB_GLOB = libOSMesa.*dylib

GL_LIB_DEPS = -L$(INSTALL_DIR)/$(LIB_DIR) -L$(X11_DIR)/$(LIB_DIR) -lX11 -lXext -lm -lpthread
OSMESA_LIB_DEPS = -L$(TOP)/$(LIB_DIR) -l$(GL_LIB)
GLU_LIB_DEPS = -L$(TOP)/$(LIB_DIR) -l$(GL_LIB)
GLUT_LIB_DEPS = -L$(TOP)/$(LIB_DIR) -l$(GLU_LIB) -l$(GL_LIB)  -L$(INSTALL_DIR)/$(LIB_DIR) -L$(X11_DIR)/$(LIB_DIR) -lX11 -lXmu -lXi -lXext
GLW_LIB_DEPS = -L$(TOP)/$(LIB_DIR) -l$(GL_LIB) -L$(INSTALL_DIR)/$(LIB_DIR) -L$(X11_DIR)/$(LIB_DIR) -lX11 -lXt
APP_LIB_DEPS = -L$(TOP)/$(LIB_DIR) -l$(GLUT_LIB) -l$(GLU_LIB) -l$(GL_LIB) -L$(INSTALL_DIR)/$(LIB_DIR) -L$(X11_DIR)/$(LIB_DIR) -lX11 -lXmu -lXt -lXi -lm

# omit glw lib for now:
<<<<<<< HEAD
SRC_DIRS = glsl glx/x11 mesa glu glut/glx glew
=======
SRC_DIRS = glx/x11 mesa gallium glu glut/glx glew
>>>>>>> 195e7657
GLU_DIRS = sgi
DRIVER_DIRS = osmesa
#DRIVER_DIRS = dri
DRI_DIRS = swrast
PROGRAM_DIRS = xdemos<|MERGE_RESOLUTION|>--- conflicted
+++ resolved
@@ -49,11 +49,7 @@
 APP_LIB_DEPS = -L$(TOP)/$(LIB_DIR) -l$(GLUT_LIB) -l$(GLU_LIB) -l$(GL_LIB) -L$(INSTALL_DIR)/$(LIB_DIR) -L$(X11_DIR)/$(LIB_DIR) -lX11 -lXmu -lXt -lXi -lm
 
 # omit glw lib for now:
-<<<<<<< HEAD
-SRC_DIRS = glsl glx/x11 mesa glu glut/glx glew
-=======
-SRC_DIRS = glx/x11 mesa gallium glu glut/glx glew
->>>>>>> 195e7657
+SRC_DIRS = glsl glx/x11 mesa gallium glu glut/glx glew
 GLU_DIRS = sgi
 DRIVER_DIRS = osmesa
 #DRIVER_DIRS = dri
